cabal-version:       3.8
name:                pact-tng
version:             5.0
-- ^ 4 digit is prerelease, 3- or 2-digit for prod release
synopsis:            Smart contract language library and REPL
description:
            Pact is a transactional, database-focused, Turing-incomplete, interpreted language for smart contracts,
            logic to be deployed and executed on a blockchain/distributed ledger. For more information see
            <http://kadena.io/pact>.
homepage:            https://github.com/kadena-io/pact-5
bug-reports:         https://github.com/kadena-io/pact-5/issues
license:             BSD-3-Clause
license-file:        LICENSE
author:              Jose Cardona
maintainer:          jose@kadena.io
copyright:           Copyright (C) 2022 Kadena
category:            Language
build-type:          Simple

extra-source-files:
    cbits/musl/libm.h
    cbits/musl/endian.h
    cbits/musl/exp_data.h
    cbits/musl/log_data.h
    cbits/musl/pow_data.h
    cbits/musl/sqrt_data.h

flag with-crypto
  description: Enable crypto primitives
  manual: True
  default: True

flag with-funcall-tracing
  description: Enable Tracing on user function calls
  manual: True
  default: True

flag with-native-tracing
  description: Enable Tracing on pact primitives
  manual: True
  default: True

common pact-common
  build-depends:
    , Decimal
    , attoparsec
    , base
    , base16-bytestring
    , base64-bytestring
    , bytestring
    , cereal
    , containers
    , criterion
    , data-default
    , deepseq
    , direct-sqlite
    , directory
    , exceptions
    , filepath
    , hashable
    , lens
    , mtl
    , pact-json
    , pact-time
    , parsers
    , prettyprinter
    , prettyprinter-ansi-terminal
    , transformers
    , transformers-base
    , text
    , vector
    , vector-algorithms
    , megaparsec
    , cryptonite
    , memory
    , safe-exceptions
    , statistics
    , ralist >= 0.4.0.0
    , primitive
    , haskeline
    , semirings
    , utf8-string
    , exceptions
    , array
    , scientific
    , serialise
    , cborg
    , clock
    , unordered-containers
    , groups
    , mod
    , neat-interpolation
    , deriving-compat
    -- ^ is used by the `BuiltinDocs` module.
    , ghc-bignum
    -- Legacy pact decoding
    , bound
    , aeson
    , trifecta
    , hashable
<<<<<<< HEAD
    -- hyperlane deps
    , binary
    , wide-word
    , ethereum
=======
    , template-haskell
>>>>>>> f5bcf013

  ghc-options: -Wall -Werror -Wincomplete-record-updates -Wincomplete-uni-patterns -Wredundant-constraints
  ghc-prof-options: -fprof-auto -fprof-auto-calls
  default-language:    Haskell2010
  default-extensions:
    OverloadedStrings
    DeriveGeneric
    ViewPatterns
    LambdaCase
    TupleSections
    BangPatterns
    ScopedTypeVariables
    FlexibleContexts
    FlexibleInstances
    NumericUnderscores
    TypeOperators

-- internal crypto lirbary
library pact-crypto
  import: pact-common
  hs-source-dirs: crypto
  build-depends: poly

  exposed-modules:
    Pact.Core.Crypto.Hash.Poseidon
    Pact.Core.Crypto.Pairing
    Pact.Core.Crypto.Pairing.Fields
  if !(flag(with-crypto))
    buildable: False

library pact-request-api
  import: pact-common
  hs-source-dirs: pact-request-api
  build-depends:
      asn1-encoding
    , asn1-types
    , cereal
    , pact-tng
    , pact-tng:pact-crypto
  exposed-modules:
    Pact.Core.Command.Types
    Pact.Core.Command.Client
    Pact.Core.Command.Crypto
    Pact.Core.Command.RPC
    Pact.Core.Command.Util
    Pact.Core.Crypto.WebAuthn.Cose.PublicKey
    Pact.Core.Crypto.WebAuthn.Cose.PublicKeyWithSignAlg
    Pact.Core.Crypto.WebAuthn.Cose.Registry
    Pact.Core.Crypto.WebAuthn.Cose.SignAlg
    Pact.Core.Crypto.WebAuthn.Cose.Verify

library
  import: pact-common
  hs-source-dirs: pact

  if (flag(with-funcall-tracing))
    cpp-options: -DWITH_FUNCALL_TRACING

  if (flag(with-native-tracing))
    cpp-options: -DWITH_NATIVE_TRACING

  if (flag(with-native-tracing) || flag(with-funcall-tracing))
    cpp-options: -DWITH_TRACING

  if (flag(with-crypto))
    build-depends: pact-tng:pact-crypto
  else
    cpp-options: -DWITHOUT_CRYPTO

  build-tool-depends:
    , alex:alex
    , happy:happy

  c-sources:
    cbits/musl/__math_invalid.c
    cbits/musl/__math_divzero.c
    cbits/musl/__math_oflow.c
    cbits/musl/__math_uflow.c
    cbits/musl/__math_xflow.c
    cbits/musl/exp.c
    cbits/musl/exp_data.c
    cbits/musl/log.c
    cbits/musl/log_data.c
    cbits/musl/pow.c
    cbits/musl/pow_data.c
    cbits/musl/sqrt.c
    cbits/musl/sqrt_data.c

  other-modules: PackageInfo_pact_tng

  exposed-modules:
    Pact.Core.Compile
    Pact.Core.Builtin
    Pact.Core.Names
    Pact.Core.Literal
    Pact.Core.Guards
    Pact.Core.Imports
    Pact.Core.DefPacts.Types
    Pact.Core.Hash
    Pact.Core.Type
    Pact.Core.Pretty
    Pact.Core.Gas
    Pact.Core.Gas.Types
    Pact.Core.Gas.TableGasModel
    Pact.Core.Info
    Pact.Core.Errors
    Pact.Core.Persistence
    Pact.Core.Persistence.Types
    Pact.Core.Persistence.Utils
    Pact.Core.Persistence.SQLite
    Pact.Core.Persistence.MockPersistence
    Pact.Core.PactValue
    Pact.Core.Debug
    Pact.Core.Capabilities
    Pact.Core.ModRefs
    Pact.Core.ChainData
    Pact.Core.Environment
    Pact.Core.Environment.Utils
    Pact.Core.Environment.Types
    Pact.Core.StableEncoding
    Pact.Core.Principal
    Pact.Core.Namespace
    Pact.Core.RuntimeParsers
    Pact.Core.Evaluate
    Pact.Core.Scheme
    Pact.Core.SPV
    Pact.Core.Repl
    Pact.Core.SizeOf
    Pact.Core.StackFrame
    Pact.Core.Legacy.LegacyPactValue
    Pact.Core.Legacy.LegacyCodec
    Pact.Core.Verifiers
    Pact.Core.Interpreter
    Pact.Core.DeriveConTag

     -- Syntax modules
    Pact.Core.Syntax.ParseTree
    Pact.Core.Syntax.Lexer
    Pact.Core.Syntax.LexUtils
    Pact.Core.Syntax.Parser

    -- Core IR modules
    Pact.Core.IR.Term
    Pact.Core.IR.Desugar

    Pact.Core.IR.Eval.Direct.Evaluator
    Pact.Core.IR.Eval.Direct.ReplBuiltin
    Pact.Core.IR.Eval.Direct.Types

    -- Core IR Evaluator modules
    Pact.Core.IR.Eval.Runtime
    Pact.Core.IR.Eval.Runtime.Types
    Pact.Core.IR.Eval.Runtime.Utils
    Pact.Core.IR.Eval.CEK
    Pact.Core.IR.Eval.CEK.Types
    Pact.Core.IR.Eval.CEK.Utils
    Pact.Core.IR.Eval.CoreBuiltin
    Pact.Core.IR.ModuleHashing
    Pact.Core.IR.ConstEval

    Pact.Core.Trans.TOps

    -- Repl
    Pact.Core.Repl.Utils
    Pact.Core.Repl.Runtime.ReplBuiltin
    Pact.Core.Repl.Compile
    Pact.Core.Repl.BuiltinDocs
    Pact.Core.Repl.UserDocs

    -- Serialization
    Pact.Core.Serialise
    Pact.Core.Serialise.LegacyPact
    Pact.Core.Serialise.LegacyPact.Types
    Pact.Core.Serialise.CBOR_V1

    -- WebAuthn
    Pact.Crypto.WebAuthn.Cose.PublicKey
    Pact.Crypto.WebAuthn.Cose.PublicKeyWithSignAlg
    Pact.Crypto.WebAuthn.Cose.Registry
    Pact.Crypto.WebAuthn.Cose.SignAlg

    -- Hyperlane
    Pact.Crypto.Hyperlane

library pact-lsp
  import: pact-common
  hs-source-dirs: pact-lsp

  exposed-modules:
    Pact.Core.LanguageServer
    Pact.Core.LanguageServer.Utils
    Pact.Core.LanguageServer.Renaming

  build-depends:
    , pact-tng
    , lsp
    , lsp-types
    , filepath

executable gasmodel
  import: pact-common
  hs-source-dirs: gasmodel

  main-is: Main.hs

  build-depends:
    , pact-tng
    , criterion
    , terminal-progress-bar

  other-modules:
    Pact.Core.GasModel.BuiltinsGas
    Pact.Core.GasModel.InterpreterGas
    Pact.Core.GasModel.ContractBench
    Pact.Core.GasModel.Serialization
    Pact.Core.GasModel.Utils

  ghc-options:         -Wall -threaded -rtsopts -Wincomplete-record-updates -Wincomplete-uni-patterns -Wredundant-constraints
  ghc-prof-options:    -fprof-auto -fprof-auto-calls
  default-language:    Haskell2010

executable profile-tx
  import: pact-common
  hs-source-dirs: profile-tx

  main-is: ProfileTx.hs

  build-depends:
    , pact-tng
    , criterion
    , terminal-progress-bar

  other-modules:
    -- Pact.Core.GasModel.BuiltinsGas
    -- Pact.Core.GasModel.InterpreterGas
    -- Pact.Core.GasModel.ContractBench
    -- Pact.Core.GasModel.Serialization
    -- Pact.Core.GasModel.Utils

  ghc-options:         -Wall -threaded -rtsopts -Wincomplete-record-updates -Wincomplete-uni-patterns -Wredundant-constraints
  ghc-prof-options:    -fprof-auto -fprof-auto-calls
  default-language:    Haskell2010

executable pact
  main-is: repl/Main.hs

  build-depends: base
               , pact-tng
               , pact-tng:pact-lsp
               , optparse-applicative
               , text

  ghc-options:         -Wall -threaded -rtsopts -Wincomplete-record-updates -Wincomplete-uni-patterns -Wredundant-constraints
  ghc-prof-options:    -fprof-auto -fprof-auto-calls
  default-language:    Haskell2010

  -- beware of the autogen modules. Remember to `cabal clean`!
  other-modules: PackageInfo_pact_tng

benchmark bench
  type: exitcode-stdio-1.0
  main-is: Bench.hs
  build-depends:
      base
    , containers
    , criterion
    , data-default
    , Decimal
    , filepath
    , mtl
    , pact-tng
    , text
    , deepseq
    , pact-time
  ghc-options: -Wall -threaded -rtsopts "-with-rtsopts=-N"
  hs-source-dirs: bench
  default-language: Haskell2010

test-suite core-tests
  main-is:          PactCoreTests.hs
  type:             exitcode-stdio-1.0
  hs-source-dirs:   pact-tests
  default-language: Haskell2010
  ghc-options:      -Wall -threaded -rtsopts -Wincomplete-record-updates -Wincomplete-uni-patterns -Wredundant-constraints

  default-extensions:
    OverloadedStrings
    ViewPatterns
    LambdaCase
    TupleSections
    BangPatterns
    ScopedTypeVariables
    FlexibleContexts
    FlexibleInstances

  build-depends:
    , aeson
    , attoparsec
    , base
    , bound
    , bytestring
    , containers
    , data-default
    , Decimal
    , QuickCheck
    , deepseq
    , directory
    , exceptions
    , hedgehog
    , base16-bytestring
    , filepath
    , lens
    , mtl
    , text
    , transformers
    , pact-json
    , pact-tng
    , prettyprinter
    , vector
    , tasty
    , tasty-hunit
    , tasty-hedgehog
    , tasty-golden
    , serialise
    , cborg
    , groups
    , semirings
    , neat-interpolation
    , pact-tng:pact-request-api
    , pact-tng:pact-lsp
    , lsp-test
    , lsp-types
  other-modules:
    , Pact.Core.Test.CommandTests
    , Pact.Core.Test.ReplTests
    , Pact.Core.Test.LexerParserTests
    , Pact.Core.Test.LexerTests
    , Pact.Core.Test.PersistenceTests
    , Pact.Core.Test.SerialiseTests
    , Pact.Core.Test.LegacySerialiseTests
    , Pact.Core.Gen.Serialise
    , Pact.Core.Test.SizeOfTests
    , Pact.Core.Test.StaticErrorTests
    , Pact.Core.Test.TestPrisms
    , Pact.Core.Test.ZkTests
    , Pact.Core.Test.PoseidonTests
    , Pact.Core.Test.LanguageServer
    , Pact.Core.Test.GasGolden
    , Pact.Core.Test.ConTagGolden
  if (flag(with-crypto))
    build-depends: pact-tng:pact-crypto


-- tools
executable legacyPactDbCheck
  import: pact-common
  hs-source-dirs: tools

  main-is: LegacyPactDbCheck.hs

  build-depends:
    , pact-tng
  ghc-options:         -Wall -threaded -rtsopts -Wincomplete-record-updates -Wincomplete-uni-patterns -Wredundant-constraints
  ghc-prof-options:    -fprof-auto -fprof-auto-calls
  default-language:    Haskell2010

-- -- tools
-- executable pact-server
--   import: pact-common
--   hs-source-dirs: pact-server

--   main-is: Pact/Server.hs

--   build-depends:
--     , pact-tng
--     , async
--     , fast-logger
--     , filepath
--     , servant
--     , servant-server
--   ghc-options:         -Wall -threaded -rtsopts -Wincomplete-record-updates -Wincomplete-uni-patterns -Wredundant-constraints
--   ghc-prof-options:    -fprof-auto -fprof-auto-calls
--   default-language:    Haskell2010<|MERGE_RESOLUTION|>--- conflicted
+++ resolved
@@ -98,14 +98,11 @@
     , aeson
     , trifecta
     , hashable
-<<<<<<< HEAD
     -- hyperlane deps
     , binary
     , wide-word
     , ethereum
-=======
     , template-haskell
->>>>>>> f5bcf013
 
   ghc-options: -Wall -Werror -Wincomplete-record-updates -Wincomplete-uni-patterns -Wredundant-constraints
   ghc-prof-options: -fprof-auto -fprof-auto-calls
