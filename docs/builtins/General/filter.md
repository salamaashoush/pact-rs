## filter

<<<<<<< HEAD
Use `filter` to filter a list of `elements` by applying the specified `apply` function to each element in the list.
=======
Use `filter` to filter a list of elements by applying the specified `apply` function to each element in the list.
>>>>>>> 933c3246
For each element in the list, the `apply` function should return true or flase to identify the elements that should be included in the filtered list.

Each element that returns a result of `true` from the `apply` function is included in the resulting list with its original value. 
With the `filter` function, you can include elements in a list based on a specific condition.

### Basic syntax

To filter a list by applying a function to each element, use the following syntax:

```pact
<<<<<<< HEAD
(filter apply [elements])
=======
(filter apply [list])
>>>>>>> 933c3246
```

### Arguments

Use the following arguments to specify the function and list for the `filter` Pact function:

| Argument | Type       | Description                                 |
|----------|------------|---------------------------------------------|
| `apply`    | function | Specifies the function to apply to each element of the list. The return value for the function must be a Boolean (`true` or `false`) to identify elements to be included in the resulting list. |
<<<<<<< HEAD
| `elements` | [any] | Specifies the list of elements to filter. The elements in the list can be any data type. |
=======
| `list`   | list | Specifies the list of elements to filter. |
>>>>>>> 933c3246

### Return values

The `filter` function returns a new list containing elements from the original list for which the `apply` function returns `true`.

### Examples

<<<<<<< HEAD
The following example demonstrates how to use `filter` with a function that evaluates the length of strings to only include the strings with more than two characters:

```pact
(filter (lambda (str) (< 2 (length str))) ["my" "dog" "has" "fleas"])
["dog" "has" "fleas"]
```

In this example, `(lambda (str) (< 2 (length str)))` is used as the function that is applied to each element. 
This function checks the length of each element in the list. 
The `filter` function then filters the list `["my" "dog" "has" "fleas"]` based on this condition. 
The resulting list only contains the elements that returned `true` when the function was applied. In this case, the resulting list is `["dog" "has" "fleas"]`.

In the following example, `(compose (length) (= 3))` is the function applied to each element:

```pact
pact> (filter (compose (length) (= 3)) ["my" "red" "dog" "has" "fleas"])
["red" "dog" "has"]
```

Like the previous example, the `(compose (length) (= 3))` function checks the length of each element in the list. 
The `filter` function then filters the list based on this condition and the resulting list only contains the elements that returned `true` when the function was applied. 
In this case, the resulting list is `["red" "dog" "has"]`.
=======
The following example demonstrates how to use `filter` with a function that composes a list of elements by evaluating the length of strings with less than two characters:

```pact
pact> (filter (compose (length) (= 3)) ["my" "red" "dog" "has" "fleas"])
["dog" "has" "fleas"]
```

In this example, `(compose (length) (= 3))` is used as the function to apply to each element. 
This function checks the length of each element in the list. 
The `filter` function then filters the list `["my" "red" "dog" "has" "fleas"]` based on this condition. 
The resulting list only contains the elements that returned `true` when the function was applied. In this case, the resulting list is `["red" "dog" "has"]`.
>>>>>>> 933c3246
<|MERGE_RESOLUTION|>--- conflicted
+++ resolved
@@ -1,10 +1,6 @@
 ## filter
 
-<<<<<<< HEAD
 Use `filter` to filter a list of `elements` by applying the specified `apply` function to each element in the list.
-=======
-Use `filter` to filter a list of elements by applying the specified `apply` function to each element in the list.
->>>>>>> 933c3246
 For each element in the list, the `apply` function should return true or flase to identify the elements that should be included in the filtered list.
 
 Each element that returns a result of `true` from the `apply` function is included in the resulting list with its original value. 
@@ -15,11 +11,7 @@
 To filter a list by applying a function to each element, use the following syntax:
 
 ```pact
-<<<<<<< HEAD
 (filter apply [elements])
-=======
-(filter apply [list])
->>>>>>> 933c3246
 ```
 
 ### Arguments
@@ -29,11 +21,7 @@
 | Argument | Type       | Description                                 |
 |----------|------------|---------------------------------------------|
 | `apply`    | function | Specifies the function to apply to each element of the list. The return value for the function must be a Boolean (`true` or `false`) to identify elements to be included in the resulting list. |
-<<<<<<< HEAD
 | `elements` | [any] | Specifies the list of elements to filter. The elements in the list can be any data type. |
-=======
-| `list`   | list | Specifies the list of elements to filter. |
->>>>>>> 933c3246
 
 ### Return values
 
@@ -41,7 +29,6 @@
 
 ### Examples
 
-<<<<<<< HEAD
 The following example demonstrates how to use `filter` with a function that evaluates the length of strings to only include the strings with more than two characters:
 
 ```pact
@@ -63,17 +50,4 @@
 
 Like the previous example, the `(compose (length) (= 3))` function checks the length of each element in the list. 
 The `filter` function then filters the list based on this condition and the resulting list only contains the elements that returned `true` when the function was applied. 
-In this case, the resulting list is `["red" "dog" "has"]`.
-=======
-The following example demonstrates how to use `filter` with a function that composes a list of elements by evaluating the length of strings with less than two characters:
-
-```pact
-pact> (filter (compose (length) (= 3)) ["my" "red" "dog" "has" "fleas"])
-["dog" "has" "fleas"]
-```
-
-In this example, `(compose (length) (= 3))` is used as the function to apply to each element. 
-This function checks the length of each element in the list. 
-The `filter` function then filters the list `["my" "red" "dog" "has" "fleas"]` based on this condition. 
-The resulting list only contains the elements that returned `true` when the function was applied. In this case, the resulting list is `["red" "dog" "has"]`.
->>>>>>> 933c3246
+In this case, the resulting list is `["red" "dog" "has"]`.