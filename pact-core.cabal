--- conflicted
+++ resolved
@@ -105,10 +105,7 @@
     Pact.Core.Environment.Utils
     Pact.Core.Environment.Types
     Pact.Core.StableEncoding
-<<<<<<< HEAD
-=======
     Pact.Core.Principal
->>>>>>> f274e5a7
     Pact.Core.Namespace
 
      -- Syntax modules
@@ -127,11 +124,8 @@
     Pact.Core.IR.Eval.Runtime.Utils
     Pact.Core.IR.Eval.CEK
     Pact.Core.IR.Eval.RawBuiltin
-<<<<<<< HEAD
     Pact.Core.IR.ModuleHashing
     Pact.Core.IR.ConstEval
-=======
->>>>>>> f274e5a7
 
     -- Repl
     Pact.Core.Repl.Utils
