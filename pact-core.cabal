cabal-version:       3.8
name:                pact-core
version:             0.1
-- ^ 4 digit is prerelease, 3- or 2-digit for prod release
synopsis:            Smart contract language library and REPL
description:
            Pact is a transactional, database-focused, Turing-incomplete, interpreted language for smart contracts,
            logic to be deployed and executed on a blockchain/distributed ledger. For more information see
            <http://kadena.io/pact-core>.
homepage:            https://github.com/kadena-io/pact-core
bug-reports:         https://github.com/kadena-io/pact-core/issues
license:             BSD-3-Clause
license-file:        LICENSE
author:              Jose Cardona
maintainer:          jose@kadena.io
copyright:           Copyright (C) 2022 Kadena
category:            Language
build-type:          Simple

extra-source-files:
    cbits/musl/libm.h
    cbits/musl/endian.h
    cbits/musl/exp_data.h
    cbits/musl/log_data.h
    cbits/musl/pow_data.h
    cbits/musl/sqrt_data.h

common pact-core-common
  build-depends:
    , Decimal
    , attoparsec
    , base
    , base16-bytestring
    , base64-bytestring
    , bytestring
    , containers
    , data-default
    , deepseq
    , direct-sqlite
    , directory
    , exceptions
    , filepath
    , lens
    , mtl
    , pact-json
    , pact-time
    , parsers
    , prettyprinter
    , prettyprinter-ansi-terminal
    , transformers
    , transformers-base
    , text
    , vector
    , vector-algorithms
    , megaparsec
    , cryptonite
    , memory
    , safe-exceptions
    , statistics
    , ralist >= 0.4.0.0
    , primitive
    , haskeline
    , semirings
    , utf8-string
    , exceptions
    , array
    , pact-json
    , scientific
    , serialise
    , cborg
    , unordered-containers
    , groups
    , poly
    , mod

  ghc-options: -Wall -Werror -Wincomplete-record-updates -Wincomplete-uni-patterns -Wredundant-constraints
  ghc-prof-options: -fprof-auto -fprof-auto-calls
  default-language:    Haskell2010
  default-extensions:
    OverloadedStrings
    DeriveGeneric
    ViewPatterns
    LambdaCase
    TupleSections
    BangPatterns
    ScopedTypeVariables
    FlexibleContexts
    FlexibleInstances
    NumericUnderscores
    TypeOperators

-- internal crypto lirbary
library pact-core-crypto
  import: pact-core-common
  hs-source-dirs: crypto

  exposed-modules:
    Pact.Core.Crypto.Hash.Poseidon
    Pact.Core.Crypto.Pairing
    Pact.Core.Crypto.Pairing.Fields

library
  import: pact-core-common
  hs-source-dirs: pact-core

  build-depends:
    pact-core:pact-core-crypto

  build-tool-depends:
    , alex:alex
    , happy:happy

  c-sources:
    cbits/musl/__math_invalid.c
    cbits/musl/__math_divzero.c
    cbits/musl/__math_oflow.c
    cbits/musl/__math_uflow.c
    cbits/musl/__math_xflow.c
    cbits/musl/exp.c
    cbits/musl/exp_data.c
    cbits/musl/log.c
    cbits/musl/log_data.c
    cbits/musl/pow.c
    cbits/musl/pow_data.c
    cbits/musl/sqrt.c
    cbits/musl/sqrt_data.c

  exposed-modules:
    Pact.Core.Compile
    Pact.Core.Builtin
    Pact.Core.Names
    Pact.Core.Literal
    Pact.Core.Guards
    Pact.Core.Imports
    Pact.Core.DefPacts.Types
    Pact.Core.Hash
    Pact.Core.Type
    Pact.Core.Pretty
    Pact.Core.Gas
    Pact.Core.Info
    Pact.Core.Errors
    Pact.Core.Persistence
    Pact.Core.Persistence.SQLite
    Pact.Core.Persistence.MockPersistence
    Pact.Core.PactValue
    Pact.Core.Debug
    Pact.Core.Capabilities
    Pact.Core.ModRefs
    Pact.Core.ChainData
    Pact.Core.Environment
    Pact.Core.Environment.Utils
    Pact.Core.Environment.Types
    Pact.Core.StableEncoding
    Pact.Core.Principal
    Pact.Core.Namespace
    Pact.Core.RuntimeParsers
    Pact.Core.Evaluate

     -- Syntax modules
    Pact.Core.Syntax.ParseTree
    Pact.Core.Syntax.Lexer
    Pact.Core.Syntax.LexUtils
    Pact.Core.Syntax.Parser

    -- Core IR modules
    Pact.Core.IR.Term
    Pact.Core.IR.Desugar

    -- Core IR Evaluator modules
    Pact.Core.IR.Eval.Runtime
    Pact.Core.IR.Eval.Runtime.Types
    Pact.Core.IR.Eval.Runtime.Utils
    Pact.Core.IR.Eval.CEK
    -- Pact.Core.IR.Eval.SmallStep.CEK
    -- Pact.Core.IR.Eval.SmallStep.Types
    Pact.Core.IR.Eval.RawBuiltin
    Pact.Core.IR.ModuleHashing
    Pact.Core.IR.ConstEval

    Pact.Core.Trans.TOps

    -- Repl
    Pact.Core.Repl.Utils
    Pact.Core.Repl.Runtime.ReplBuiltin
    Pact.Core.Repl.Compile

    -- Serialization
    Pact.Core.Serialise
    Pact.Core.Serialise.LegacyPact
    Pact.Core.Serialise.CBOR_V1

<<<<<<< HEAD
executable gasmodel
=======
    -- WebAuthn
    Pact.Crypto.WebAuthn.Cose.PublicKey
    Pact.Crypto.WebAuthn.Cose.PublicKeyWithSignAlg
    Pact.Crypto.WebAuthn.Cose.Registry
    Pact.Crypto.WebAuthn.Cose.SignAlg

library typed-core
>>>>>>> a597f226
  import: pact-core-common
  hs-source-dirs: gasmodel

  main-is: Pact/Core/Gas/InterpreterGas.hs

  build-depends:
    , pact-core
    , criterion

  exposed-modules:
    Pact.Core.Gas.InterpreterGas

executable repl
  main-is: pact-core/Pact/Core/Repl.hs

  build-depends:
    , Decimal
    , base
    , base16-bytestring
    , base64-bytestring
    , bytestring
    , containers
    , data-default
    , deepseq
    , directory
    , exceptions
    , filepath
    , lens
    , mtl
    , pact-time
    , prettyprinter
    , prettyprinter-ansi-terminal
    , safe
    , text
    , unordered-containers
    , utf8-string
    , vector
    , megaparsec
    , pact-core
    , ralist
    , primitive
    , haskeline
    , exceptions
    , serialise

  ghc-options:         -Wall -threaded -rtsopts -Wincomplete-record-updates -Wincomplete-uni-patterns -Wredundant-constraints
  ghc-prof-options:    -fprof-auto -fprof-auto-calls
  default-language:    Haskell2010


test-suite core-tests
  main-is:          PactCoreTests.hs
  type:             exitcode-stdio-1.0
  hs-source-dirs:   pact-core-tests
  default-language: Haskell2010
  ghc-options:      -Wall -threaded -rtsopts -Wincomplete-record-updates -Wincomplete-uni-patterns -Wredundant-constraints

  default-extensions:
    OverloadedStrings
    ViewPatterns
    LambdaCase
    TupleSections
    BangPatterns
    ScopedTypeVariables
    FlexibleContexts
    FlexibleInstances

  build-depends:
    , aeson
    , attoparsec
    , base
    , bound
    , bytestring
    , containers
    , data-default
    , Decimal
    , QuickCheck
    , deepseq
    , directory
    , exceptions
    , hedgehog
    , base16-bytestring
    , directory
    , filepath
    , lens
    , mtl
    , text
    , transformers
    , pact-core
    , prettyprinter
    , vector
    , tasty
    , tasty-hunit
    , tasty-hedgehog
    , serialise
    , cborg
    , groups
    , semirings
    , neat-interpolation
    , pact-core:pact-core-crypto

  other-modules:
    , Pact.Core.Test.ReplTests
    , Pact.Core.Test.LexerParserTests
    , Pact.Core.Test.LexerTests
    , Pact.Core.Test.PersistenceTests
    , Pact.Core.Test.SerialiseTests
    , Pact.Core.Test.LegacySerialiseTests
    , Pact.Core.Gen.Serialise
    , Pact.Core.Test.StaticErrorTests
    , Pact.Core.Test.TestPrisms
    , Pact.Core.Test.ZkTests
    , Pact.Core.Test.PoseidonTests<|MERGE_RESOLUTION|>--- conflicted
+++ resolved
@@ -189,17 +189,13 @@
     Pact.Core.Serialise.LegacyPact
     Pact.Core.Serialise.CBOR_V1
 
-<<<<<<< HEAD
-executable gasmodel
-=======
     -- WebAuthn
     Pact.Crypto.WebAuthn.Cose.PublicKey
     Pact.Crypto.WebAuthn.Cose.PublicKeyWithSignAlg
     Pact.Crypto.WebAuthn.Cose.Registry
     Pact.Crypto.WebAuthn.Cose.SignAlg
 
-library typed-core
->>>>>>> a597f226
+executable gasmodel
   import: pact-core-common
   hs-source-dirs: gasmodel
 
@@ -208,9 +204,6 @@
   build-depends:
     , pact-core
     , criterion
-
-  exposed-modules:
-    Pact.Core.Gas.InterpreterGas
 
 executable repl
   main-is: pact-core/Pact/Core/Repl.hs
