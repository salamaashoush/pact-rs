cabal-version:       3.8
name:                pact-core
version:             0.1
-- ^ 4 digit is prerelease, 3- or 2-digit for prod release
synopsis:            Smart contract language library and REPL
description:
            Pact is a transactional, database-focused, Turing-incomplete, interpreted language for smart contracts,
            logic to be deployed and executed on a blockchain/distributed ledger. For more information see
            <http://kadena.io/pact-core>.
homepage:            https://github.com/kadena-io/pact-core
bug-reports:         https://github.com/kadena-io/pact-core/issues
license:             BSD-3-Clause
license-file:        LICENSE
author:              Jose Cardona
maintainer:          jose@kadena.io
copyright:           Copyright (C) 2022 Kadena
category:            Language
build-type:          Simple

common pact-core-common
  build-depends:
    , Decimal
    , attoparsec
    , base
    , base16-bytestring
    , base64-bytestring
    , bytestring
    , containers
    , data-default
    , deepseq
    , directory
    , exceptions
    , filepath
    , lens
    , mtl
    , pact-json
    , pact-time
    , parsers
    , prettyprinter
    , prettyprinter-ansi-terminal
    , transformers
    , text
    , vector
    , vector-algorithms
    , megaparsec
    , cryptonite
    , memory
    , safe-exceptions
    , statistics
    , ralist >= 0.4.0.0
    , primitive
    , haskeline
    , semirings
    , exceptions
    , array
    , pact-json
    , scientific
    , unordered-containers

  ghc-options: -Wall -Werror -Wincomplete-record-updates -Wincomplete-uni-patterns -Wredundant-constraints
  ghc-prof-options: -fprof-auto -fprof-auto-calls
  default-language:    Haskell2010
  default-extensions:
    OverloadedStrings
    ViewPatterns
    LambdaCase
    TupleSections
    BangPatterns
    ScopedTypeVariables
    FlexibleContexts
    FlexibleInstances
    NumericUnderscores
    TypeOperators

library
  import: pact-core-common
  hs-source-dirs: pact-core
  build-tool-depends:
    , alex:alex
    , happy:happy

  exposed-modules:
    Pact.Core.Compile
    Pact.Core.Builtin
    Pact.Core.Names
    Pact.Core.Literal
    Pact.Core.Guards
    Pact.Core.Imports
    Pact.Core.DefPacts.Types
    Pact.Core.Hash
    Pact.Core.Type
    Pact.Core.Pretty
    Pact.Core.Gas
    Pact.Core.Info
    Pact.Core.Errors
    Pact.Core.Persistence
    Pact.Core.PactValue
    Pact.Core.Debug
    Pact.Core.Capabilities
    Pact.Core.ModRefs
    Pact.Core.Interpreter
    Pact.Core.ChainData
    Pact.Core.Environment
    Pact.Core.Environment.Utils
    Pact.Core.Environment.Types
    Pact.Core.StableEncoding
<<<<<<< HEAD
    Pact.Core.Principal
=======
    Pact.Core.Namespace
>>>>>>> f37bc9ad

     -- Syntax modules
    Pact.Core.Syntax.ParseTree
    Pact.Core.Syntax.Lexer
    Pact.Core.Syntax.LexUtils
    Pact.Core.Syntax.Parser

    -- Core IR modules
    Pact.Core.IR.Term
    Pact.Core.IR.Desugar

    -- Core IR Evaluator modules
    Pact.Core.IR.Eval.Runtime
    Pact.Core.IR.Eval.Runtime.Types
    Pact.Core.IR.Eval.Runtime.Utils
    Pact.Core.IR.Eval.CEK
    Pact.Core.IR.Eval.RawBuiltin

    -- Repl
    Pact.Core.Repl.Utils
    Pact.Core.Repl.Runtime.ReplBuiltin
    Pact.Core.Repl.Compile

library typed-core
  import: pact-core-common
  hs-source-dirs: typed-core

  build-depends:
    , pact-core

  exposed-modules:
    -- Typed core typecheck
    Pact.Core.IR.Typecheck

    -- Typed core modules
    Pact.Core.Typed.Typecheck
    Pact.Core.Typed.Term
    Pact.Core.Typed.Overload

    -- Untyped core
    Pact.Core.Untyped.Term
    Pact.Core.Untyped.Eval.Runtime
    Pact.Core.Untyped.Eval.CEK
    Pact.Core.Untyped.Eval.Runtime.CoreBuiltin
    Pact.Core.Untyped.Eval.Runtime.RawBuiltin
    Pact.Core.Untyped.Utils


executable repl
  main-is: pact-core/Pact/Core/Repl.hs

  build-depends:
    , Decimal
    , base
    , base16-bytestring
    , base64-bytestring
    , bytestring
    , containers
    , data-default
    , deepseq
    , directory
    , exceptions
    , filepath
    , lens
    , mtl
    , pact-time
    , prettyprinter
    , prettyprinter-ansi-terminal
    , safe
    , text
    , unordered-containers
    , utf8-string
    , vector
    , megaparsec
    , pact-core
    , ralist
    , primitive
    , haskeline
    , exceptions

  ghc-options:         -Wall -threaded -rtsopts -Wincomplete-record-updates -Wincomplete-uni-patterns -Wredundant-constraints
  ghc-prof-options:    -fprof-auto -fprof-auto-calls
  default-language:    Haskell2010


test-suite core-tests
  main-is:          PactCoreTests.hs
  type:             exitcode-stdio-1.0
  hs-source-dirs:   pact-core-tests
  default-language: Haskell2010
  ghc-options:      -Wall -threaded -rtsopts -Wincomplete-record-updates -Wincomplete-uni-patterns -Wredundant-constraints

  default-extensions:
    OverloadedStrings
    ViewPatterns
    LambdaCase
    TupleSections
    BangPatterns
    ScopedTypeVariables
    FlexibleContexts
    FlexibleInstances

  build-depends:
    , aeson
    , attoparsec
    , base
    , bound
    , bytestring
    , containers
    , data-default
    , Decimal
    , QuickCheck
    , deepseq
    , directory
    , exceptions
    , hedgehog
    , base16-bytestring
    , directory
    , filepath
    , lens
    , mtl
    , text
    , transformers
    , pact-core
    , prettyprinter
    , vector
    , tasty
    , tasty-hunit
    , tasty-hedgehog

  other-modules:
    , Pact.Core.Test.ReplTests
    , Pact.Core.Test.LexerParserTests
    , Pact.Core.Test.LexerTests<|MERGE_RESOLUTION|>--- conflicted
+++ resolved
@@ -104,11 +104,8 @@
     Pact.Core.Environment.Utils
     Pact.Core.Environment.Types
     Pact.Core.StableEncoding
-<<<<<<< HEAD
     Pact.Core.Principal
-=======
     Pact.Core.Namespace
->>>>>>> f37bc9ad
 
      -- Syntax modules
     Pact.Core.Syntax.ParseTree
