--- conflicted
+++ resolved
@@ -223,16 +223,6 @@
     , directory
     , exceptions
     , hedgehog
-<<<<<<< HEAD
-    , http-client
-    , intervals
-    , mmorph
-    , neat-interpolation
-    , servant-client
-    , temporary
-    , yaml
-=======
->>>>>>> fb501a57
     , base16-bytestring
     , directory
     , filepath
