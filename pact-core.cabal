--- conflicted
+++ resolved
@@ -294,10 +294,7 @@
     , Pact.Core.Test.ReplTests
     , Pact.Core.Test.LexerParserTests
     , Pact.Core.Test.LexerTests
-<<<<<<< HEAD
     , Pact.Core.Test.StaticErrorTests
     , Pact.Core.Test.TestPrisms
-=======
     , Pact.Core.Test.ZkTests
-    , Pact.Core.Test.PoseidonTests
->>>>>>> d0dfdb99
+    , Pact.Core.Test.PoseidonTests