cabal-version:       3.8
name:                pact-core
version:             0.1
-- ^ 4 digit is prerelease, 3- or 2-digit for prod release
synopsis:            Smart contract language library and REPL
description:
            Pact is a transactional, database-focused, Turing-incomplete, interpreted language for smart contracts,
            logic to be deployed and executed on a blockchain/distributed ledger. For more information see
            <http://kadena.io/pact-core>.
homepage:            https://github.com/kadena-io/pact-core
bug-reports:         https://github.com/kadena-io/pact-core/issues
license:             BSD-3-Clause
license-file:        LICENSE
author:              Jose Cardona
maintainer:          jose@kadena.io
copyright:           Copyright (C) 2022 Kadena
category:            Language
build-type:          Simple

common pact-core-common
  build-depends:
    , Decimal
    , attoparsec
    , base
    , base16-bytestring
    , base64-bytestring
    , bytestring
    , containers
    , data-default
    , deepseq
    , direct-sqlite
    , directory
    , exceptions
    , filepath
    , lens
    , lifted-base
    , monad-control
    , mtl
    , pact-json
    , pact-time
    , parsers
    , prettyprinter
    , prettyprinter-ansi-terminal
    , transformers
    , transformers-base
    , text
    , vector
    , vector-algorithms
    , megaparsec
    , cryptonite
    , memory
    , safe-exceptions
    , statistics
    , ralist >= 0.4.0.0
    , primitive
    , haskeline
    , semirings
    , exceptions
    , array
    , pact-json
    , scientific
<<<<<<< HEAD
  -- Serialization
    , serialise
    , cborg
=======
    , unordered-containers
>>>>>>> f274e5a7

  ghc-options: -Wall -Werror -Wincomplete-record-updates -Wincomplete-uni-patterns -Wredundant-constraints
  ghc-prof-options: -fprof-auto -fprof-auto-calls
  default-language:    Haskell2010
  default-extensions:
    OverloadedStrings
    ViewPatterns
    LambdaCase
    TupleSections
    BangPatterns
    ScopedTypeVariables
    FlexibleContexts
    FlexibleInstances
    NumericUnderscores
    TypeOperators

library
  import: pact-core-common
  hs-source-dirs: pact-core
  build-tool-depends:
    , alex:alex
    , happy:happy

  exposed-modules:
    Pact.Core.Compile
    Pact.Core.Builtin
    Pact.Core.Names
    Pact.Core.Literal
    Pact.Core.Guards
    Pact.Core.Imports
    Pact.Core.DefPacts.Types
    Pact.Core.Hash
    Pact.Core.Type
    Pact.Core.Pretty
    Pact.Core.Gas
    Pact.Core.Info
    Pact.Core.Errors
    Pact.Core.Persistence
    Pact.Core.Persistence.SQLite
    Pact.Core.Persistence.MockPersistence
    Pact.Core.PactValue
    Pact.Core.Debug
    Pact.Core.Capabilities
    Pact.Core.ModRefs
    Pact.Core.Interpreter
    Pact.Core.ChainData
    Pact.Core.Environment
    Pact.Core.Environment.Utils
    Pact.Core.Environment.Types
    Pact.Core.StableEncoding
    Pact.Core.Principal
    Pact.Core.Namespace

     -- Syntax modules
    Pact.Core.Syntax.ParseTree
    Pact.Core.Syntax.Lexer
    Pact.Core.Syntax.LexUtils
    Pact.Core.Syntax.Parser

    -- Core IR modules
    Pact.Core.IR.Term
    Pact.Core.IR.Desugar

    -- Core IR Evaluator modules
    Pact.Core.IR.Eval.Runtime
    Pact.Core.IR.Eval.Runtime.Types
    Pact.Core.IR.Eval.Runtime.Utils
    Pact.Core.IR.Eval.CEK
    Pact.Core.IR.Eval.RawBuiltin

    -- Repl
    Pact.Core.Repl.Utils
    Pact.Core.Repl.Runtime.ReplBuiltin
    Pact.Core.Repl.Compile

    -- Serialization
    Pact.Core.Serialise
    Pact.Core.Serialise.LegacyPact
    Pact.Core.Serialise.CBOR_V1

library typed-core
  import: pact-core-common
  hs-source-dirs: typed-core

  build-depends:
    , pact-core

  exposed-modules:
    -- Typed core typecheck
    Pact.Core.IR.Typecheck

    -- Typed core modules
    Pact.Core.Typed.Typecheck
    Pact.Core.Typed.Term
    Pact.Core.Typed.Overload

    -- Untyped core
    Pact.Core.Untyped.Term
    Pact.Core.Untyped.Eval.Runtime
    Pact.Core.Untyped.Eval.CEK
    Pact.Core.Untyped.Eval.Runtime.CoreBuiltin
    Pact.Core.Untyped.Eval.Runtime.RawBuiltin
    Pact.Core.Untyped.Utils


executable repl
  main-is: pact-core/Pact/Core/Repl.hs

  build-depends:
    , Decimal
    , base
    , base16-bytestring
    , base64-bytestring
    , bytestring
    , containers
    , data-default
    , deepseq
    , directory
    , exceptions
    , filepath
    , lens
    , mtl
    , pact-time
    , prettyprinter
    , prettyprinter-ansi-terminal
    , safe
    , text
    , unordered-containers
    , utf8-string
    , vector
    , megaparsec
    , pact-core
    , ralist
    , primitive
    , haskeline
    , exceptions
    , serialise

  ghc-options:         -Wall -threaded -rtsopts -Wincomplete-record-updates -Wincomplete-uni-patterns -Wredundant-constraints
  ghc-prof-options:    -fprof-auto -fprof-auto-calls
  default-language:    Haskell2010


test-suite core-tests
  main-is:          PactCoreTests.hs
  type:             exitcode-stdio-1.0
  hs-source-dirs:   pact-core-tests
  default-language: Haskell2010
  ghc-options:      -Wall -threaded -rtsopts -Wincomplete-record-updates -Wincomplete-uni-patterns -Wredundant-constraints

  default-extensions:
    OverloadedStrings
    ViewPatterns
    LambdaCase
    TupleSections
    BangPatterns
    ScopedTypeVariables
    FlexibleContexts
    FlexibleInstances

  build-depends:
    , aeson
    , attoparsec
    , base
    , bound
    , bytestring
    , containers
    , data-default
    , Decimal
    , QuickCheck
    , deepseq
    , directory
    , exceptions
    , hedgehog
    , base16-bytestring
    , directory
    , filepath
    , lens
    , mtl
    , text
    , transformers
    , pact-core
    , prettyprinter
    , vector
    , tasty
    , tasty-hunit
    , tasty-hedgehog
    , serialise
    , cborg

  other-modules:
    , Pact.Core.Test.ReplTests
    , Pact.Core.Test.LexerParserTests
    , Pact.Core.Test.LexerTests
    , Pact.Core.Test.PersistenceTests
    , Pact.Core.Test.SerialiseTests
    , Pact.Core.Gen.Serialise<|MERGE_RESOLUTION|>--- conflicted
+++ resolved
@@ -59,13 +59,9 @@
     , array
     , pact-json
     , scientific
-<<<<<<< HEAD
-  -- Serialization
     , serialise
     , cborg
-=======
     , unordered-containers
->>>>>>> f274e5a7
 
   ghc-options: -Wall -Werror -Wincomplete-record-updates -Wincomplete-uni-patterns -Wredundant-constraints
   ghc-prof-options: -fprof-auto -fprof-auto-calls
