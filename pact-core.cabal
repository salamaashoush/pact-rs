--- conflicted
+++ resolved
@@ -306,14 +306,11 @@
     , Pact.Core.Test.ReplTests
     , Pact.Core.Test.LexerParserTests
     , Pact.Core.Test.LexerTests
-<<<<<<< HEAD
     , Pact.Core.Test.PersistenceTests
     , Pact.Core.Test.SerialiseTests
     , Pact.Core.Test.LegacySerialiseTests
     , Pact.Core.Gen.Serialise
-=======
     , Pact.Core.Test.StaticErrorTests
     , Pact.Core.Test.TestPrisms
->>>>>>> 6c610a54
     , Pact.Core.Test.ZkTests
     , Pact.Core.Test.PoseidonTests