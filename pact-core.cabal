cabal-version:       3.6
name:                pact-core
version:             0.1
-- ^ 4 digit is prerelease, 3- or 2-digit for prod release
synopsis:            Smart contract language library and REPL
description:
            Pact is a transactional, database-focused, Turing-incomplete, interpreted language for smart contracts,
            logic to be deployed and executed on a blockchain/distributed ledger. For more information see
            <http://kadena.io/pact-core>.
homepage:            https://github.com/kadena-io/pact-core
bug-reports:         https://github.com/kadena-io/pact-core/issues
license:             BSD-3-Clause
license-file:        LICENSE
author:              Jose Cardona
maintainer:          jose@kadena.io
copyright:           Copyright (C) 2022 Kadena
category:            Language
build-type:          Simple

library
  hs-source-dirs: pact-core
  build-depends:
    , Decimal >= 0.4.2 && < 0.6
    , base >=4.9.0.0 && < 4.16
    , base16-bytestring >=0.1.1.6 && < 0.2
    , base64-bytestring >= 1.0.0.1 && < 1.2.0.0
    , bytestring >=0.10.8.1 && < 0.12
    , containers >= 0.5.7 && < 0.7
    , data-default >= 0.7.1.1 && < 0.8
    , deepseq >= 1.4.2.0 && < 1.5
    , directory >= 1.2.6.2 && < 1.4
    , exceptions >= 0.8.3 && < 0.11
    , filepath >= 1.4.1.0 && < 1.5
    , hashable >= 1.2.4.0 && < 1.3.3.0
    , lens >= 4.14 && < 5.1
    , lens-aeson >= 1.0.0.5 && < 1.2
    , mtl >= 2.2.1 && < 2.4
    , pact-time >= 0.2
    , prettyprinter >= 1.2 && < 1.6.1
    , prettyprinter-ansi-terminal >= 1.1 && < 1.2
    , reflection
    , safe >= 0.3.11 && < 0.4
    , semigroupoids >= 5.0
    , text >= 1.2.2.1 && < 1.3
    , transformers >= 0.5.2.0 && < 0.6
    , utf8-string >= 1.0.1.1 && < 1.1
    , vector >= 0.11.0.0 && < 0.13
    , vector-algorithms >= 0.7
    , megaparsec >= 9
    , criterion >= 1.1.4 && < 1.6
    , cryptonite
    , direct-sqlite == 2.3.27
    , memory
    , safe-exceptions >= 0.1.5.0 && < 0.2
    , statistics >= 0.13.3 && < 0.16
    , ralist
    , primitive
    , haskeline
    , semirings
    , exceptions
    , array

  build-tool-depends:
    , alex:alex
    , happy:happy >= 1.19.12 && < 2.0
  ghc-options: -Wall -Werror -Wincomplete-record-updates -Wincomplete-uni-patterns -Wredundant-constraints
  ghc-prof-options: -fprof-auto -fprof-auto-calls
  default-language:    Haskell2010
  default-extensions:
    OverloadedStrings
    ViewPatterns
    LambdaCase
    TupleSections
    BangPatterns
    ScopedTypeVariables
    FlexibleContexts
    FlexibleInstances

  exposed-modules:
    Pact.Core.Compile
    Pact.Core.Builtin
    Pact.Core.Names
    Pact.Core.Literal
    Pact.Core.Guards
    Pact.Core.Imports
    Pact.Core.Pacts.Types
    Pact.Core.Hash
    Pact.Core.Type
    Pact.Core.Pretty
    Pact.Core.Gas
    Pact.Core.Info
    Pact.Core.Errors
    Pact.Core.Persistence
    Pact.Core.PactValue
    Pact.Core.Debug

     -- Syntax modules
    Pact.Core.Syntax.Lisp.ParseTree
    Pact.Core.Syntax.Lisp.Lexer
    Pact.Core.Syntax.Lisp.LexUtils
    Pact.Core.Syntax.Lisp.Parser
    -- Pact.Core.Repl
    -- Core IR modules
    Pact.Core.IR.Term
    Pact.Core.IR.Typecheck
    Pact.Core.IR.Desugar

    -- Typed core modules
    Pact.Core.Typed.Typecheck
    Pact.Core.Typed.Term
    Pact.Core.Typed.Overload

    -- Untyped core
    Pact.Core.Untyped.Term
    Pact.Core.Untyped.Eval.Runtime
    Pact.Core.Untyped.Eval.CEK
    Pact.Core.Untyped.Eval.Runtime.CoreBuiltin
    Pact.Core.Untyped.Eval.Runtime.RawBuiltin
    Pact.Core.Untyped.Utils
    -- Pact.Core.Untyped.Eval.Builtin

    -- Repl
    Pact.Core.Repl.Utils
    Pact.Core.Repl.Runtime
    Pact.Core.Repl.Runtime.ReplBuiltin
    Pact.Core.Repl.Compile


executable repl
  main-is: pact-core/Pact/Core/Repl.hs

  build-depends:
    , Decimal
    , aeson
    , attoparsec
    , base
    , base16-bytestring
    , base64-bytestring
    , bytestring
    , containers
    , data-default
    , deepseq
    , directory
    , exceptions
    , filepath
    , hashable
    , lens
    , lens-aeson
    , mtl
    , pact-time
    , prettyprinter
    , prettyprinter-ansi-terminal
    , safe
    , semigroupoids
    , text
    , transformers
    , unordered-containers
    , utf8-string
    , vector
    , vector-algorithms
    , megaparsec
    , pact-core
    , criterion
    , cryptonite
    , direct-sqlite
    , memory
    , safe-exceptions
    , yaml
    , ralist
    , primitive
    , haskeline
    , exceptions

  ghc-options:         -Wall -threaded -rtsopts -Wincomplete-record-updates -Wincomplete-uni-patterns -Wredundant-constraints
  ghc-prof-options:    -fprof-auto -fprof-auto-calls
  default-language:    Haskell2010


test-suite core-tests
  main-is:          PactCoreTests.hs
  type:             exitcode-stdio-1.0
  hs-source-dirs:   pact-core-tests
  default-language: Haskell2010
  ghc-options:      -Wall -threaded -rtsopts -Wincomplete-record-updates -Wincomplete-uni-patterns -Wredundant-constraints

  default-extensions:
    OverloadedStrings
    ViewPatterns
    LambdaCase
    TupleSections
    BangPatterns
    ScopedTypeVariables
    FlexibleContexts
    FlexibleInstances

  build-depends:
    , aeson
    , attoparsec
    , base
    , bound
    , bytestring
    , containers
    , data-default
    , unordered-containers
    , Decimal
    , QuickCheck
    , deepseq
    , directory
    , exceptions
    , hedgehog
    , http-client
    , intervals
    , mmorph
    , neat-interpolation
<<<<<<< HEAD
    , sbv < 10.0
=======
>>>>>>> 14ab7489
    , servant-client
    , temporary
    , yaml
    , base16-bytestring
    , directory
    , errors
    , filepath
    , lens
    , mtl
    , text
    , transformers
    , pact-core
    , prettyprinter
    , vector
    , tasty
    , tasty-hunit
    , tasty-hedgehog

  other-modules:
    , Pact.Core.Test.ReplTests
    , Pact.Core.Test.LexerParserTests
    , Pact.Core.Test.LexerTests<|MERGE_RESOLUTION|>--- conflicted
+++ resolved
@@ -212,10 +212,6 @@
     , intervals
     , mmorph
     , neat-interpolation
-<<<<<<< HEAD
-    , sbv < 10.0
-=======
->>>>>>> 14ab7489
     , servant-client
     , temporary
     , yaml
