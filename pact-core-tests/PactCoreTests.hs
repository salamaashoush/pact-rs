--- conflicted
+++ resolved
@@ -5,13 +5,10 @@
 import qualified Pact.Core.Test.ReplTests as ReplTests
 import qualified Pact.Core.Test.LexerParserTests as LexerParserTests
 import qualified Pact.Core.Test.LexerTests as LexerTests
-<<<<<<< HEAD
 import qualified Pact.Core.Test.PersistenceTests as PersistenceTests
 import qualified Pact.Core.Test.SerialiseTests as SerialiseTests
 import qualified Pact.Core.Test.LegacySerialiseTests as LegacySerialiseTests
-=======
 import qualified Pact.Core.Test.StaticErrorTests as StaticErrorTests
->>>>>>> 6c610a54
 import qualified Pact.Core.Test.ZkTests as ZkTests
 import qualified Pact.Core.Test.PoseidonTests as PoseidonTests
 
@@ -22,12 +19,9 @@
     [ replTests
     , LexerTests.tests
     , LexerParserTests.tests
-<<<<<<< HEAD
     , SerialiseTests.tests
     , LegacySerialiseTests.tests
-=======
     , StaticErrorTests.tests
->>>>>>> 6c610a54
     , ZkTests.tests
     , PoseidonTests.tests
     , PersistenceTests.tests
