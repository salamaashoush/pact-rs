{-# LANGUAGE TypeFamilies #-}
{-# LANGUAGE DeriveFunctor #-}
{-# LANGUAGE OverloadedStrings #-}
{-# LANGUAGE ViewPatterns #-}
{-# LANGUAGE DeriveFunctor #-}
{-# LANGUAGE DerivingStrategies #-}
{-# LANGUAGE LambdaCase #-}
{-# LANGUAGE GADTs #-}
{-# LANGUAGE InstanceSigs #-}
{-# LANGUAGE TemplateHaskell #-}
{-# LANGUAGE DeriveDataTypeable #-}
{-# LANGUAGE GeneralisedNewtypeDeriving #-}

module Pact.Core.Errors
 ( PactErrorI
 , LexerError(..)
 , ParseError(..)
 , DesugarError(..)
 , InvariantError(..)
 , EvalError(..)
 , PactError(..)
 , ArgTypeError(..)
 , DbOpException(..)
 , HyperlaneError(..)
 , HyperlaneDecodeError(..)
 , peInfo
 , viewErrorStack
 , UserRecoverableError(..)
 , ErrorCode(..)
 , PactErrorCode(..)
 , PrettyErrorCode(..)
 , pactErrorToErrorCode
 , prettyErrorCode
 ) where

import Control.Lens hiding (ix)
import Control.Monad
import Control.Exception
import Data.Bits
import Data.Foldable(find)
import Data.Proxy
import Data.Text(Text)
import Data.Typeable(Typeable)
import Data.Set(Set)
import Data.Word
import Numeric (showHex)
import qualified Data.Version as V
import qualified PackageInfo_pact_tng as PI
import qualified Data.Set as S
import qualified Data.Text as T
import qualified Data.Text.Read as T
import qualified Data.Char as C
import qualified Pact.JSON.Decode as JD
import qualified Pact.JSON.Encode as J

import Control.DeepSeq
import GHC.Generics

import Pact.Core.Type
import Pact.Core.Names
import Pact.Core.Guards
import Pact.Core.Info
import Pact.Core.Gas.Types
import Pact.Core.Pretty as Pretty
import Pact.Core.Hash
import Pact.Core.StackFrame
import Pact.Core.DefPacts.Types
import Pact.Core.PactValue
import Pact.Core.Capabilities
import Pact.Core.DeriveConTag

type PactErrorI = PactError SpanInfo

data LexerError
  = LexicalError Char Char
  -- ^ Lexical error: encountered character, last seen character
  | InvalidIndentation Int Int
  -- ^ Invalid indentation: ^ current indentation, expected indentation
  | InvalidInitialIndent Int
  -- ^ Invalid initial indentation: got ^, expected 2 or 4
  | StringLiteralError Text
  -- ^ Error lexing string literal
  | OutOfInputError Char
  deriving (Eq, Show, Generic)

instance NFData LexerError

instance Exception LexerError

instance Pretty LexerError where
  pretty = ("Lexical Error: " <>) . \case
    LexicalError c1 c2 ->
      Pretty.hsep ["Encountered character",  Pretty.parens (pretty c1) <> ",", "Last seen", Pretty.parens (pretty c2)]
    InvalidIndentation curr expected ->
      Pretty.hsep ["Invalid indentation. Encountered", Pretty.parens (pretty curr) <> ",", "Expected", Pretty.parens (pretty expected)]
    StringLiteralError te ->
      Pretty.hsep ["String literal parsing error: ", pretty te]
    InvalidInitialIndent i ->
      Pretty.hsep ["Invalid initial ident. Valid indentation are 2 or 4 spaces. Found: ", Pretty.parens (pretty i)]
    OutOfInputError c ->
      Pretty.hsep ["Ran out of input before finding a lexeme. Last Character seen: ", Pretty.parens (pretty c)]

data ParseError
  = ParsingError Text
  -- ^ Parsing error: [expected]
  | TooManyCloseParens Text
  -- ^ Too many closing parens [Remaining t]
  | UnexpectedInput Text
  -- Todo: Potentially the error here would be better if
  -- ^ Too much input in general. Did not expect more tokens.
  -- Emitted in the case of "Expression was parsed successfully but there's more input remaining."
  | PrecisionOverflowError Int
  -- ^ Way too many decimal places for `Decimal` to deal with, max 255 precision.
  | InvalidBaseType Text
  -- ^ Invalid primitive type
  deriving (Eq, Show, Generic)

instance NFData ParseError

instance Exception ParseError

instance Pretty ParseError where
  pretty = \case
    ParsingError e ->
      Pretty.hsep ["Expected:", pretty e]
    TooManyCloseParens e ->
      Pretty.hsep ["Too many closing parens, remaining tokens:", pretty e]
    UnexpectedInput e ->
      Pretty.hsep ["Unexpected input after expr, remaining tokens:", pretty e]
    PrecisionOverflowError i ->
      Pretty.hsep ["Precision overflow (>=255 decimal places): ", pretty i, "decimals"]
    InvalidBaseType txt ->
      Pretty.hsep ["No such type:", pretty txt]

data DesugarError
  = UnboundTermVariable Text
  -- ^ Encountered a variable with no binding <varname>
  | UnboundTypeVariable Text
  -- ^ Found an unbound type variable in a type definition
  -- (note: in this current version of core this should never occur,
  --  there are no userland type variables that can be annotated)
  | InvalidCapabilityReference Text
  -- ^ Function <function name> is used in a scope that expected a capability
  | NoSuchModuleMember ModuleName Text
  -- ^ Module <modulename> does not have member <membername>
  | NoSuchModule ModuleName
  -- ^ Module <modulename> does not exist
  | NoSuchInterface ModuleName
  -- ^ Interface <ifname> doesnt exist
  | ImplementationError ModuleName ModuleName Text
  -- ^ Interface implemented in module for member <member> does not match the signature
  | NotImplemented ModuleName ModuleName Text
  -- ^ Interface member not implemented
  | RecursionDetected ModuleName [Text]
  -- ^ Detected use of recursion in module <module>. [functions] for a cycle
  | NotAllowedWithinDefcap Text
  -- ^ Form <text> not allowed within defcap
  | NotAllowedOutsideModule Text
  -- ^ Form not allowed outside of module call <description
  | InvalidGovernanceRef QualifiedName
  -- ^ No such governance
  | InvalidDefInTermVariable Text
  -- ^ Invalid top level defn references a non-semantic value (e.g defcap, defschema)
  | InvalidModuleReference ModuleName
  -- ^ Invalid: Interface used as module reference
  | EmptyBindingBody
  -- ^ Binding form has no expressions to bind to
  | EmptyDefPact Text
  -- ^ Defpact without steps
  | LastStepWithRollback QualifiedName
  -- ^ Last Step has Rollback error
  | ExpectedFreeVariable Text
  -- ^ Expected free variable for ident
  | InvalidManagedArg Text
  -- ^ Invalid @managed argument, there is no named argument with name <name>
  | InvalidImports ModuleName [Text]
  -- ^ Imports for <module> do not exist <imports>
  | InvalidImportModuleHash ModuleName ModuleHash
  -- ^ Expected free variable
  | InvalidSyntax Text
  -- ^ Desugaring failed on invalid syntactic transformation (e.g within `cond`)
  | InvalidDefInSchemaPosition Text
  -- ^ Found a non-defschema in a type name position
  | InvalidDynamicInvoke DynamicName
  -- ^ Dynamic invoke is invalid
  | DuplicateDefinition QualifiedName
  -- ^ Name was defined twice
  | InvalidBlessedHash Text
  -- ^ Blessed hash has invalid format
  deriving (Eq, Show,  Generic)

instance NFData DesugarError

instance Exception DesugarError

instance Pretty DesugarError where
  pretty = \case
    UnboundTermVariable t ->
      Pretty.hsep ["Unbound variable", pretty t]
    UnboundTypeVariable t ->
      Pretty.hsep ["Unbound type variable", pretty t]
    InvalidCapabilityReference t ->
      Pretty.hsep ["Variable or function used in special form is not a capability", pretty t]
    NoSuchModuleMember mn txt ->
      Pretty.hsep ["Module", pretty mn, "has no such member:", pretty txt]
    NoSuchModule mn ->
      Pretty.hsep ["Cannot find module: ", pretty mn]
    NoSuchInterface mn ->
      Pretty.hsep ["Cannot find interface: ", pretty mn]
    NotAllowedWithinDefcap dc ->
      Pretty.hsep [pretty dc, "form not allowed within defcap"]
    NotAllowedOutsideModule txt ->
      Pretty.hsep [pretty txt, "not allowed outside of a module"]
    ImplementationError mn1 mn2 defn ->
      Pretty.hsep [ "Module"
                   , pretty mn1
                   , "does not correctly implement the function"
                   , pretty defn
                   , "from Interface"
                   , pretty mn2]
    RecursionDetected mn txts ->
      Pretty.hsep
      ["Recursive cycle detected in Module"
      , pretty mn
      , "in the following functions:"
      , pretty txts]
    InvalidGovernanceRef gov ->
      Pretty.hsep ["Invalid governance:", pretty gov]
    InvalidDefInTermVariable n ->
      Pretty.hsep ["Invalid definition in term variable position:", pretty n]
    InvalidModuleReference mn ->
      Pretty.hsep ["Invalid Interface attempted to be used as module reference:", pretty mn]
    EmptyBindingBody -> "Bind expression lacks an accompanying body"
    EmptyDefPact dp -> Pretty.hsep ["Defpact has no steps:", pretty dp]
    LastStepWithRollback mn ->
      Pretty.hsep ["rollbacks aren't allowed on the last step in:", pretty mn]
    ExpectedFreeVariable t ->
      Pretty.hsep ["Expected free variable in expression, found locally bound: ", pretty t]
    -- Todo: pretty these
    InvalidManagedArg arg ->
      "Invalid Managed arg: no such arg with name" <+> pretty arg
    NotImplemented mn ifn ifdn ->
      "Interface member not implemented, module" <+> pretty mn <+> "does not implement interface"
      <+> pretty ifn <+> "member:" <+> pretty ifdn
    InvalidImports mn imps ->
      "Invalid imports, module or interface" <+> pretty mn <+> "does not implement the following members:"
      <+> pretty imps
    InvalidImportModuleHash mn mh ->
      "Import error for module" <+> pretty mn <+> ", hash not blessed:"
        <+> pretty mh
    InvalidSyntax msg ->
      "Desugar syntax failure:" <+> pretty msg
    InvalidDefInSchemaPosition n ->
      "Invalid def in defschema position:" <+> pretty n <+> "is not a valid schema"
    InvalidDynamicInvoke dn ->
      "Invalid dynamic call:" <+> pretty dn
    DuplicateDefinition qn ->
      "Duplicate definition:" <+> pretty qn
    InvalidBlessedHash hs ->
      "Invalid blessed hash, incorrect format:" <+> pretty hs

-- | Argument type mismatch meant for errors
--   that does not force you to show the whole PactValue
data ArgTypeError
  = ATEPrim PrimType
  | ATEList
  | ATEObject
  | ATETable
  | ATEClosure
  | ATEModRef
  deriving (Eq, Show,  Generic)

instance NFData ArgTypeError

instance Pretty ArgTypeError where
  pretty = \case
    ATEPrim p -> Pretty.brackets $ pretty p
    ATEList -> "list"
    ATEObject -> "object"
    ATETable -> "table"
    ATEClosure -> "closure"
    ATEModRef -> "modref"

data InvariantError
  = InvariantInvalidDefKind DefKind Text
  -- ^ An illegal `def` form was found in a term variable position
  -- | InvariantNameNotInScope FullyQualifiedName
  -- ^ Unbound free
  | InvariantDefConstNotEvaluated FullyQualifiedName
  -- ^ Defconst found but was not evaluated
  -- note this is an invariant failure because evaluating a defconst term during
  -- regular runtime execution has different semantics to pre-evaluating it.
  | InvariantExpectedDefCap FullyQualifiedName
  -- ^ Expected a defcap in some position (e.g evalCAp)
  | InvariantExpectedDefun FullyQualifiedName
  -- ^ Expected a defun in some position (e.g user managed cap)
  | InvariantExpectedDefPact FullyQualifiedName
  -- ^ Expected a defcap in some position (e.g applyPact)
  | InvariantInvalidBoundVariable Text
  -- ^ Bound variable has no accompanying binder
  | InvariantUnboundFreeVariable FullyQualifiedName
  -- ^ Unbound free variable
  | InvariantMalformedDefun FullyQualifiedName
  -- ^ Defun term is malformed somehow (e.g no bound variables at all, not a nullary closure)
  | InvariantPactExecNotInEnv (Maybe (DefPactContinuation QualifiedName PactValue))
  -- ^ Defpact Exec expected to be in environment but not found
  | InvariantPactStepNotInEnv (Maybe (DefPactContinuation QualifiedName PactValue))
  -- ^ Defpact Exec expected to be in environment but not found
  | InvariantInvalidManagedCapIndex Int FullyQualifiedName
  -- ^ managed cap index outside of allowable range
  | InvariantArgLengthMismatch FullyQualifiedName Int Int
  -- ^ Argument length mismatch within some internal function
  | InvariantInvalidManagedCapKind Text
  -- ^ Invariant managed cap kind, expected, got <msg>
  | InvariantNoSuchKeyInTable TableName RowKey
  -- ^ Keys were pulled from the table (e.g select, fold-db) but
  -- there was no corresponding entry
  | InvariantEmptyCapStackFailure
  -- ^ Attempted to pop or manipulate the capstack, but it was found to be empty
  deriving (Eq, Show, Generic)

instance NFData InvariantError

instance Pretty InvariantError where
  pretty = \case
    InvariantInvalidDefKind dk t ->
      "Invalid def kind, received" <+> pretty dk <+> pretty t
    InvariantDefConstNotEvaluated fqn ->
      "Defconst was not evaluated prior to execution:" <+> pretty fqn
    InvariantExpectedDefCap fqn ->
      "Expected a defcap for free variable" <+> pretty fqn
    InvariantExpectedDefun fqn ->
      "Expected a defun for free variable" <+> pretty fqn
    InvariantExpectedDefPact fqn ->
      "Expected a defpact for free variable" <+> pretty fqn
    InvariantUnboundFreeVariable fqn ->
      "Unbound free variable" <+> pretty fqn
    InvariantInvalidBoundVariable v ->
      "Invalid bound or free variable:" <+> pretty v
    InvariantMalformedDefun dfn ->
      "Malformed defun: Body is not a lambda" <+> pretty dfn
    InvariantPactExecNotInEnv loc ->
      "No pact exec found" <+> pretty loc
    InvariantPactStepNotInEnv loc ->
      "No pact stepfound" <+> pretty loc
    InvariantInvalidManagedCapIndex i fqn ->
      "Invalid managed cap argument index" <+> pretty i <+> "for function" <+> pretty fqn
    InvariantArgLengthMismatch fqn expected got ->
      "Argument length mismatch for" <+> pretty fqn <> ", expected" <+> pretty expected <> ", got"
        <+> pretty got
    InvariantInvalidManagedCapKind msg ->
      "Invalid managed cap kind" <+> pretty msg
    InvariantNoSuchKeyInTable tbl (RowKey rk) ->
      "No such key" <+> pretty rk <+> "in table" <+> pretty tbl
    InvariantEmptyCapStackFailure ->
      "Attempted to pop or manipulate the capstack, but it was found to be empty"


-- | All fatal execution errors which should pause
--
data EvalError
  = ArrayOutOfBoundsException Int Int
  -- ^ Array index out of bounds <length> <index>
  | ArithmeticException Text
  -- ^ Arithmetic error <cause>
  | EnumerationError Text
  -- ^ Enumeration error (e.g incorrect bounds with step
  | DecodeError Text
  -- ^ Some form of decoding error
  | GasExceeded MilliGasLimit MilliGas
  -- ^ Gas went past the gas limit
  | FloatingPointError Text
  -- ^ Floating point operation exception
  | CapNotInScope Text
  -- ^ Capability not in scope
  | InvariantFailure InvariantError
  -- ^ Invariant violation in execution. This is a fatal Error.
  | EvalError Text
  -- ^ Error raised by the program that went unhandled
  | NativeArgumentsError NativeName [ArgTypeError]
  -- ^ Error raised: native called with the wrong arguments
  -- ^ Module reference not refined to a value
  | InvalidManagedCap FullyQualifiedName
  -- ^ Name does not point to a managed capability
  | CapNotInstalled (CapToken QualifiedName PactValue)
  -- ^ Capability not installed
  | CapAlreadyInstalled (CapToken QualifiedName PactValue)
  -- ^ Capability already installed
  | ModuleMemberDoesNotExist FullyQualifiedName
  -- ^ Name not found in the top level environment
  | NoSuchKeySet KeySetName
    -- ^ No such keyset
  | YieldOutsideDefPact
  -- ^ Yield a value outside a running DefPactExec
  | NoActiveDefPactExec
  -- ^ No Active DefPactExec in the environment
  | NoYieldInDefPactStep DefPactStep
  -- ^ No Yield available in DefPactStep
  | InvalidDefPactStepSupplied DefPactStep Int
  -- ^ Supplied DefPactStep requests an invalid step, stepCount
  | DefPactIdMismatch DefPactId DefPactId
  -- ^ Requested PactId does not match context PactId
  | CCDefPactContinuationError DefPactStep DefPactExec DefPactExec
  -- ^ Crosschain DefPact contunation must be at least 2 steps before CC continuation step
  --   with <ccExec> <dbExec>
  | NoPreviousDefPactExecutionFound DefPactStep
  -- ^ No previouse DefPact execution could be found in the environment or database
  | DefPactAlreadyCompleted DefPactStep
  -- ^ DefPact already completed
  | NestedDefPactParentStepCountMismatch DefPactId Int Int
  -- ^ Nested DefPact <stepcount> does not match <parent step count>
  | NestedDefPactParentRollbackMismatch DefPactId Bool Bool
  -- ^ Nested DefPact <rollback> does not match <parent rollback>
  | NestedDefPactNeverStarted DefPactStep
  -- ^ Nested DefPact never started at prior step
  | NestedDefPactDoubleExecution DefPactStep
  -- ^ Nested DefPact is executed twice
  | MultipleOrNestedDefPactExecFound DefPactExec
  -- ^ Unexpected DefPactExec found in the environment
  | DefPactStepHasNoRollback DefPactStep
  -- ^ The requested DefPactStep has no rollback
  | DefPactStepNotInEnvironment
  -- ^ DefPactStep is not in the environment
  | NoDefPactIdAndExecEnvSupplied
  -- ^ No DefPactId supplied and no DefPactExec found in the environment
  | DefPactRollbackMismatch DefPactStep DefPactExec
  -- ^ DefPact rollback missmatch
  | DefPactStepMismatch DefPactStep DefPactExec
  -- ^ DefPact missmatch
  | CannotUpgradeInterface ModuleName
  -- ^ Interface cannot be upgrade
  | DbOpFailure DbOpException
  -- ^ Db operation failure
  | DynNameIsNotModRef Text
  -- ^ Dynamic name does not point to a module reference
  | ModuleDoesNotExist ModuleName
  -- ^ Module was not found in the db nor in the environment
  | ExpectedModule ModuleName
  -- ^ Expected Module, found interface
  | HashNotBlessed ModuleName ModuleHash
  -- ^ Hash not blessed for <module> at <hash>
  | CannotApplyPartialClosure
  -- ^ Intentional nerf to partially applied closures
  -- outside of native code
  | ClosureAppliedToTooManyArgs
  -- ^ Closure called with too many arguments
  | FormIllegalWithinDefcap Text
  -- ^ Invalid function within a defcap
  | RunTimeTypecheckFailure ArgTypeError Type
  -- ^ Runtime TC failure, note: ArgTypeError simply allows us to
  --   abbreviate the type of the argument, instead of fully syntesizing it
  | NativeIsTopLevelOnly NativeName
  -- ^ Native called within module scope
  | EventDoesNotMatchModule ModuleName
  -- ^ Emitted event does not match the emitting module, or
  -- is called outside of module
  | InvalidEventCap FullyQualifiedName
  -- ^ Capability is not @event or @managed, thus it should not be able
  --   to emit an event
  | NestedDefpactsNotAdvanced DefPactId
  -- ^ Nested defpact not advanced. Note: All nested defpacts
  -- semantically must be advanced in lockstep. That is, for some defpact execution at
  -- step n, all nested defpacts prior to execution at step (n-1) should also be advanced to
  -- step n at the end of execution
  | ExpectedPactValue
  -- ^ Expected a pact value, received a closure or table reference
  | NotInDefPactExecution
  -- ^  Expected function to be called within a defpact. E.g (pact-id)
  | NamespaceInstallError Text
  -- ^ Error installing namespace
  | PointNotOnCurve
  -- ^ Pairing-related: Point lies outside of elliptic curve
  | YieldProvenanceDoesNotMatch Provenance [Provenance]
  -- ^ Yield provenance mismatch
  | MismatchingKeysetNamespace NamespaceName
  -- ^ Keyset declared outside of relevant namespace
  | EnforcePactVersionFailure V.Version (Maybe V.Version)
  -- ^ Pact version fails
  | EnforcePactVersionParseFailure Text
  -- ^ Pact version parsing error
  | RuntimeRecursionDetected QualifiedName
  -- ^ Attempted to call <function> recursively
  | SPVVerificationFailure Text
  -- ^ Failure in SPV verification
  | ContinuationError Text
  -- ^ Failure in evalContinuation (chainweb)
  | ModRefImplementsNoInterfaces ModuleName
  -- ^ Attempted to use a module as a modref, despite
  -- implementing no interfaces
  | UserGuardMustBeADefun QualifiedName DefKind
  -- ^ User guard closure must refer to a defun
  | ExpectedBoolValue PactValue
  -- ^ Expected a boolean result in evaluation
  -- (e.g if, or, and)
  | ExpectedStringValue PactValue
  -- ^ Expected a string value during evaluation
  -- (e.g enforce)
  | ExpectedCapToken PactValue
  -- ^ Expected a string value during evaluation
  -- (e.g enforce)
  | WriteValueDidNotMatchSchema Schema (ObjectData PactValue)
  -- ^ Attempted to write a value to the database that does not match
  -- the database's schema
  | ObjectIsMissingField Field (ObjectData PactValue)
  -- ^ Object access is missing a field
  | InvalidKeysetFormat KeySet
  -- ^ Keyset format validation failure (e.g ED25519Hex or Webauthn)
  | InvalidKeysetNameFormat Text
  -- ^ define-keyset name invalid format
  | CannotDefineKeysetOutsideNamespace
  -- ^ User attempted define a keyset outside of a namespace
  | NamespaceNotFound NamespaceName
  -- ^ Namespace not found in pactdb
  | NativeExecutionError NativeName Text
  -- ^ Native execution error, with reason
  | OperationIsLocalOnly NativeName
  -- ^ Native function is local-only
  | CannotApplyValueToNonClosure
  -- ^ Attempted to apply a non-closure
  | InvalidCustomKeysetPredicate Text
<<<<<<< HEAD
  | HyperlaneError HyperlaneError
  | HyperlaneDecodeError HyperlaneDecodeError
  deriving (Show, Generic)
=======
  deriving (Eq, Show, Generic)
>>>>>>> f5bcf013

instance NFData EvalError


instance Pretty EvalError where
  pretty = \case
    ArrayOutOfBoundsException len ix ->
      Pretty.hsep
      [ "Array index out of bounds. Length"
      , Pretty.parens (pretty len) <> ","
      , "Index"
      , Pretty.parens (pretty ix)]
    ArithmeticException txt ->
      Pretty.hsep ["Arithmetic exception:", pretty txt]
    EnumerationError txt ->
      Pretty.hsep ["Enumeration error:", pretty txt]
    DecodeError txt ->
      Pretty.hsep ["Decoding error:", pretty txt]
    FloatingPointError txt ->
      Pretty.hsep ["Floating point error:", pretty txt]
    -- Todo: probably enhance this data type
    CapNotInScope txt ->
      Pretty.hsep ["Capability not in scope:", pretty txt]
    GasExceeded (MilliGasLimit (milliGasToGas -> Gas limit)) (milliGasToGas -> Gas amt) ->
      "Gas Limit:" <+> parens (pretty limit) <+> "exceeded:" <+> pretty amt
    InvariantFailure msg ->
      Pretty.hsep ["Fatal execution error, invariant violated:", pretty msg]
    NativeArgumentsError n tys ->
      Pretty.hsep ["Native evaluation error for native", pretty n <> ",", "received incorrect argument(s) of type(s)", Pretty.commaSep tys]
    EvalError txt ->
      Pretty.hsep ["Program encountered an unhandled raised error:", pretty txt]
    YieldOutsideDefPact ->
      "Try to yield a value outside a running DefPact execution"
    NoActiveDefPactExec ->
      "No active DefPact execution in the environment"
    NoYieldInDefPactStep (DefPactStep step _ i _) ->
      Pretty.hsep ["No yield in DefPactStep:", "Step: " <> pretty step, "DefPactId: " <> pretty i]
    InvalidDefPactStepSupplied (DefPactStep step _ _ _) stepCount ->
      Pretty.hsep
      [ "DefPactStep does not match DefPact properties:"
      , "requested: "<> pretty step
      , "step count:" <> pretty stepCount]
    DefPactIdMismatch reqId envId ->
      Pretty.hsep
      [ "Requested DefPactId:", pretty reqId
      , "does not match context DefPactId:", pretty envId
      ]
    CCDefPactContinuationError pactStep _ccExec _dbExec ->
      Pretty.hsep
      [ "Crosschain DefPact continuation error:"
      , "DefPactId:" <> pretty (_psStep pactStep)
      ]
    NestedDefPactParentRollbackMismatch pid rollback parentRollback ->
      Pretty.hsep
      [ "Nested DefPact execution failed, parameter missmatch:"
      , "DefPactId: " <> pretty pid
      , "Rollback: " <> pretty rollback
      , "Parent rollback:" <> pretty parentRollback
      ]
    NestedDefPactParentStepCountMismatch pid stepCount parentStepCount ->
      Pretty.hsep
      [ "Nested DefPact execution failed, parameter missmatch:"
      , "PacId: " <> pretty pid
      , "step count: " <> pretty stepCount
      , "Parent step count: " <> pretty parentStepCount
      ]
    NoPreviousDefPactExecutionFound ps ->
      Pretty.hsep ["No previous DefPact exeuction found for DefPactId: ", pretty (_psDefPactId ps)]
    DefPactAlreadyCompleted ps -> Pretty.hsep
      [ "Requested DefPact already completed: ", "DefPactId:" <> pretty (_psDefPactId ps)]
    NestedDefPactNeverStarted ps -> Pretty.hsep
      ["Requested nested DefPact never started:", "DefPactId: " <> pretty (_psDefPactId ps)]
    NestedDefPactDoubleExecution ps -> Pretty.hsep
      ["Requested nested DefPact double execution:", "DefPactId: " <> pretty (_psDefPactId ps)]
    MultipleOrNestedDefPactExecFound pe -> Pretty.hsep
      ["DefPact execution context already in the environment: ", "DefPactId: " <> pretty (_peDefPactId pe)]
    DefPactStepHasNoRollback ps -> Pretty.hsep
      ["Step has no rollback:", "DefPactId: " <> pretty (_psDefPactId ps)]
    DefPactStepNotInEnvironment -> "No DefPactStep in the environment"
    NoDefPactIdAndExecEnvSupplied -> "No DefPactId or execution environment supplied"
    DefPactRollbackMismatch ps pe -> Pretty.hsep
      [ "Rollback missmatch in DefPactStep and DefPact exeuction environment:"
      , "DefPactId: " <> pretty (_psDefPactId ps)
      , "step rollback: " <> pretty (_psRollback ps)
      , "DefPactExec rollback: " <> pretty (_peStepHasRollback pe)
      ]
    DefPactStepMismatch ps pe -> Pretty.hsep
      [ "Step missmatch in DefPactStep and DefPact exeuction environment:"
      , "DefPactId: " <> pretty (_psDefPactId ps)
      , "step: " <> pretty (_psStep ps)
      , "DefPactExec step: " <> pretty (_peStep pe + 1)
      ]
    EnforcePactVersionFailure min' max' -> Pretty.hsep
      [ "Enforce pact-version failed:"
      , "Current Version: " <> pretty (V.showVersion PI.version)
      , "Minimum Version: " <> pretty (V.showVersion min')
      , maybe mempty (\v -> "Maximum Version: " <> pretty (V.showVersion v)) max'
      ]
    EnforcePactVersionParseFailure str -> Pretty.hsep
      [ "Enforce pact-version failed:"
      , "Could not parse " <> pretty str <> ", expect list of dot-separated integers"
      ]
    -- Todo: Fix each case
    InvalidManagedCap fqn ->
      "Install capability error: capability is not managed and cannot be installed:" <+> pretty (fqnToQualName fqn)
    CapNotInstalled cap ->
      "Capability not installed:" <+> pretty cap
    CapAlreadyInstalled cap ->
      "Capability already installed:" <+> pretty cap
    ModuleMemberDoesNotExist fqn ->
      "Module member does not exist" <+> pretty fqn
    NoSuchKeySet ksn ->
      "Cannot find keyset in database:" <+> pretty ksn
    CannotUpgradeInterface ifn ->
      "Interface cannot be upgraded:" <+> pretty ifn

    DbOpFailure dbe ->
      "Error during database operation:" <+> pretty dbe
    DynNameIsNotModRef n ->
      "Attempted to use" <+> pretty n <+> "as dynamic name, but it is not a modref"
    ModuleDoesNotExist m ->
      "Cannot find module:" <+> pretty m
    ExpectedModule mn ->
      "Expected module, found interface:" <+> pretty mn
    HashNotBlessed mn hs  ->
      "Execution aborted, hash not blessed for module" <+> pretty mn <> ":" <+> pretty hs
    CannotApplyPartialClosure ->
      "Attempted to apply a closure outside of native callsite"
    ClosureAppliedToTooManyArgs ->
      "Attempted to apply a closure to too many arguments"
    FormIllegalWithinDefcap msg ->
      "Form illegal within defcap" <+> pretty msg
    RunTimeTypecheckFailure argErr ty ->
      "Runtime typecheck failure, argument is" <+> pretty argErr <+> ", but expected type" <+> pretty ty
    NativeIsTopLevelOnly b ->
      "Top-level call used in module" <+> pretty b
    EventDoesNotMatchModule mn ->
      "Emitted event does not match module" <+> pretty mn
    InvalidEventCap fqn ->
      "Invalid event capability" <+> pretty fqn
    NestedDefpactsNotAdvanced dpid ->
      "Nested defpacts not advanced" <+> pretty dpid
    ExpectedPactValue ->
      "Expected Pact Value, got closure or table reference"
    NotInDefPactExecution -> "not in pact execution"
    NamespaceInstallError e ->
      "Namespace installation error:" <+> pretty e
    PointNotOnCurve ->
      "Point lies outside of ellptic curve"
    YieldProvenanceDoesNotMatch received expected ->
      "Yield provenance does not match, received" <+> pretty received <> ", expected" <+> pretty expected
    MismatchingKeysetNamespace ns ->
      "Error defining keyset, namespace mismatch, expected " <> pretty ns
    RuntimeRecursionDetected qn ->
      "Runtime recursion detected in function:" <+> pretty qn
    SPVVerificationFailure e ->
      "SPV verification failure:" <+> pretty e
    ExpectedBoolValue pv ->
      "expected bool value, got" <+> pretty pv
    UserGuardMustBeADefun qn dk ->
      "User guard closure" <+> pretty qn <+> "must be defun, got" <> pretty dk
    WriteValueDidNotMatchSchema (Schema _ sc) od ->
      "Attempted insert failed due to schema mismatch. Expected:" <+> pretty (ObjectData sc)
        <> ", received" <+> pretty od
    ObjectIsMissingField f b ->
      "Key" <+> dquotes (pretty f) <+> "not found in object:" <+> pretty b
    NativeExecutionError n msg ->
      "native execution failure," <+> pretty n <+> "failed with message:" <+> pretty msg
    ExpectedStringValue pv ->
      "expected string value, got:" <+> pretty pv
    ExpectedCapToken pv ->
      "expected capability token value, got:" <+> pretty pv
    InvalidKeysetFormat ks ->
      "Invalid keyset format:" <+> pretty ks
    InvalidKeysetNameFormat ksn ->
      "Invalid keyset name format:" <+> pretty ksn
    CannotDefineKeysetOutsideNamespace ->
      "Cannot define keyset outside of a namespace"
    NamespaceNotFound nsn ->
      "Module not found:" <+> pretty nsn
    ModRefImplementsNoInterfaces mn ->
      "Invalid modref, module" <+> pretty mn <+> "implements no interfaces"
    ContinuationError msg ->
      "Continuation Error:" <+> pretty msg
    OperationIsLocalOnly n ->
      "Operation only permitted in local execution mode:" <+> pretty n
    CannotApplyValueToNonClosure ->
      "Cannot apply value to non-closure"
    InvalidCustomKeysetPredicate pn ->
      "Invalid custom predicate for keyset" <+> pretty pn
    HyperlaneError he -> "Hyperlane native error:" <+> pretty he
    HyperlaneDecodeError he -> "Hyperlane decode error:" <+> pretty he

instance Exception EvalError

data DbOpException
  = WriteException
  | RowReadDecodeFailure Text
  | RowFoundException TableName RowKey
  | NoRowFound TableName RowKey
  | NoSuchTable TableName
  | TableAlreadyExists TableName
  | TxAlreadyBegun Text
  | NoTxToCommit
  | OpDisallowed
  | MultipleRowsReturnedFromSingleWrite
  deriving (Show, Eq, Typeable, Generic)

instance NFData DbOpException

instance Exception DbOpException

instance Pretty DbOpException where
  pretty = \case
    WriteException ->
      "Error found while writing value"
    RowReadDecodeFailure rk ->
      "Failed to deserialize but found value at key:" <> pretty rk
    RowFoundException tn rk ->
      "Value already found while in Insert mode in table" <+> pretty tn <+> "at key" <+> dquotes (pretty rk)
    NoRowFound tn rk ->
      "No row found during update in table" <+> pretty tn <+> "at key" <+> pretty rk
    NoSuchTable tn ->
      "Table" <+> pretty tn <+> "not found"
    TableAlreadyExists tn ->
      "Table" <+> pretty tn <+> "already exists"
    TxAlreadyBegun tx ->
      "Attempted to begin tx" <+> dquotes (pretty tx) <> ", but a tx already has been initiated"
    NoTxToCommit ->
      "No Transaction to commit"
    OpDisallowed ->
      "Operation disallowed in read-only or sys-only mode"
    MultipleRowsReturnedFromSingleWrite ->
      "Multiple rows returned from single write"



data UserRecoverableError
  = UserEnforceError Text
  -- ^ Errors produced by `enforce` or `enforceOne`
  | OneShotCapAlreadyUsed
  -- ^ A one-shot capability has already been fired
  | CapabilityNotGranted (CapToken QualifiedName PactValue)
  -- ^ Capability not granted in require-cap
  | NoSuchObjectInDb TableName RowKey
  -- ^ Did not find an object in the specified table for some rowkey
  | KeysetPredicateFailure KSPredicate (Set PublicKeyText)
  -- ^ Keyset Predicate failed for some reason
  | CapabilityPactGuardInvalidPactId DefPactId DefPactId
  -- ^ Mismatching pact ID's in capability guard
  | EnvReadFunctionFailure NativeName
  -- ^ read-* function failure
  | VerifierFailure VerifierName Text
  -- ^ Verifier failure
  | CapabilityGuardNotAcquired (CapabilityGuard QualifiedName PactValue)
  deriving (Show, Eq, Generic, Typeable)

instance NFData UserRecoverableError
instance Exception UserRecoverableError

instance Pretty UserRecoverableError where
  pretty = \case
    UserEnforceError t -> pretty t
    OneShotCapAlreadyUsed -> "Automanaged capability used more than once"
    CapabilityNotGranted ct ->
      "require-capability: not granted:" <+> parens (pretty (_ctName ct))
    NoSuchObjectInDb tn (RowKey rk) ->
      "No value found in table" <+> pretty tn <+> "for key:" <+> pretty rk
    KeysetPredicateFailure ksPred kskeys ->
      "Keyset failure (" <> pretty ksPred <> "): "
               <> pretty (map (elide . renderPublicKeyText) $ S.toList kskeys)
      where
      elide pk = T.take 8 pk <> "..."
    CapabilityPactGuardInvalidPactId currPid pgId ->
      "Capability pact guard failed: invalid pact id, expected" <+> pretty pgId <+> "got"
        <+> pretty currPid
    EnvReadFunctionFailure desc ->
      pretty desc <+> "failure"
    VerifierFailure (VerifierName verif) msg ->
      "Verifier failure" <+> pretty verif <> ":" <+> pretty msg
    CapabilityGuardNotAcquired cg ->
      "Capability not acquired:" <+> pretty cg

data HyperlaneError
  = HyperlaneErrorFailedToFindKey Field
    -- ^ An expected key was not found.
  | HyperlaneErrorNumberOutOfBounds Field
    -- ^ The number at this field was outside of the expected bounds of its
    -- type.
  | HyperlaneErrorBadHexPrefix Field
    -- ^ Hex textual fields (usually ETH addresses) must be prefixed with "0x"
  | HyperlaneErrorInvalidBase64 Field
    -- ^ Invalid base64 text field.
  | HyperlaneErrorIncorrectSize Field Int Int
    -- ^ Invalid Hex. We discard error messages from base16-bytestring to
  | HyperlaneErrorInvalidChainId Text
    -- ^ Invalid chain id.
    deriving (Show, Generic)

instance NFData HyperlaneError

instance Pretty HyperlaneError where
  pretty = \case
    HyperlaneErrorFailedToFindKey key -> "Failed to find key in object: " <> pretty key
    HyperlaneErrorNumberOutOfBounds key -> "Object key " <> pretty key <> " was out of bounds"
    HyperlaneErrorBadHexPrefix key -> "Missing 0x prefix on field " <> pretty key
    HyperlaneErrorInvalidBase64 key -> "Invalid base64 encoding on field " <> pretty key
    HyperlaneErrorIncorrectSize key expected actual ->
      "Incorrect binary data size " <> pretty key <> ". Expected: " <> pretty expected <> ", but got " <> pretty actual
    HyperlaneErrorInvalidChainId msg -> "Failed to decode chainId: " <> pretty msg

data HyperlaneDecodeError
  = HyperlaneDecodeErrorBase64
    -- ^ We discard the error message in this case to maintain error message
    --   equality with the original implementation - otherwise this would have a
    --   string in it
  | HyperlaneDecodeErrorInternal String
    -- ^ Decoding error that our own code threw, not `binary`
  | HyperlaneDecodeErrorBinary
    -- ^ We encountered an error not thrown by us but by `binary`. We discard
    --   the error message to avoid potentially forking behaviour introduced
    --   by a library update.
  | HyperlaneDecodeErrorParseRecipient
    -- ^ Failed to parse the Recipient into a Guard
  deriving (Show, Generic)

instance NFData HyperlaneDecodeError

instance Pretty HyperlaneDecodeError where
  pretty = \case
    HyperlaneDecodeErrorBase64 -> "Failed to base64-decode token message"
    HyperlaneDecodeErrorInternal errmsg -> "Decoding error: " <> pretty errmsg
    HyperlaneDecodeErrorBinary -> "Decoding error: binary decoding failed"
    HyperlaneDecodeErrorParseRecipient -> "Could not parse recipient into a guard"

data PactError info
  = PELexerError LexerError info
  | PEParseError ParseError info
  | PEDesugarError DesugarError info
  -- | PETypecheckError TypecheckError info
  -- | PEOverloadError OverloadError info
  | PEExecutionError EvalError [StackFrame info] info
  | PEUserRecoverableError UserRecoverableError [StackFrame info] info
  deriving (Eq, Show, Functor, Generic)

instance NFData info => NFData (PactError info)

instance Pretty (PactError info) where
  pretty = \case
    PELexerError e _ -> pretty e
    PEParseError e _ -> pretty e
    PEDesugarError e _ -> pretty e
    PEExecutionError e _ _ ->
      pretty e
    PEUserRecoverableError e _ _ ->
      pretty e

peInfo :: Lens (PactError info) (PactError info) info info
peInfo f = \case
  PELexerError le info ->
    PELexerError le <$> f info
  PEParseError pe info ->
    PEParseError pe <$> f info
  PEDesugarError de info ->
    PEDesugarError de <$> f info
  PEExecutionError ee stack info ->
    PEExecutionError ee stack <$> f info
  PEUserRecoverableError ee stack info ->
    PEUserRecoverableError ee stack <$> f info

viewErrorStack :: PactError info -> [StackFrame info]
viewErrorStack = \case
  PEExecutionError _ stack _ -> stack
  PEUserRecoverableError _ stack _ -> stack
  _ -> []

instance (Show info, Typeable info) => Exception (PactError info)

deriveConstrInfo ''LexerError
deriveConstrInfo ''ParseError
deriveConstrInfo ''DesugarError
deriveConstrInfo ''EvalError
deriveConstrInfo ''UserRecoverableError
deriveConstrInfo ''PactError

-- | A Pact error code is a 64 bit integer with the following format:
--   0x FF    FF    FF    FF FFFF FFFF
--     |---| |---| |---| |------------|
--       ^     ^     ^          ^ Free bits
--       |     |     |
--       |     |     ----- Inner error cause (e.g No such object in db)
--       |     |
--       |     ------------- Outer error cause (Execution, Name reso, etc)
--       ------------------- Version
-- Note [As of Jul 2 2024]: There are no error versions other than 0,
--      so we don't have a versioning data type yet.
newtype ErrorCode
  = ErrorCode Word64
  deriving (Eq, Ord)

-- | Note: This Show actually defined the error code's serialization.
--   TODO: is this kosher? Or should we expose an `errorCodeToHexString` function?
instance Show ErrorCode where
  show (ErrorCode e) =
    let h = showHex e ""
        len = length h
    in "0x" <> if len < 16 then replicate (16 - len) '0' <> h else h

-- | Our data type for presenting error codes alongside
--   a span info
data PactErrorCode info
  = PactErrorCode
  { _peCode :: ErrorCode
  , _peInfo :: info
  } deriving (Eq, Show, Functor)

instance {-# OVERLAPPING #-} J.Encode (PactErrorCode NoInfo) where
  build (PactErrorCode ec _) = J.object
    [ "errorCode" J..= T.pack (show ec) ]


instance {-# OVERLAPPING #-} JD.FromJSON (PactErrorCode NoInfo) where
  parseJSON = JD.withObject "PactErrorCode" $ \o -> do
    t <- o JD..: "errorCode"
    guard (T.length t == 18 && T.all C.isHexDigit (T.drop 2 t))
    case T.hexadecimal t of
      Right (a, remaining) | T.null remaining -> do
        pure $ PactErrorCode (ErrorCode a) NoInfo
      _ -> fail "failed to parse pact error code"

instance J.Encode info => J.Encode (PactErrorCode info) where
  build (PactErrorCode ec info) = J.object
    [ "errorCode" J..= T.pack (show ec)
    , "info" J..= info ]

instance JD.FromJSON info => JD.FromJSON (PactErrorCode info) where
  parseJSON = JD.withObject "PactErrorCode" $ \o -> do
    t <- o JD..: "errorCode"
    guard (T.length t == 18 && T.all C.isHexDigit (T.drop 2 t))
    case T.hexadecimal t of
      Right (a, remaining) | T.null remaining -> do
        info <- o JD..: "info"
        pure $ PactErrorCode (ErrorCode a) info
      _ -> fail "failed to parse pact error code"

pactErrorToErrorCode :: PactError info -> PactErrorCode info
pactErrorToErrorCode pe = let
  info = view peInfo pe
  -- Inner tag is
  innerTag = shiftL (fromIntegral (innerConstrTag pe)) innerErrorShiftBits
  outerTag = shiftL (fromIntegral (constrIndex pe)) outerErrorShiftBits
  code = ErrorCode (innerTag .|. outerTag)
  in PactErrorCode code info
  where
  innerConstrTag = \case
    PELexerError e _ -> constrIndex e
    PEParseError e _ -> constrIndex e
    PEDesugarError e _ -> constrIndex e
    PEExecutionError e _ _ -> constrIndex e
    PEUserRecoverableError e _ _ -> constrIndex e


data PrettyErrorCode info
  = PrettyErrorCode
  { _pecFailurePhase :: Text
  , _pecFailureCause :: Text
  , _pecInfo :: info
  } deriving Show

_versionMask, outerErrorMask, innerErrorMask :: Word64
_versionMask   = 0xFF_00_00_00_00_00_00_00
outerErrorMask = 0x00_FF_00_00_00_00_00_00
innerErrorMask = 0x00_00_FF_00_00_00_00_00

_versionShiftBits, outerErrorShiftBits, innerErrorShiftBits :: Int
_versionShiftBits = 56
outerErrorShiftBits = 48
innerErrorShiftBits = 40

-- | Get the inner and outer cause from an error code
prettyErrorCode :: PactErrorCode info -> PrettyErrorCode info
prettyErrorCode (PactErrorCode (ErrorCode ec) i) =
  PrettyErrorCode phase cause i
  where
  getCtorName ctorIx p =
    case find ((== ctorIx) . _ciIndex) (allConstrInfos p) of
      Just c -> _ciName c
      Nothing -> "UNKNOWN_CODE"
  phase =
    let tagIx = (ec .&. outerErrorMask) `shiftR` outerErrorShiftBits
    in getCtorName (fromIntegral tagIx) (Proxy :: Proxy (PactError ()))
  causeTag :: Word8
  causeTag =
    fromIntegral ((ec .&. innerErrorMask) `shiftR` innerErrorShiftBits)
  cause = case phase of
    "PELexerError" -> getCtorName causeTag (Proxy :: Proxy LexerError)
    "PEParseError" -> getCtorName causeTag (Proxy :: Proxy ParseError)
    "PEDesugarError" -> getCtorName causeTag (Proxy :: Proxy DesugarError)
    "PEExecutionError" -> getCtorName causeTag (Proxy :: Proxy EvalError)
    "PEUserRecoverableError" -> getCtorName causeTag (Proxy :: Proxy UserRecoverableError)
    _ -> "UNKNOWN_CODE"

<|MERGE_RESOLUTION|>--- conflicted
+++ resolved
@@ -518,13 +518,9 @@
   | CannotApplyValueToNonClosure
   -- ^ Attempted to apply a non-closure
   | InvalidCustomKeysetPredicate Text
-<<<<<<< HEAD
   | HyperlaneError HyperlaneError
   | HyperlaneDecodeError HyperlaneDecodeError
-  deriving (Show, Generic)
-=======
   deriving (Eq, Show, Generic)
->>>>>>> f5bcf013
 
 instance NFData EvalError
 
