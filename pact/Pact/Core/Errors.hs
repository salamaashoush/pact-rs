{-# LANGUAGE TypeFamilies #-}
{-# LANGUAGE DeriveFunctor #-}
{-# LANGUAGE OverloadedStrings #-}
{-# LANGUAGE ViewPatterns #-}
{-# LANGUAGE DeriveFunctor #-}
{-# LANGUAGE DerivingStrategies #-}
{-# LANGUAGE LambdaCase #-}
{-# LANGUAGE GADTs #-}
{-# LANGUAGE InstanceSigs #-}
{-# LANGUAGE TemplateHaskell #-}
{-# LANGUAGE DeriveDataTypeable #-}
{-# LANGUAGE GeneralisedNewtypeDeriving #-}

module Pact.Core.Errors
 ( PactErrorI
 , LexerError(..)
 , ParseError(..)
 , DesugarError(..)
 , InvariantError(..)
 , EvalError(..)
 , PactError(..)
 , ArgTypeError(..)
 , DbOpException(..)
 , HyperlaneError(..)
 , HyperlaneDecodeError(..)
 , peInfo
 , viewErrorStack
 , UserRecoverableError(..)
 , ErrorCode(..)
 , PactErrorCode(..)
 , PrettyErrorCode(..)
 , pactErrorToErrorCode
 , prettyErrorCode
 ) where

import Control.Lens hiding (ix)
import Control.Monad
import Control.Exception
import Data.Bits
import Data.Foldable(find)
import Data.Proxy
import Data.Text(Text)
import Data.Typeable(Typeable)
import Data.Set(Set)
import Data.Word
import Numeric (showHex)
import qualified Data.Version as V
import qualified PackageInfo_pact_tng as PI
import qualified Data.Set as S
import qualified Data.Text as T
import qualified Data.Text.Read as T
import qualified Data.Char as C
import qualified Pact.JSON.Decode as JD
import qualified Pact.JSON.Encode as J

import Control.DeepSeq
import GHC.Generics

import Pact.Core.Type
import Pact.Core.Names
import Pact.Core.Guards
import Pact.Core.Info
import Pact.Core.Pretty as Pretty
import Pact.Core.Hash
import Pact.Core.StackFrame
import Pact.Core.DefPacts.Types
import Pact.Core.PactValue
import Pact.Core.Capabilities
import Pact.Core.DeriveConTag

type PactErrorI = PactError SpanInfo

data LexerError
  = LexicalError Char Char
  -- ^ Lexical error: encountered character, last seen character
  | InvalidIndentation Int Int
  -- ^ Invalid indentation: ^ current indentation, expected indentation
  | InvalidInitialIndent Int
  -- ^ Invalid initial indentation: got ^, expected 2 or 4
  | StringLiteralError Text
  -- ^ Error lexing string literal
  | OutOfInputError Char
  deriving (Eq, Show, Generic)

instance NFData LexerError

instance Exception LexerError

instance Pretty LexerError where
  pretty = ("Lexical Error: " <>) . \case
    LexicalError c1 c2 ->
      Pretty.hsep ["Encountered character",  Pretty.parens (pretty c1) <> ",", "Last seen", Pretty.parens (pretty c2)]
    InvalidIndentation curr expected ->
      Pretty.hsep ["Invalid indentation. Encountered", Pretty.parens (pretty curr) <> ",", "Expected", Pretty.parens (pretty expected)]
    StringLiteralError te ->
      Pretty.hsep ["String literal parsing error: ", pretty te]
    InvalidInitialIndent i ->
      Pretty.hsep ["Invalid initial ident. Valid indentation are 2 or 4 spaces. Found: ", Pretty.parens (pretty i)]
    OutOfInputError c ->
      Pretty.hsep ["Ran out of input before finding a lexeme. Last Character seen: ", Pretty.parens (pretty c)]

data ParseError
  = ParsingError Text
  -- ^ Parsing error: [expected]
  | TooManyCloseParens Text
  -- ^ Too many closing parens [Remaining t]
  | UnexpectedInput Text
  -- Todo: Potentially the error here would be better if
  -- ^ Too much input in general. Did not expect more tokens.
  -- Emitted in the case of "Expression was parsed successfully but there's more input remaining."
  | PrecisionOverflowError Int
  -- ^ Way too many decimal places for `Decimal` to deal with, max 255 precision.
  | InvalidBaseType Text
  -- ^ Invalid primitive type
  deriving (Eq, Show, Generic)

instance NFData ParseError

instance Exception ParseError

instance Pretty ParseError where
  pretty = \case
    ParsingError e ->
      Pretty.hsep ["Expected:", pretty e]
    TooManyCloseParens e ->
      Pretty.hsep ["Too many closing parens, remaining tokens:", pretty e]
    UnexpectedInput e ->
      Pretty.hsep ["Unexpected input after expr, remaining tokens:", pretty e]
    PrecisionOverflowError i ->
      Pretty.hsep ["Precision overflow (>=255 decimal places): ", pretty i, "decimals"]
    InvalidBaseType txt ->
      Pretty.hsep ["No such type:", pretty txt]

data DesugarError
  = UnboundTermVariable Text
  -- ^ Encountered a variable with no binding <varname>
  | UnboundTypeVariable Text
  -- ^ Found an unbound type variable in a type definition
  -- (note: in this current version of core this should never occur,
  --  there are no userland type variables that can be annotated)
  | InvalidCapabilityReference Text
  -- ^ Function <function name> is used in a scope that expected a capability
  | NoSuchModuleMember ModuleName Text
  -- ^ Module <modulename> does not have member <membername>
  | NoSuchModule ModuleName
  -- ^ Module <modulename> does not exist
  | NoSuchInterface ModuleName
  -- ^ Interface <ifname> doesnt exist
  | ImplementationError ModuleName ModuleName Text
  -- ^ Interface implemented in module for member <member> does not match the signature
  | NotImplemented ModuleName ModuleName Text
  -- ^ Interface member not implemented
  | RecursionDetected ModuleName [Text]
  -- ^ Detected use of recursion in module <module>. [functions] for a cycle
  | NotAllowedWithinDefcap Text
  -- ^ Form <text> not allowed within defcap
  | NotAllowedOutsideModule Text
  -- ^ Form not allowed outside of module call <description
  | InvalidGovernanceRef QualifiedName
  -- ^ No such governance
  | InvalidDefInTermVariable Text
  -- ^ Invalid top level defn references a non-semantic value (e.g defcap, defschema)
  | InvalidModuleReference ModuleName
  -- ^ Invalid: Interface used as module reference
  | EmptyBindingBody
  -- ^ Binding form has no expressions to bind to
  | EmptyDefPact Text
  -- ^ Defpact without steps
  | LastStepWithRollback QualifiedName
  -- ^ Last Step has Rollback error
  | ExpectedFreeVariable Text
  -- ^ Expected free variable for ident
  | InvalidManagedArg Text
  -- ^ Invalid @managed argument, there is no named argument with name <name>
  | InvalidImports ModuleName [Text]
  -- ^ Imports for <module> do not exist <imports>
  | InvalidImportModuleHash ModuleName ModuleHash
  -- ^ Expected free variable
  | InvalidSyntax Text
  -- ^ Desugaring failed on invalid syntactic transformation (e.g within `cond`)
  | InvalidDefInSchemaPosition Text
  -- ^ Found a non-defschema in a type name position
  | InvalidDynamicInvoke DynamicName
  -- ^ Dynamic invoke is invalid
  | DuplicateDefinition QualifiedName
  -- ^ Name was defined twice
  | InvalidBlessedHash Text
  -- ^ Blessed hash has invalid format
  deriving (Eq, Show,  Generic)

instance NFData DesugarError

instance Exception DesugarError

instance Pretty DesugarError where
  pretty = \case
    UnboundTermVariable t ->
      Pretty.hsep ["Unbound variable", pretty t]
    UnboundTypeVariable t ->
      Pretty.hsep ["Unbound type variable", pretty t]
    InvalidCapabilityReference t ->
      Pretty.hsep ["Variable or function used in special form is not a capability", pretty t]
    NoSuchModuleMember mn txt ->
      Pretty.hsep ["Module", pretty mn, "has no such member:", pretty txt]
    NoSuchModule mn ->
      Pretty.hsep ["Cannot find module: ", pretty mn]
    NoSuchInterface mn ->
      Pretty.hsep ["Cannot find interface: ", pretty mn]
    NotAllowedWithinDefcap dc ->
      Pretty.hsep [pretty dc, "form not allowed within defcap"]
    NotAllowedOutsideModule txt ->
      Pretty.hsep [pretty txt, "not allowed outside of a module"]
    ImplementationError mn1 mn2 defn ->
      Pretty.hsep [ "Module"
                   , pretty mn1
                   , "does not correctly implement the function"
                   , pretty defn
                   , "from Interface"
                   , pretty mn2]
    RecursionDetected mn txts ->
      Pretty.hsep
      ["Recursive cycle detected in Module"
      , pretty mn
      , "in the following functions:"
      , pretty txts]
    InvalidGovernanceRef gov ->
      Pretty.hsep ["Invalid governance:", pretty gov]
    InvalidDefInTermVariable n ->
      Pretty.hsep ["Invalid definition in term variable position:", pretty n]
    InvalidModuleReference mn ->
      Pretty.hsep ["Invalid Interface attempted to be used as module reference:", pretty mn]
    EmptyBindingBody -> "Bind expression lacks an accompanying body"
    EmptyDefPact dp -> Pretty.hsep ["Defpact has no steps:", pretty dp]
    LastStepWithRollback mn ->
      Pretty.hsep ["rollbacks aren't allowed on the last step in:", pretty mn]
    ExpectedFreeVariable t ->
      Pretty.hsep ["Expected free variable in expression, found locally bound: ", pretty t]
    -- Todo: pretty these
    InvalidManagedArg arg ->
      "Invalid Managed arg: no such arg with name" <+> pretty arg
    NotImplemented mn ifn ifdn ->
      "Interface member not implemented, module" <+> pretty mn <+> "does not implement interface"
      <+> pretty ifn <+> "member:" <+> pretty ifdn
    InvalidImports mn imps ->
      "Invalid imports, module or interface" <+> pretty mn <+> "does not implement the following members:"
      <+> pretty imps
    InvalidImportModuleHash mn mh ->
      "Import error for module" <+> pretty mn <+> ", hash not blessed:"
        <+> pretty mh
    InvalidSyntax msg ->
      "Desugar syntax failure:" <+> pretty msg
    InvalidDefInSchemaPosition n ->
      "Invalid def in defschema position:" <+> pretty n <+> "is not a valid schema"
    InvalidDynamicInvoke dn ->
      "Invalid dynamic call:" <+> pretty dn
    DuplicateDefinition qn ->
      "Duplicate definition:" <+> pretty qn
    InvalidBlessedHash hs ->
      "Invalid blessed hash, incorrect format:" <+> pretty hs

-- | Argument type mismatch meant for errors
--   that does not force you to show the whole PactValue
data ArgTypeError
  = ATEPrim PrimType
  | ATEList
  | ATEObject
  | ATETable
  | ATEClosure
  | ATEModRef
  deriving (Eq, Show,  Generic)

instance NFData ArgTypeError

instance Pretty ArgTypeError where
  pretty = \case
    ATEPrim p -> Pretty.brackets $ pretty p
    ATEList -> "list"
    ATEObject -> "object"
    ATETable -> "table"
    ATEClosure -> "closure"
    ATEModRef -> "modref"

data InvariantError
  = InvariantInvalidDefKind DefKind Text
  -- ^ An illegal `def` form was found in a term variable position
  -- | InvariantNameNotInScope FullyQualifiedName
  -- ^ Unbound free
  | InvariantDefConstNotEvaluated FullyQualifiedName
  -- ^ Defconst found but was not evaluated
  -- note this is an invariant failure because evaluating a defconst term during
  -- regular runtime execution has different semantics to pre-evaluating it.
  | InvariantExpectedDefCap FullyQualifiedName
  -- ^ Expected a defcap in some position (e.g evalCAp)
  | InvariantExpectedDefun FullyQualifiedName
  -- ^ Expected a defun in some position (e.g user managed cap)
  | InvariantExpectedDefPact FullyQualifiedName
  -- ^ Expected a defcap in some position (e.g applyPact)
  | InvariantInvalidBoundVariable Text
  -- ^ Bound variable has no accompanying binder
  | InvariantUnboundFreeVariable FullyQualifiedName
  -- ^ Unbound free variable
  | InvariantMalformedDefun FullyQualifiedName
  -- ^ Defun term is malformed somehow (e.g no bound variables at all, not a nullary closure)
  | InvariantPactExecNotInEnv (Maybe (DefPactContinuation QualifiedName PactValue))
  -- ^ Defpact Exec expected to be in environment but not found
  | InvariantPactStepNotInEnv (Maybe (DefPactContinuation QualifiedName PactValue))
  -- ^ Defpact Exec expected to be in environment but not found
  | InvariantInvalidManagedCapIndex Int FullyQualifiedName
  -- ^ managed cap index outside of allowable range
  | InvariantArgLengthMismatch FullyQualifiedName Int Int
  -- ^ Argument length mismatch within some internal function
  | InvariantInvalidManagedCapKind Text
  -- ^ Invariant managed cap kind, expected, got <msg>
  | InvariantNoSuchKeyInTable TableName RowKey
  -- ^ Keys were pulled from the table (e.g select, fold-db) but
  -- there was no corresponding entry
  | InvariantEmptyCapStackFailure
  -- ^ Attempted to pop or manipulate the capstack, but it was found to be empty
  deriving (Eq, Show, Generic)

instance NFData InvariantError

instance Pretty InvariantError where
  pretty = \case
    InvariantInvalidDefKind dk t ->
      "Invalid def kind, received" <+> pretty dk <+> pretty t
    InvariantDefConstNotEvaluated fqn ->
      "Defconst was not evaluated prior to execution:" <+> pretty fqn
    InvariantExpectedDefCap fqn ->
      "Expected a defcap for free variable" <+> pretty fqn
    InvariantExpectedDefun fqn ->
      "Expected a defun for free variable" <+> pretty fqn
    InvariantExpectedDefPact fqn ->
      "Expected a defpact for free variable" <+> pretty fqn
    InvariantUnboundFreeVariable fqn ->
      "Unbound free variable" <+> pretty fqn
    InvariantInvalidBoundVariable v ->
      "Invalid bound or free variable:" <+> pretty v
    InvariantMalformedDefun dfn ->
      "Malformed defun: Body is not a lambda" <+> pretty dfn
    InvariantPactExecNotInEnv loc ->
      "No pact exec found" <+> pretty loc
    InvariantPactStepNotInEnv loc ->
      "No pact stepfound" <+> pretty loc
    InvariantInvalidManagedCapIndex i fqn ->
      "Invalid managed cap argument index" <+> pretty i <+> "for function" <+> pretty fqn
    InvariantArgLengthMismatch fqn expected got ->
      "Argument length mismatch for" <+> pretty fqn <> ", expected" <+> pretty expected <> ", got"
        <+> pretty got
    InvariantInvalidManagedCapKind msg ->
      "Invalid managed cap kind" <+> pretty msg
    InvariantNoSuchKeyInTable tbl (RowKey rk) ->
      "No such key" <+> pretty rk <+> "in table" <+> pretty tbl
    InvariantEmptyCapStackFailure ->
      "Attempted to pop or manipulate the capstack, but it was found to be empty"


-- | All fatal execution errors which should pause
--
data EvalError
  = ArrayOutOfBoundsException Int Int
  -- ^ Array index out of bounds <length> <index>
  | ArithmeticException Text
  -- ^ Arithmetic error <cause>
  | EnumerationError Text
  -- ^ Enumeration error (e.g incorrect bounds with step
  | DecodeError Text
  -- ^ Some form of decoding error
  | GasExceeded
  -- ^ Gas went past the gas limit
  | FloatingPointError Text
  -- ^ Floating point operation exception
  | CapNotInScope Text
  -- ^ Capability not in scope
  | InvariantFailure InvariantError
  -- ^ Invariant violation in execution. This is a fatal Error.
  | EvalError Text
  -- ^ Error raised by the program that went unhandled
  | NativeArgumentsError NativeName [ArgTypeError]
  -- ^ Error raised: native called with the wrong arguments
  -- ^ Module reference not refined to a value
  | InvalidManagedCap FullyQualifiedName
  -- ^ Name does not point to a managed capability
  | CapNotInstalled (CapToken QualifiedName PactValue)
  -- ^ Capability not installed
  | CapAlreadyInstalled (CapToken QualifiedName PactValue)
  -- ^ Capability already installed
  | ModuleMemberDoesNotExist FullyQualifiedName
  -- ^ Name not found in the top level environment
  | NoSuchKeySet KeySetName
    -- ^ No such keyset
  | YieldOutsideDefPact
  -- ^ Yield a value outside a running DefPactExec
  | NoActiveDefPactExec
  -- ^ No Active DefPactExec in the environment
  | NoYieldInDefPactStep DefPactStep
  -- ^ No Yield available in DefPactStep
  | InvalidDefPactStepSupplied DefPactStep Int
  -- ^ Supplied DefPactStep requests an invalid step, stepCount
  | DefPactIdMismatch DefPactId DefPactId
  -- ^ Requested PactId does not match context PactId
  | CCDefPactContinuationError DefPactStep DefPactExec DefPactExec
  -- ^ Crosschain DefPact contunation must be at least 2 steps before CC continuation step
  --   with <ccExec> <dbExec>
  | NoPreviousDefPactExecutionFound DefPactStep
  -- ^ No previouse DefPact execution could be found in the environment or database
  | DefPactAlreadyCompleted DefPactStep
  -- ^ DefPact already completed
  | NestedDefPactParentStepCountMismatch DefPactId Int Int
  -- ^ Nested DefPact <stepcount> does not match <parent step count>
  | NestedDefPactParentRollbackMismatch DefPactId Bool Bool
  -- ^ Nested DefPact <rollback> does not match <parent rollback>
  | NestedDefPactNeverStarted DefPactStep
  -- ^ Nested DefPact never started at prior step
  | NestedDefPactDoubleExecution DefPactStep
  -- ^ Nested DefPact is executed twice
  | MultipleOrNestedDefPactExecFound DefPactExec
  -- ^ Unexpected DefPactExec found in the environment
  | DefPactStepHasNoRollback DefPactStep
  -- ^ The requested DefPactStep has no rollback
  | DefPactStepNotInEnvironment
  -- ^ DefPactStep is not in the environment
  | NoDefPactIdAndExecEnvSupplied
  -- ^ No DefPactId supplied and no DefPactExec found in the environment
  | DefPactRollbackMismatch DefPactStep DefPactExec
  -- ^ DefPact rollback missmatch
  | DefPactStepMismatch DefPactStep DefPactExec
  -- ^ DefPact missmatch
  | CannotUpgradeInterface ModuleName
  -- ^ Interface cannot be upgrade
  | DbOpFailure DbOpException
  -- ^ Db operation failure
  | DynNameIsNotModRef Text
  -- ^ Dynamic name does not point to a module reference
  | ModuleDoesNotExist ModuleName
  -- ^ Module was not found in the db nor in the environment
  | ExpectedModule ModuleName
  -- ^ Expected Module, found interface
  | HashNotBlessed ModuleName ModuleHash
  -- ^ Hash not blessed for <module> at <hash>
  | CannotApplyPartialClosure
  -- ^ Intentional nerf to partially applied closures
  -- outside of native code
  | ClosureAppliedToTooManyArgs
  -- ^ Closure called with too many arguments
  | FormIllegalWithinDefcap Text
  -- ^ Invalid function within a defcap
  | RunTimeTypecheckFailure ArgTypeError Type
  -- ^ Runtime TC failure, note: ArgTypeError simply allows us to
  --   abbreviate the type of the argument, instead of fully syntesizing it
  | NativeIsTopLevelOnly NativeName
  -- ^ Native called within module scope
  | EventDoesNotMatchModule ModuleName
  -- ^ Emitted event does not match the emitting module, or
  -- is called outside of module
  | InvalidEventCap FullyQualifiedName
  -- ^ Capability is not @event or @managed, thus it should not be able
  --   to emit an event
  | NestedDefpactsNotAdvanced DefPactId
  -- ^ Nested defpact not advanced. Note: All nested defpacts
  -- semantically must be advanced in lockstep. That is, for some defpact execution at
  -- step n, all nested defpacts prior to execution at step (n-1) should also be advanced to
  -- step n at the end of execution
  | ExpectedPactValue
  -- ^ Expected a pact value, received a closure or table reference
  | NotInDefPactExecution
  -- ^  Expected function to be called within a defpact. E.g (pact-id)
  | NamespaceInstallError Text
  -- ^ Error installing namespace
  | PointNotOnCurve
  -- ^ Pairing-related: Point lies outside of elliptic curve
  | YieldProvenanceDoesNotMatch Provenance [Provenance]
  -- ^ Yield provenance mismatch
  | MismatchingKeysetNamespace NamespaceName
  -- ^ Keyset declared outside of relevant namespace
  | EnforcePactVersionFailure V.Version (Maybe V.Version)
  -- ^ Pact version fails
  | EnforcePactVersionParseFailure Text
  -- ^ Pact version parsing error
  | RuntimeRecursionDetected QualifiedName
  -- ^ Attempted to call <function> recursively
  | SPVVerificationFailure Text
  -- ^ Failure in SPV verification
  | ContinuationError Text
  -- ^ Failure in evalContinuation (chainweb)
  | ModRefImplementsNoInterfaces ModuleName
  -- ^ Attempted to use a module as a modref, despite
  -- implementing no interfaces
  | UserGuardMustBeADefun QualifiedName DefKind
  -- ^ User guard closure must refer to a defun
  | ExpectedBoolValue PactValue
  -- ^ Expected a boolean result in evaluation
  -- (e.g if, or, and)
  | ExpectedStringValue PactValue
  -- ^ Expected a string value during evaluation
  -- (e.g enforce)
  | ExpectedCapToken PactValue
  -- ^ Expected a string value during evaluation
  -- (e.g enforce)
  | WriteValueDidNotMatchSchema Schema (ObjectData PactValue)
  -- ^ Attempted to write a value to the database that does not match
  -- the database's schema
  | ObjectIsMissingField Field (ObjectData PactValue)
  -- ^ Object access is missing a field
  | InvalidKeysetFormat KeySet
  -- ^ Keyset format validation failure (e.g ED25519Hex or Webauthn)
  | InvalidKeysetNameFormat Text
  -- ^ define-keyset name invalid format
  | CannotDefineKeysetOutsideNamespace
  -- ^ User attempted define a keyset outside of a namespace
  | NamespaceNotFound NamespaceName
  -- ^ Namespace not found in pactdb
  | NativeExecutionError NativeName Text
  -- ^ Native execution error, with reason
  | OperationIsLocalOnly NativeName
  -- ^ Native function is local-only
  | CannotApplyValueToNonClosure
  -- ^ Attempted to apply a non-closure
  | InvalidCustomKeysetPredicate Text
<<<<<<< HEAD
  | HyperlaneError HyperlaneError
  | HyperlaneDecodeError HyperlaneDecodeError
=======
  -- ^ Invalid keyset predicate
  | UnknownException
  -- ^ Used by chainweb for unknown exceptions
>>>>>>> 727c9571
  deriving (Eq, Show, Generic)

instance NFData EvalError


instance Pretty EvalError where
  pretty = \case
    ArrayOutOfBoundsException len ix ->
      Pretty.hsep
      [ "Array index out of bounds. Length"
      , Pretty.parens (pretty len) <> ","
      , "Index"
      , Pretty.parens (pretty ix)]
    ArithmeticException txt ->
      Pretty.hsep ["Arithmetic exception:", pretty txt]
    EnumerationError txt ->
      Pretty.hsep ["Enumeration error:", pretty txt]
    DecodeError txt ->
      Pretty.hsep ["Decoding error:", pretty txt]
    FloatingPointError txt ->
      Pretty.hsep ["Floating point error:", pretty txt]
    -- Todo: probably enhance this data type
    CapNotInScope txt ->
      Pretty.hsep ["Capability not in scope:", pretty txt]
    GasExceeded ->
      "Gas limit exceeded"
    InvariantFailure msg ->
      Pretty.hsep ["Fatal execution error, invariant violated:", pretty msg]
    NativeArgumentsError n tys ->
      Pretty.hsep ["Native evaluation error for native", pretty n <> ",", "received incorrect argument(s) of type(s)", Pretty.commaSep tys]
    EvalError txt ->
      Pretty.hsep ["Program encountered an unhandled raised error:", pretty txt]
    YieldOutsideDefPact ->
      "Try to yield a value outside a running DefPact execution"
    NoActiveDefPactExec ->
      "No active DefPact execution in the environment"
    NoYieldInDefPactStep (DefPactStep step _ i _) ->
      Pretty.hsep ["No yield in DefPactStep:", "Step: " <> pretty step, "DefPactId: " <> pretty i]
    InvalidDefPactStepSupplied (DefPactStep step _ _ _) stepCount ->
      Pretty.hsep
      [ "DefPactStep does not match DefPact properties:"
      , "requested: "<> pretty step
      , "step count:" <> pretty stepCount]
    DefPactIdMismatch reqId envId ->
      Pretty.hsep
      [ "Requested DefPactId:", pretty reqId
      , "does not match context DefPactId:", pretty envId
      ]
    CCDefPactContinuationError pactStep _ccExec _dbExec ->
      Pretty.hsep
      [ "Crosschain DefPact continuation error:"
      , "DefPactId:" <> pretty (_psStep pactStep)
      ]
    NestedDefPactParentRollbackMismatch pid rollback parentRollback ->
      Pretty.hsep
      [ "Nested DefPact execution failed, parameter missmatch:"
      , "DefPactId: " <> pretty pid
      , "Rollback: " <> pretty rollback
      , "Parent rollback:" <> pretty parentRollback
      ]
    NestedDefPactParentStepCountMismatch pid stepCount parentStepCount ->
      Pretty.hsep
      [ "Nested DefPact execution failed, parameter missmatch:"
      , "PacId: " <> pretty pid
      , "step count: " <> pretty stepCount
      , "Parent step count: " <> pretty parentStepCount
      ]
    NoPreviousDefPactExecutionFound ps ->
      Pretty.hsep ["No previous DefPact exeuction found for DefPactId: ", pretty (_psDefPactId ps)]
    DefPactAlreadyCompleted ps -> Pretty.hsep
      [ "Requested DefPact already completed: ", "DefPactId:" <> pretty (_psDefPactId ps)]
    NestedDefPactNeverStarted ps -> Pretty.hsep
      ["Requested nested DefPact never started:", "DefPactId: " <> pretty (_psDefPactId ps)]
    NestedDefPactDoubleExecution ps -> Pretty.hsep
      ["Requested nested DefPact double execution:", "DefPactId: " <> pretty (_psDefPactId ps)]
    MultipleOrNestedDefPactExecFound pe -> Pretty.hsep
      ["DefPact execution context already in the environment: ", "DefPactId: " <> pretty (_peDefPactId pe)]
    DefPactStepHasNoRollback ps -> Pretty.hsep
      ["Step has no rollback:", "DefPactId: " <> pretty (_psDefPactId ps)]
    DefPactStepNotInEnvironment -> "No DefPactStep in the environment"
    NoDefPactIdAndExecEnvSupplied -> "No DefPactId or execution environment supplied"
    DefPactRollbackMismatch ps pe -> Pretty.hsep
      [ "Rollback missmatch in DefPactStep and DefPact exeuction environment:"
      , "DefPactId: " <> pretty (_psDefPactId ps)
      , "step rollback: " <> pretty (_psRollback ps)
      , "DefPactExec rollback: " <> pretty (_peStepHasRollback pe)
      ]
    DefPactStepMismatch ps pe -> Pretty.hsep
      [ "Step missmatch in DefPactStep and DefPact exeuction environment:"
      , "DefPactId: " <> pretty (_psDefPactId ps)
      , "step: " <> pretty (_psStep ps)
      , "DefPactExec step: " <> pretty (_peStep pe + 1)
      ]
    EnforcePactVersionFailure min' max' -> Pretty.hsep
      [ "Enforce pact-version failed:"
      , "Current Version: " <> pretty (V.showVersion PI.version)
      , "Minimum Version: " <> pretty (V.showVersion min')
      , maybe mempty (\v -> "Maximum Version: " <> pretty (V.showVersion v)) max'
      ]
    EnforcePactVersionParseFailure str -> Pretty.hsep
      [ "Enforce pact-version failed:"
      , "Could not parse " <> pretty str <> ", expect list of dot-separated integers"
      ]
    -- Todo: Fix each case
    InvalidManagedCap fqn ->
      "Install capability error: capability is not managed and cannot be installed:" <+> pretty (fqnToQualName fqn)
    CapNotInstalled cap ->
      "Capability not installed:" <+> pretty cap
    CapAlreadyInstalled cap ->
      "Capability already installed:" <+> pretty cap
    ModuleMemberDoesNotExist fqn ->
      "Module member does not exist" <+> pretty fqn
    NoSuchKeySet ksn ->
      "Cannot find keyset in database:" <+> pretty ksn
    CannotUpgradeInterface ifn ->
      "Interface cannot be upgraded:" <+> pretty ifn

    DbOpFailure dbe ->
      "Error during database operation:" <+> pretty dbe
    DynNameIsNotModRef n ->
      "Attempted to use" <+> pretty n <+> "as dynamic name, but it is not a modref"
    ModuleDoesNotExist m ->
      "Cannot find module:" <+> pretty m
    ExpectedModule mn ->
      "Expected module, found interface:" <+> pretty mn
    HashNotBlessed mn hs  ->
      "Execution aborted, hash not blessed for module" <+> pretty mn <> ":" <+> pretty hs
    CannotApplyPartialClosure ->
      "Attempted to apply a closure outside of native callsite"
    ClosureAppliedToTooManyArgs ->
      "Attempted to apply a closure to too many arguments"
    FormIllegalWithinDefcap msg ->
      "Form illegal within defcap" <+> pretty msg
    RunTimeTypecheckFailure argErr ty ->
      "Runtime typecheck failure, argument is" <+> pretty argErr <+> ", but expected type" <+> pretty ty
    NativeIsTopLevelOnly b ->
      "Top-level call used in module" <+> pretty b
    EventDoesNotMatchModule mn ->
      "Emitted event does not match module" <+> pretty mn
    InvalidEventCap fqn ->
      "Invalid event capability" <+> pretty fqn
    NestedDefpactsNotAdvanced dpid ->
      "Nested defpacts not advanced" <+> pretty dpid
    ExpectedPactValue ->
      "Expected Pact Value, got closure or table reference"
    NotInDefPactExecution -> "not in pact execution"
    NamespaceInstallError e ->
      "Namespace installation error:" <+> pretty e
    PointNotOnCurve ->
      "Point lies outside of ellptic curve"
    YieldProvenanceDoesNotMatch received expected ->
      "Yield provenance does not match, received" <+> pretty received <> ", expected" <+> pretty expected
    MismatchingKeysetNamespace ns ->
      "Error defining keyset, namespace mismatch, expected " <> pretty ns
    RuntimeRecursionDetected qn ->
      "Runtime recursion detected in function:" <+> pretty qn
    SPVVerificationFailure e ->
      "SPV verification failure:" <+> pretty e
    ExpectedBoolValue pv ->
      "expected bool value, got" <+> pretty pv
    UserGuardMustBeADefun qn dk ->
      "User guard closure" <+> pretty qn <+> "must be defun, got" <> pretty dk
    WriteValueDidNotMatchSchema (Schema _ sc) od ->
      "Attempted insert failed due to schema mismatch. Expected:" <+> pretty (ObjectData sc)
        <> ", received" <+> pretty od
    ObjectIsMissingField f b ->
      "Key" <+> dquotes (pretty f) <+> "not found in object:" <+> pretty b
    NativeExecutionError n msg ->
      "native execution failure," <+> pretty n <+> "failed with message:" <+> pretty msg
    ExpectedStringValue pv ->
      "expected string value, got:" <+> pretty pv
    ExpectedCapToken pv ->
      "expected capability token value, got:" <+> pretty pv
    InvalidKeysetFormat ks ->
      "Invalid keyset format:" <+> pretty ks
    InvalidKeysetNameFormat ksn ->
      "Invalid keyset name format:" <+> pretty ksn
    CannotDefineKeysetOutsideNamespace ->
      "Cannot define keyset outside of a namespace"
    NamespaceNotFound nsn ->
      "Module not found:" <+> pretty nsn
    ModRefImplementsNoInterfaces mn ->
      "Invalid modref, module" <+> pretty mn <+> "implements no interfaces"
    ContinuationError msg ->
      "Continuation Error:" <+> pretty msg
    OperationIsLocalOnly n ->
      "Operation only permitted in local execution mode:" <+> pretty n
    CannotApplyValueToNonClosure ->
      "Cannot apply value to non-closure"
    InvalidCustomKeysetPredicate pn ->
      "Invalid custom predicate for keyset" <+> pretty pn
<<<<<<< HEAD
    HyperlaneError he -> "Hyperlane native error:" <+> pretty he
    HyperlaneDecodeError he -> "Hyperlane decode error:" <+> pretty he
=======
    UnknownException ->
      "Unknown exception"

>>>>>>> 727c9571

instance Exception EvalError

data DbOpException
  = WriteException
  | RowReadDecodeFailure Text
  | RowFoundException TableName RowKey
  | NoRowFound TableName RowKey
  | NoSuchTable TableName
  | TableAlreadyExists TableName
  | TxAlreadyBegun Text
  | NoTxToCommit
  | OpDisallowed
  | MultipleRowsReturnedFromSingleWrite
  deriving (Show, Eq, Typeable, Generic)

instance NFData DbOpException

instance Exception DbOpException

instance Pretty DbOpException where
  pretty = \case
    WriteException ->
      "Error found while writing value"
    RowReadDecodeFailure rk ->
      "Failed to deserialize but found value at key:" <> pretty rk
    RowFoundException tn rk ->
      "Value already found while in Insert mode in table" <+> pretty tn <+> "at key" <+> dquotes (pretty rk)
    NoRowFound tn rk ->
      "No row found during update in table" <+> pretty tn <+> "at key" <+> pretty rk
    NoSuchTable tn ->
      "Table" <+> pretty tn <+> "not found"
    TableAlreadyExists tn ->
      "Table" <+> pretty tn <+> "already exists"
    TxAlreadyBegun tx ->
      "Attempted to begin tx" <+> dquotes (pretty tx) <> ", but a tx already has been initiated"
    NoTxToCommit ->
      "No Transaction to commit"
    OpDisallowed ->
      "Operation disallowed in read-only or sys-only mode"
    MultipleRowsReturnedFromSingleWrite ->
      "Multiple rows returned from single write"



data UserRecoverableError
  = UserEnforceError Text
  -- ^ Errors produced by `enforce` or `enforceOne`
  | OneShotCapAlreadyUsed
  -- ^ A one-shot capability has already been fired
  | CapabilityNotGranted (CapToken QualifiedName PactValue)
  -- ^ Capability not granted in require-cap
  | NoSuchObjectInDb TableName RowKey
  -- ^ Did not find an object in the specified table for some rowkey
  | KeysetPredicateFailure KSPredicate (Set PublicKeyText)
  -- ^ Keyset Predicate failed for some reason
  | CapabilityPactGuardInvalidPactId DefPactId DefPactId
  -- ^ Mismatching pact ID's in capability guard
  | EnvReadFunctionFailure NativeName
  -- ^ read-* function failure
  | VerifierFailure VerifierName Text
  -- ^ Verifier failure
  | CapabilityGuardNotAcquired (CapabilityGuard QualifiedName PactValue)
  deriving (Show, Eq, Generic, Typeable)

instance NFData UserRecoverableError
instance Exception UserRecoverableError

instance Pretty UserRecoverableError where
  pretty = \case
    UserEnforceError t -> pretty t
    OneShotCapAlreadyUsed -> "Automanaged capability used more than once"
    CapabilityNotGranted ct ->
      "require-capability: not granted:" <+> parens (pretty (_ctName ct))
    NoSuchObjectInDb tn (RowKey rk) ->
      "No value found in table" <+> pretty tn <+> "for key:" <+> pretty rk
    KeysetPredicateFailure ksPred kskeys ->
      "Keyset failure (" <> pretty ksPred <> "): "
               <> pretty (map (elide . renderPublicKeyText) $ S.toList kskeys)
      where
      elide pk = T.take 8 pk <> "..."
    CapabilityPactGuardInvalidPactId currPid pgId ->
      "Capability pact guard failed: invalid pact id, expected" <+> pretty pgId <+> "got"
        <+> pretty currPid
    EnvReadFunctionFailure desc ->
      pretty desc <+> "failure"
    VerifierFailure (VerifierName verif) msg ->
      "Verifier failure" <+> pretty verif <> ":" <+> pretty msg
    CapabilityGuardNotAcquired cg ->
      "Capability not acquired:" <+> pretty cg

data HyperlaneError
  = HyperlaneErrorFailedToFindKey Field
    -- ^ An expected key was not found.
  | HyperlaneErrorNumberOutOfBounds Field
    -- ^ The number at this field was outside of the expected bounds of its
    -- type.
  | HyperlaneErrorBadHexPrefix Field
    -- ^ Hex textual fields (usually ETH addresses) must be prefixed with "0x"
  | HyperlaneErrorInvalidBase64 Field
    -- ^ Invalid base64 text field.
  | HyperlaneErrorIncorrectSize Field Int Int
    -- ^ Invalid Hex. We discard error messages from base16-bytestring to
  | HyperlaneErrorInvalidChainId Text
    -- ^ Invalid chain id.
  deriving (Eq, Show, Generic)

instance NFData HyperlaneError

instance Pretty HyperlaneError where
  pretty = \case
    HyperlaneErrorFailedToFindKey key -> "Failed to find key in object: " <> pretty key
    HyperlaneErrorNumberOutOfBounds key -> "Object key " <> pretty key <> " was out of bounds"
    HyperlaneErrorBadHexPrefix key -> "Missing 0x prefix on field " <> pretty key
    HyperlaneErrorInvalidBase64 key -> "Invalid base64 encoding on field " <> pretty key
    HyperlaneErrorIncorrectSize key expected actual ->
      "Incorrect binary data size " <> pretty key <> ". Expected: " <> pretty expected <> ", but got " <> pretty actual
    HyperlaneErrorInvalidChainId msg -> "Failed to decode chainId: " <> pretty msg

data HyperlaneDecodeError
  = HyperlaneDecodeErrorBase64
    -- ^ We discard the error message in this case to maintain error message
    --   equality with the original implementation - otherwise this would have a
    --   string in it
  | HyperlaneDecodeErrorInternal String
    -- ^ Decoding error that our own code threw, not `binary`
  | HyperlaneDecodeErrorBinary
    -- ^ We encountered an error not thrown by us but by `binary`. We discard
    --   the error message to avoid potentially forking behaviour introduced
    --   by a library update.
  | HyperlaneDecodeErrorParseRecipient
    -- ^ Failed to parse the Recipient into a Guard
  deriving (Eq, Show, Generic)

instance NFData HyperlaneDecodeError

instance Pretty HyperlaneDecodeError where
  pretty = \case
    HyperlaneDecodeErrorBase64 -> "Failed to base64-decode token message"
    HyperlaneDecodeErrorInternal errmsg -> "Decoding error: " <> pretty errmsg
    HyperlaneDecodeErrorBinary -> "Decoding error: binary decoding failed"
    HyperlaneDecodeErrorParseRecipient -> "Could not parse recipient into a guard"

data PactError info
  = PELexerError LexerError info
  | PEParseError ParseError info
  | PEDesugarError DesugarError info
  -- | PETypecheckError TypecheckError info
  -- | PEOverloadError OverloadError info
  | PEExecutionError EvalError [StackFrame info] info
  | PEUserRecoverableError UserRecoverableError [StackFrame info] info
  deriving (Eq, Show, Functor, Generic)

instance NFData info => NFData (PactError info)

instance Pretty (PactError info) where
  pretty = \case
    PELexerError e _ -> pretty e
    PEParseError e _ -> pretty e
    PEDesugarError e _ -> pretty e
    PEExecutionError e _ _ ->
      pretty e
    PEUserRecoverableError e _ _ ->
      pretty e

peInfo :: Lens (PactError info) (PactError info) info info
peInfo f = \case
  PELexerError le info ->
    PELexerError le <$> f info
  PEParseError pe info ->
    PEParseError pe <$> f info
  PEDesugarError de info ->
    PEDesugarError de <$> f info
  PEExecutionError ee stack info ->
    PEExecutionError ee stack <$> f info
  PEUserRecoverableError ee stack info ->
    PEUserRecoverableError ee stack <$> f info

viewErrorStack :: PactError info -> [StackFrame info]
viewErrorStack = \case
  PEExecutionError _ stack _ -> stack
  PEUserRecoverableError _ stack _ -> stack
  _ -> []

instance (Show info, Typeable info) => Exception (PactError info)

deriveConstrInfo ''LexerError
deriveConstrInfo ''ParseError
deriveConstrInfo ''DesugarError
deriveConstrInfo ''EvalError
deriveConstrInfo ''UserRecoverableError
deriveConstrInfo ''PactError

-- | A Pact error code is a 64 bit integer with the following format:
--   0x FF    FF    FF    FF FFFF FFFF
--     |---| |---| |---| |------------|
--       ^     ^     ^          ^ Free bits
--       |     |     |
--       |     |     ----- Inner error cause (e.g No such object in db)
--       |     |
--       |     ------------- Outer error cause (Execution, Name reso, etc)
--       ------------------- Version
-- Note [As of Jul 2 2024]: There are no error versions other than 0,
--      so we don't have a versioning data type yet.
newtype ErrorCode
  = ErrorCode Word64
  deriving (Eq, Ord)

-- | Note: This Show actually defined the error code's serialization.
--   TODO: is this kosher? Or should we expose an `errorCodeToHexString` function?
instance Show ErrorCode where
  show (ErrorCode e) =
    let h = showHex e ""
        len = length h
    in "0x" <> if len < 16 then replicate (16 - len) '0' <> h else h

-- | Our data type for presenting error codes alongside
--   a span info
data PactErrorCode info
  = PactErrorCode
  { _peCode :: ErrorCode
  , _peInfo :: info
  } deriving (Eq, Show, Functor)

instance {-# OVERLAPPING #-} J.Encode (PactErrorCode NoInfo) where
  build (PactErrorCode ec _) = J.object
    [ "errorCode" J..= T.pack (show ec) ]


instance {-# OVERLAPPING #-} JD.FromJSON (PactErrorCode NoInfo) where
  parseJSON = JD.withObject "PactErrorCode" $ \o -> do
    t <- o JD..: "errorCode"
    guard (T.length t == 18 && T.all C.isHexDigit (T.drop 2 t))
    case T.hexadecimal t of
      Right (a, remaining) | T.null remaining -> do
        pure $ PactErrorCode (ErrorCode a) NoInfo
      _ -> fail "failed to parse pact error code"

instance J.Encode info => J.Encode (PactErrorCode info) where
  build (PactErrorCode ec info) = J.object
    [ "errorCode" J..= T.pack (show ec)
    , "info" J..= info ]

instance JD.FromJSON info => JD.FromJSON (PactErrorCode info) where
  parseJSON = JD.withObject "PactErrorCode" $ \o -> do
    t <- o JD..: "errorCode"
    guard (T.length t == 18 && T.all C.isHexDigit (T.drop 2 t))
    case T.hexadecimal t of
      Right (a, remaining) | T.null remaining -> do
        info <- o JD..: "info"
        pure $ PactErrorCode (ErrorCode a) info
      _ -> fail "failed to parse pact error code"

pactErrorToErrorCode :: PactError info -> PactErrorCode info
pactErrorToErrorCode pe = let
  info = view peInfo pe
  -- Inner tag is
  innerTag = shiftL (fromIntegral (innerConstrTag pe)) innerErrorShiftBits
  outerTag = shiftL (fromIntegral (constrIndex pe)) outerErrorShiftBits
  code = ErrorCode (innerTag .|. outerTag)
  in PactErrorCode code info
  where
  innerConstrTag = \case
    PELexerError e _ -> constrIndex e
    PEParseError e _ -> constrIndex e
    PEDesugarError e _ -> constrIndex e
    PEExecutionError e _ _ -> constrIndex e
    PEUserRecoverableError e _ _ -> constrIndex e


data PrettyErrorCode info
  = PrettyErrorCode
  { _pecFailurePhase :: Text
  , _pecFailureCause :: Text
  , _pecInfo :: info
  } deriving Show

_versionMask, outerErrorMask, innerErrorMask :: Word64
_versionMask   = 0xFF_00_00_00_00_00_00_00
outerErrorMask = 0x00_FF_00_00_00_00_00_00
innerErrorMask = 0x00_00_FF_00_00_00_00_00

_versionShiftBits, outerErrorShiftBits, innerErrorShiftBits :: Int
_versionShiftBits = 56
outerErrorShiftBits = 48
innerErrorShiftBits = 40

-- | Get the inner and outer cause from an error code
prettyErrorCode :: PactErrorCode info -> PrettyErrorCode info
prettyErrorCode (PactErrorCode (ErrorCode ec) i) =
  PrettyErrorCode phase cause i
  where
  getCtorName ctorIx p =
    case find ((== ctorIx) . _ciIndex) (allConstrInfos p) of
      Just c -> _ciName c
      Nothing -> "UNKNOWN_CODE"
  phase =
    let tagIx = (ec .&. outerErrorMask) `shiftR` outerErrorShiftBits
    in getCtorName (fromIntegral tagIx) (Proxy :: Proxy (PactError ()))
  causeTag :: Word8
  causeTag =
    fromIntegral ((ec .&. innerErrorMask) `shiftR` innerErrorShiftBits)
  cause = case phase of
    "PELexerError" -> getCtorName causeTag (Proxy :: Proxy LexerError)
    "PEParseError" -> getCtorName causeTag (Proxy :: Proxy ParseError)
    "PEDesugarError" -> getCtorName causeTag (Proxy :: Proxy DesugarError)
    "PEExecutionError" -> getCtorName causeTag (Proxy :: Proxy EvalError)
    "PEUserRecoverableError" -> getCtorName causeTag (Proxy :: Proxy UserRecoverableError)
    _ -> "UNKNOWN_CODE"

<|MERGE_RESOLUTION|>--- conflicted
+++ resolved
@@ -517,14 +517,13 @@
   | CannotApplyValueToNonClosure
   -- ^ Attempted to apply a non-closure
   | InvalidCustomKeysetPredicate Text
-<<<<<<< HEAD
+  -- ^ Invalid keyset predicate
   | HyperlaneError HyperlaneError
+  -- ^ Hyperlane error
   | HyperlaneDecodeError HyperlaneDecodeError
-=======
-  -- ^ Invalid keyset predicate
+  -- ^ Hyperlane decoding error
   | UnknownException
   -- ^ Used by chainweb for unknown exceptions
->>>>>>> 727c9571
   deriving (Eq, Show, Generic)
 
 instance NFData EvalError
@@ -716,14 +715,10 @@
       "Cannot apply value to non-closure"
     InvalidCustomKeysetPredicate pn ->
       "Invalid custom predicate for keyset" <+> pretty pn
-<<<<<<< HEAD
     HyperlaneError he -> "Hyperlane native error:" <+> pretty he
     HyperlaneDecodeError he -> "Hyperlane decode error:" <+> pretty he
-=======
     UnknownException ->
       "Unknown exception"
-
->>>>>>> 727c9571
 
 instance Exception EvalError
 
