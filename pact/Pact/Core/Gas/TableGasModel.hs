--- conflicted
+++ resolved
@@ -279,12 +279,9 @@
       let mgPerCap = 100
       in MilliGas $ fromIntegral $ cnt * mgPerCap
   GCountBytes -> MilliGas 1
-<<<<<<< HEAD
   GHyperlaneMessageId m -> MilliGas $ fromIntegral m
   GHyperlaneEncodeDecodeTokenMessage m -> MilliGas $ fromIntegral m
-=======
   GNative b -> nativeTable b
->>>>>>> 727c9571
   where
   textCompareCost str = fromIntegral $ T.length str
   -- Running CountBytes costs 0.9 MilliGas, according to the analysis in bench/Bench.hs
