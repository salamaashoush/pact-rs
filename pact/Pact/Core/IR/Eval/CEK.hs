{-# LANGUAGE FunctionalDependencies #-}
{-# LANGUAGE UndecidableInstances #-}
{-# LANGUAGE RankNTypes #-}
{-# LANGUAGE DataKinds #-}
{-# LANGUAGE GADTs #-}
{-# LANGUAGE ScopedTypeVariables #-}
{-# LANGUAGE KindSignatures #-}
{-# LANGUAGE TypeApplications #-}
{-# LANGUAGE InstanceSigs #-}

module Pact.Core.IR.Eval.CEK
  ( eval
  , interpretGuard
  , applyLam
  , mkDefPactClosure
  , resumePact
  , evalCap
  , nameToFQN
  , guardTable
  , isKeysetInSigs
  , isKeysetNameInSigs
  , requireCap
  , installCap
  , composeCap
  , mkDefunClosure
  , enforceNotWithinDefcap
  , acquireModuleAdmin
  , isCapInStack
  , filterIndex
  , findMsgSigCap
  , evalWithStackFrame
  , emitCapability
  , guardForModuleCall
  , enforceGuard
  , evalResumePact
  , applyContSmallStep
  , applyContToValueSmallStep
  , evaluateTermSmallStep
  , CEKEval(..)) where


import Control.Lens
import Control.Monad
import Control.Monad.IO.Class
import Data.Default
import Data.List.NonEmpty(NonEmpty(..))
import Data.Foldable(find, foldl', traverse_)
import Data.Maybe(isJust)
import qualified Data.RAList as RAList
import qualified Data.Text as T
import qualified Data.Text.Encoding as T
import qualified Data.Vector as V
import qualified Data.Set as S
import qualified Data.Map.Strict as M
import qualified Data.List.NonEmpty as NE
import qualified Data.Kind as K

import Pact.Core.Builtin
import Pact.Core.Names
import Pact.Core.Errors
import Pact.Core.Gas
import Pact.Core.Literal
import Pact.Core.PactValue
import Pact.Core.Capabilities
import Pact.Core.Type
import Pact.Core.Guards
import Pact.Core.ModRefs
import Pact.Core.Environment
import Pact.Core.Persistence
import Pact.Core.Hash
import Pact.Core.StableEncoding

import Pact.Core.IR.Term
import Pact.Core.IR.Eval.Runtime
import Pact.Core.Namespace
import Pact.Core.DefPacts.Types
import Pact.Core.SizeOf


class CEKEval (step :: CEKStepKind) (b :: K.Type) (i :: K.Type) (m :: K.Type -> K.Type) | m -> b, m -> i where
  returnCEKValue :: Cont step b i m -> CEKErrorHandler step b i m -> CEKValue step b i m -> m (CEKEvalResult step b i m)

  returnCEK :: Cont step b i m -> CEKErrorHandler step b i m -> EvalResult step b i m -> m (CEKEvalResult step b i m)

  evalCEK :: Cont step b i m -> CEKErrorHandler step b i m -> CEKEnv step b i m -> EvalTerm b i -> m (CEKEvalResult step b i m)

  returnFinal :: EvalResult step b i m -> m (CEKEvalResult step b i m)

  evalNormalForm :: CEKEnv step b i m -> EvalTerm b i -> m (EvalResult step b i m)

  applyLamUnsafe :: CanApply step b i m -> [CEKValue step b i m] -> Cont step b i m -> CEKErrorHandler step b i m -> m (EvalResult step b i m)

  evalUnsafe :: CEKEvalResult step b i m -> m (EvalResult step b i m)


{-
  Our CEKH Machine's transitions when reducing terms.
  `evaluateTerm` reduces a term and either directly produces a value,
  or grows the continuation with the information about evaluation of its subterms

  Our machine's state is an n-tuple <C,E,K,H> where:
    - C: (C)ontrol, which either corresponds to:
        - A term to evaluate (EvalTerm b i) for some builtin set b, and tree annotation i
        - A reduced value (Closure, Table or PactValue)
    - E: (E)nvironment, which corresponds to our variable environment, the current pact db state,
      an optional defpact step (during defpact execution), our natives lookup environment, as well as
      a variable for whether we are within a defcap
    - K: (K)ontinuation, which corresponds to the current evaluation context. This may be enriched
    during term reduction
    - H: (H)andler, which holds the topmost installed error handler installed via `try`
    - The reader monad of `MonadEvalEnv` and the state within `MonadEvalState`
  Our machine corresponds to a function: <C, E, K, H> -> <C, E, K, H> that terminates when
  K=Mt and H=NoHandler and returns a semantic value, or an error
-}
evaluateTerm
  :: (CEKEval step b i m, MonadEval b i m)
  => Cont step b i m
  -> CEKErrorHandler step b i m
  -> CEKEnv step b i m
  -> EvalTerm b i
  -> m (CEKEvalResult step b i m)
-- | ------ From ------ | ------ To ------ |
--   <Var n, E, K, H>      <E(n), E, K, H>
--
-- Handles free variable lookups as well as module reference dynamic invokes
-- Todo: it may not be worthwhile if accessing local variables is fast to charge
-- anything but a constant amount of gas, but it would be a worthwhile exercise.
evaluateTerm cont handler env (Var n info)  = do
  case _nKind n of
    NBound i -> do
      case RAList.lookup (_ceLocal env) i of
        Just v -> returnCEKValue cont handler v
        Nothing -> failInvariant info ("unbound identifier" <> T.pack (show n))
    -- Top level names are not closures, so we wipe the env
    NTopLevel mname mh -> do
      let fqn = FullyQualifiedName mname (_nName n) mh
      lookupFqName fqn >>= \case
        Just (Dfun d) -> do
          dfunClo <- VDefClosure <$> mkDefunClosure d mname env
          returnCEKValue cont handler dfunClo
        -- Todo: this should be GADT'd out
        -- and defconsts should already be evaluated
        Just (DConst d) -> case _dcTerm d of
          -- Note: `TermConst` cannot and should not be `evalCEK`'d. This is an error
          -- this can cause semantic divergences, due to things like provided data.
          -- moreover defcosts are always evaluated in `SysOnly` mode.
          TermConst _term ->
            failInvariant info "Defconst not fully evaluated"
          EvaledConst v ->
            returnCEKValue cont handler (VPactValue v)
        Just (DPact d) -> do
          let dpactClo = mkDefPactClosure info fqn d env
          returnCEKValue cont handler dpactClo
        Just (DTable d) ->
          let (ResolvedTable sc) = _dtSchema d
              tn = TableName (_dtName d) mname
              tbl = VTable (TableValue tn mh sc)
          in returnCEKValue cont handler tbl
        Just (DCap d) -> do
          let args = _argType <$> _dcapArgs d
              clo = CapTokenClosure fqn args (length args) info
          returnCEKValue cont handler (VClosure (CT clo))
        Just d ->
          failInvariant info ("invalid def kind in var position: " <> T.pack (show $ defKind mname d))
        Nothing ->
          failInvariant info ("name not in scope: " <> T.pack (show $ FullyQualifiedName mname (_nName n) mh))
    NModRef m ifs -> case ifs of
      [x] -> returnCEKValue cont handler (VModRef (ModRef m ifs (Just (S.singleton x))))
      [] -> throwExecutionError info (ModRefNotRefined (_nName n))
      _ -> returnCEKValue cont handler (VModRef (ModRef m ifs Nothing))
    NDynRef (DynamicRef dArg i) -> case RAList.lookup (view ceLocal env) i of
      Just (VModRef mr) -> do
        modRefHash <- _mHash <$> getModule info (view cePactDb env) (_mrModule mr)
        let nk = NTopLevel (_mrModule mr) modRefHash
        evalCEK cont handler env (Var (Name dArg nk) info)
      Just _ -> returnCEK cont handler (VError "dynamic name pointed to non-modref" info)
      Nothing -> failInvariant info ("unbound identifier" <> T.pack (show n))
-- | ------ From ------ | ------ To ------ |
--   <Const l, E, K, H>    <Value l, E, K, H>
--
evaluateTerm cont handler _env (Constant l _info) = do
  -- chargeGasArgs _info (GAConstant constantWorkNodeGas)
  returnCEKValue cont handler (VLiteral l)
-- | ------ From ---------- | ------ To ------ |
--   <App fn args, E, K, H>    <fn, E, Args(E,args,K), H>
--
evaluateTerm cont handler env (App fn args info) = do
  -- chargeGasArgs info (GAConstant constantWorkNodeGas)
  evalCEK (Args env info args cont) handler env fn
-- | ------ From ---------- | ------ To ------ |
--   <Nullary body, E, K, H>    <VClosure(body, E), E, K, H>
--
evaluateTerm cont handler env (Nullary body info) = do
  -- chargeGasArgs info (GAConstant constantWorkNodeGas)
  let clo = VLamClosure (LamClosure NullaryClosure 0 body Nothing env info)
  returnCEKValue cont handler clo
-- | ------ From ---------- | ------ To ------ |
--   <Let e1 e2, E, K, H>      <e1, E, LetC(E,e2,K), H>
--
evaluateTerm cont handler env (Let _ e1 e2 _info) = do
  -- chargeGasArgs _info (GAConstant constantWorkNodeGas)
  let cont' = LetC env e2 cont
  evalCEK cont' handler env e1
-- | ------ From ---------- | ------ To ------ |
--   <Lam args body, E, K, H>      <VLamClo(args, body, E), E, K, H>
--
evaluateTerm cont handler env (Lam args body info) = do
  -- chargeGasArgs info (GAConstant constantWorkNodeGas)
  let clo = VLamClosure (LamClosure (ArgClosure args) (NE.length args) body Nothing env info)
  returnCEKValue cont handler clo
-- | ------ From ------ | ------ To ------ |
--   <Builtin b, E, K, H>    <E(b), E, K, H>
--
evaluateTerm cont handler env (Builtin b info) = do
  -- chargeGasArgs info (GAConstant constantWorkNodeGas)
  let builtins = view ceBuiltins env
  returnCEKValue cont handler (VNative (builtins info b env))
-- | ------ From ------ | ------ To ----------------- |
--   <Seq e1 e2, E, K, H>    <e1, E, SeqC(E, e2, K), H>
--
evaluateTerm cont handler env (Sequence e1 e2 _info) = do
  -- chargeGasArgs info (GAConstant constantWorkNodeGas)
  evalCEK (SeqC env e2 cont) handler env e1
-- | ------ From --------------- | ------ To ------------------------ |
--   <CAnd e1 e2, E, K, H>         <e1, E, CondC(E, AndFrame(e2),K),H>
--   <COr e1 e2, E, K, H>          <e1, E, CondC(E, OrFrame(e2),K),H>
--   <CIf cond ifc elc, E, K, H>   <cond, E, CondC(E, IfFrame(ifc,elc),K), H>
--  Todo: enforce and enforce-one
evaluateTerm cont handler env (Conditional c info) = case c of
  CAnd te te' -> do
    -- chargeGasArgs info (GAConstant constantWorkNodeGas)
    evalCEK (CondC env info (AndC te') cont) handler env te
  COr te te' -> do
    -- chargeGasArgs info (GAConstant constantWorkNodeGas)
    evalCEK (CondC env info (OrC te') cont) handler env te
  CIf cond e1 e2 -> do
    -- chargeGasArgs info (GAConstant constantWorkNodeGas)
    evalCEK (CondC env info (IfC e1 e2) cont) handler env cond
  CEnforce cond str -> do
    let env' = sysOnlyEnv env
    -- chargeGasArgs info (GAConstant constantWorkNodeGas)
    evalCEK (CondC env' info (EnforceC str) cont) handler env' cond
  CEnforceOne str conds -> do
    chargeGasArgs info (GAConstant unconsWorkNodeGas)
    case conds of
      [] ->
        returnCEK cont handler (VError "enforce-one failure" info)
      x:xs -> do
        -- Todo: is this a bit too cheap??
        errState <- evalStateToErrorState <$> getEvalState
        let env' = readOnlyEnv env
        let handler' = CEKEnforceOne env' info str xs cont errState handler
        let cont' = CondC env' info EnforceOneC Mt
        evalCEK cont' handler' env' x
-- | ------ From --------------- | ------ To ------------------------ |
--   <WithCap cap body, E, K, H>         <cap, E, CapInvokeC(E,WithCapC(body), K),H>
--   <CreateUG n [], E, K, H>            <UGuard n [], E, K,H>
--   <CreateUG n (x:xs), E, K,H>         <x, E, CapInvokeC(E,CrUGC(n, xs),K), H>
evaluateTerm cont handler env (CapabilityForm cf info) = do
  -- chargeGasArgs info (GAConstant constantWorkNodeGas)
  case cf of
    WithCapability rawCap body -> do
      enforceNotWithinDefcap info env "with-capability"
      let capFrame = WithCapC body
          cont' = CapInvokeC env info capFrame cont
      evalCEK cont' handler env rawCap
    CreateUserGuard name args -> do
      fqn <- nameToFQN info env name
      case args of
        [] -> createUserGuard info cont handler fqn []
        x : xs -> do
          let usrGuardFrame = CreateUserGuardC fqn xs []
          let cont' = CapInvokeC env info usrGuardFrame cont
          evalCEK cont' handler env x
-- | ------ From --------------- | ------ To ------------------------ |
--   <ListLit [], E, K, H>         <VList [], E, K, H>
---  <ListLit (x:xs), E, K, H>         <x, E, ListC(E,xs,K), H>
evaluateTerm cont handler env (ListLit ts info) = do
  chargeGasArgs info (GConcat (ListConcat (GasListLength (length ts))))
  case ts of
    [] -> returnCEKValue cont handler (VList mempty)
    x:xs -> evalCEK (ListC env info xs [] cont) handler env x
-- | ------ From --------------- | ------ To ------------------------ |
--   <Try c body, E, K, H>         <body, E, Mt, CEKHandler(E,c,K,_errState,H)>
--   _errState - callstack,granted caps,events,gas
evaluateTerm cont handler env (Try catchExpr rest info) = do
  chargeGasArgs info (GAConstant tryNodeGas)
  errState <- evalStateToErrorState <$> getEvalState
  let handler' = CEKHandler env catchExpr cont errState handler
  let env' = readOnlyEnv env
  evalCEK Mt handler' env' rest
-- | ------ From --------------- | ------ To ------------------------ |
--   <Try c body, E, K, H>         <body, E, Mt, CEKHandler(E,c,K,_errState,H)>
--   _errState - callstack,granted caps,events,gas
evaluateTerm cont handler env (ObjectLit o info) = do
  chargeGasArgs info (GConcat (ObjConcat (length o)))
  case o of
    (f, term):rest -> do
      let cont' = ObjC env info f rest [] cont
      evalCEK cont' handler env term
    [] -> returnCEKValue cont handler (VObject mempty)
{-# SPECIALIZE evaluateTerm
   :: CoreCEKCont
   -> CoreCEKHandler
   -> CoreCEKEnv
   -> EvalTerm CoreBuiltin ()
   -> Eval (EvalResult CEKBigStep CoreBuiltin () Eval)
    #-}
{-# SPECIALIZE evaluateTerm
   :: Cont CEKSmallStep CoreBuiltin () Eval
   -> CEKErrorHandler CEKSmallStep CoreBuiltin () Eval
   -> CEKEnv CEKSmallStep CoreBuiltin () Eval
   -> EvalTerm CoreBuiltin ()
   -> Eval (CEKReturn CoreBuiltin () Eval)
    #-}

mkDefunClosure
  :: (MonadEval b i m)
  => Defun Name Type b i
  -> ModuleName
  -> CEKEnv step b i m
  -> m (Closure step b i m)
mkDefunClosure d mn e = case _dfunTerm d of
  Lam args body i ->
    pure (Closure (_dfunName d) mn (ArgClosure args) (NE.length args) body (_dfunRType d) e i)
  Nullary body i ->
    pure (Closure (_dfunName d) mn NullaryClosure 0 body (_dfunRType d) e i)
  _ ->
    failInvariant (_dfunInfo d) ("definition is not a closure: " <> T.pack (show d))

mkDefPactClosure
  :: i
  -> FullyQualifiedName
  -> DefPact Name Type b i
  -> CEKEnv step b i m
  ->CEKValue step b i m
mkDefPactClosure info fqn dpact env = case _dpArgs dpact of
  [] ->
    let dpc = DefPactClosure fqn NullaryClosure 0 env info
    in VDefPactClosure dpc
  (x:xs) ->
    let dpc = DefPactClosure fqn (ArgClosure (x :| xs)) (length (x:xs)) env info
    in VDefPactClosure dpc

initPact
  :: (CEKEval step b i m, MonadEval b i m)
  => i
  -> DefPactContinuation QualifiedName PactValue
  -> Cont step b i m
  -> CEKErrorHandler step b i m
  -> CEKEnv step b i m
  -> m (CEKEvalResult step b i m)
initPact i pc cont handler cenv = do
  case view ceDefPactStep cenv of
    Nothing -> do
      pHash <- viewEvalEnv eeHash
      let
        pStep = DefPactStep 0 False (hashToDefPactId pHash) Nothing
        cenv' = set ceDefPactStep (Just pStep) cenv
      applyPact i pc pStep cont handler cenv' mempty
    Just ps ->
      let
        DefPactId p = _psDefPactId ps
        npId = hashToDefPactId (pactHash (T.encodeUtf8 p <> ":" <> encodeStable pc))
        pStep = DefPactStep (_psStep ps) (_psRollback ps) npId Nothing
      in applyNestedPact i pc pStep cont handler cenv
  where
    hashToDefPactId = DefPactId . hashToText
{-# SPECIALIZE initPact
   :: ()
   -> DefPactContinuation QualifiedName PactValue
   -> CoreCEKCont
   -> CoreCEKHandler
   -> CoreCEKEnv
   -> Eval (EvalResult CEKBigStep CoreBuiltin () Eval)
    #-}

applyPact
  :: (CEKEval step b i m, MonadEval b i m)
  => i
  -> DefPactContinuation QualifiedName PactValue
  -> DefPactStep
  -> Cont step b i m
  -> CEKErrorHandler step b i m
  -> CEKEnv step b i m
  -> M.Map DefPactId DefPactExec
  -> m (CEKEvalResult step b i m)
applyPact i pc ps cont handler cenv nested = useEvalState esDefPactExec >>= \case
  Just pe -> throwExecutionError i (MultipleOrNestedDefPactExecFound pe)
  Nothing -> getModuleMember i (_cePactDb cenv) (pc ^. pcName) >>= \case
    DPact defPact -> do
      let nSteps = NE.length (_dpSteps defPact)

      -- `applyPact` is only called from `initPact` or `resumePact`.
      -- `initPact` ensures that the step is 0,
      -- and there are guaranteed more than 0 steps due to how the parser is written.
      -- `resumePact` does a similar check before calling this function.
      when (ps ^. psStep >= nSteps) $ failInvariant i "Step not found"

      step <- maybe (failInvariant i "Step not found") pure
        $ _dpSteps defPact ^? ix (ps ^. psStep)

      let pe = DefPactExec
               { _peYield = Nothing
               , _peStepHasRollback = hasRollback step
               , _peStepCount = nSteps
               , _peStep = _psStep ps
               , _peDefPactId = _psDefPactId ps
               , _peContinuation = pc
               , _peNestedDefPactExec = nested
               }

      setEvalState esDefPactExec (Just pe)
      let cont' = DefPactStepC cenv cont

      case (ps ^. psRollback, step) of
        (False, _) ->
          evalWithStackFrame i cont' handler cenv sf Nothing (ordinaryDefPactStepExec step)
        (True, StepWithRollback _ rollbackExpr) ->
          evalWithStackFrame i cont' handler cenv sf Nothing rollbackExpr
        (True, Step{}) -> throwExecutionError i (DefPactStepHasNoRollback ps)
    _otherwise -> failInvariant i "defpact continuation does not point to defun"
  where
  sf = StackFrame (view (pcName . qnName) pc) (view (pcName . qnModName) pc) SFDefPact
{-# SPECIALIZE applyPact
   :: ()
   -> DefPactContinuation QualifiedName PactValue
   -> DefPactStep
   -> CoreCEKCont
   -> CoreCEKHandler
   -> CoreCEKEnv
   -> M.Map DefPactId DefPactExec
   -> Eval (EvalResult CEKBigStep CoreBuiltin () Eval)
    #-}

emitXChainEvents
  :: (MonadEval b i m)
  => Maybe Yield
  -- ^ from '_psResume', indicating a cross-chain resume.
  -> DefPactExec
   -- ^ tested for yield provenance to indicate a cross-chain yield.
  -> m ()
emitXChainEvents mResume dpe = do
  forM_ mResume $ \r -> case r of
    (Yield _ (Just (Provenance _ mh)) (Just sc)) ->
      emitXEvent "X_RESUME" sc mh
    _ -> return ()
  forM_ (_peYield dpe) $ \y -> case y of
    (Yield _ (Just (Provenance tc mh)) _) ->
      emitXEvent "X_YIELD" tc mh
    _ -> return ()
  where
    emitXEvent eName (ChainId cid) mh = emitReservedEvent eName
      [ PString cid
      , PString (renderQualName (view (peContinuation . pcName) dpe))
      , PList (V.fromList (view (peContinuation . pcArgs) dpe)) ]
      mh

applyNestedPact
  :: (CEKEval step b i m, MonadEval b i m)
  => i
  -> DefPactContinuation QualifiedName PactValue
  -> DefPactStep
  -> Cont step b i m
  -> CEKErrorHandler step b i m
  -> CEKEnv step b i m
  -> m (CEKEvalResult step b i m)
applyNestedPact i pc ps cont handler cenv = useEvalState esDefPactExec >>= \case
  Nothing -> failInvariant i $
    "applyNestedPact: Nested DefPact attempted but no pactExec found" <> T.pack (show pc)

  Just pe -> getModuleMember i (_cePactDb cenv) (pc ^. pcName) >>= \case
    DPact defPact -> do
      step <- maybe (failInvariant i "Step not found") pure
        $ _dpSteps defPact ^? ix (ps ^. psStep)

      let
        stepCount = NE.length (_dpSteps defPact)
        isRollback = hasRollback step

      when (stepCount /= _peStepCount pe) $
        throwExecutionError i (NestedDefPactParentStepCountMismatch (_peDefPactId pe) stepCount (_peStepCount pe))

      when (isRollback /= _peStepHasRollback pe) $
        throwExecutionError i (NestedDefPactParentRollbackMismatch (_peDefPactId pe) isRollback (_peStepHasRollback pe))

      exec <- case pe ^. peNestedDefPactExec . at (_psDefPactId ps) of
        Nothing
          | _psStep ps == 0 -> pure $ DefPactExec
                               { _peStepCount = stepCount
                               , _peYield = Nothing
                               , _peStep = _psStep ps
                               , _peDefPactId = _psDefPactId ps
                               , _peContinuation = pc
                               , _peStepHasRollback = isRollback
                               , _peNestedDefPactExec = mempty
                               }
          | otherwise ->
            throwExecutionError i (NestedDefPactDoubleExecution ps)
        Just npe
          | _psStep ps >= 0 && isRollback && _peStep npe == _psStep ps ->
            pure (set peStepHasRollback isRollback npe)
          | _psStep ps >  0 && _peStep npe + 1 == _psStep ps ->
            pure (over peStep (+1) $ set peStepHasRollback isRollback npe)
          | otherwise ->
            throwExecutionError i (NestedDefPactNeverStarted ps)

      setEvalState esDefPactExec (Just exec)
      let
        cenv' = set ceDefPactStep (Just ps) cenv
        cont' = NestedDefPactStepC cenv' cont pe

      case (ps ^. psRollback, step) of
        (False, _) ->
          evalWithStackFrame i cont' handler cenv' sf Nothing  (ordinaryDefPactStepExec step)
        (True, StepWithRollback _ rollbackExpr) ->
          evalWithStackFrame i cont' handler cenv' sf Nothing rollbackExpr
        (True, Step{}) -> throwExecutionError i (DefPactStepHasNoRollback ps)
    _otherwise -> failInvariant i "applyNestedPact: Expected a DefPact bot got something else"
  where
  sf = StackFrame (view (pcName . qnName) pc) (view (pcName . qnModName) pc) SFDefPact
{-# SPECIALIZE applyNestedPact
   :: ()
   -> DefPactContinuation QualifiedName PactValue
   -> DefPactStep
   -> CoreCEKCont
   -> CoreCEKHandler
   -> CoreCEKEnv
   -> Eval (EvalResult CEKBigStep CoreBuiltin () Eval)
    #-}

resumePact
  :: (CEKEval step b i m, MonadEval b i m)
  => i
  -> Cont step b i m
  -> CEKErrorHandler step b i m
  -> CEKEnv step b i m
  -> Maybe DefPactExec
  -> m (CEKEvalResult step b i m)
resumePact i cont handler env crossChainContinuation = viewEvalEnv eeDefPactStep >>= \case
  Nothing -> throwExecutionError i DefPactStepNotInEnvironment -- TODO check with multichain
  Just ps -> do
    pdb <- viewEvalEnv eePactDb
    dbState <- liftDbFunction i (readDefPacts pdb (_psDefPactId ps))
    case (dbState, crossChainContinuation) of

      -- Terminate defpact in db: always fail
      (Just Nothing, _) -> throwExecutionError i (DefPactAlreadyCompleted ps)
<<<<<<< HEAD
      (Nothing, Nothing) -> throwExecutionError i (NoPreviousDefPactExecutionFound ps)  -- TODO check with multichain
=======

      -- Nothing in db, Nothing in cross-chain continuation: fail
      (Nothing, Nothing) -> throwExecutionError i (NoPreviousDefPactExecutionFound ps)

      -- Nothing in db, Just cross-chain continuation: proceed with cross-chain
>>>>>>> c5b11ee5
      (Nothing, Just ccExec) -> resumeDefPactExec ccExec

      -- Active db record, Nothing chross-chain continuation: proceed with db
      (Just (Just dbExec), Nothing) -> resumeDefPactExec dbExec

      -- Active db record and cross-chain continuation:
      -- A valid possibility iff this is a flip-flop from another chain, e.g.
      --   0. This chain: start pact
      --   1. Other chain: continue pact
      --   2. This chain: continue pact
      -- Thus check at least one step skipped.
      (Just (Just dbExec), Just ccExec) -> do

        -- Validate CC execution environment progressed far enough
        unless (_peStep ccExec > succ (_peStep dbExec)) $
          throwExecutionError i
            (CCDefPactContinuationError ps ccExec dbExec)

        -- Validate continuation db state
        when (_peContinuation dbExec /= _peContinuation ccExec) $
          throwExecutionError i (CCDefPactContinuationError ps ccExec dbExec)    -- TODO check with multichain

        -- Validate step count against db state
        when (_peStepCount dbExec /= _peStepCount ccExec) $
          throwExecutionError i (CCDefPactContinuationError ps ccExec dbExec)    -- TODO check with multichain

        resumeDefPactExec ccExec
      where
        --resumeDefPactExec :: CEKEval step b i m, MonadEval b i m => DefPactExec -> m (CEKEvalResult step b i m)
        resumeDefPactExec pe = do
          when (_psDefPactId ps /= _peDefPactId pe) $
            throwExecutionError i (DefPactIdMismatch (_psDefPactId ps) (_peDefPactId pe))    -- TODO check with multichain

          when (_psStep ps < 0 || _psStep ps >= _peStepCount pe) $
            throwExecutionError i (InvalidDefPactStepSupplied ps pe)

          if _psRollback ps
            then when (_psStep ps /= _peStep pe) $
                 throwExecutionError i (DefPactRollbackMismatch ps pe)
            else when (_psStep ps /= succ (_peStep pe)) $
                 throwExecutionError i (DefPactStepMismatch ps pe)

          let pc = view peContinuation pe
              args = VPactValue <$> _pcArgs pc
              resume = case _psResume ps of
                         r@Just{} -> r
                         Nothing -> _peYield pe
              env' = set ceLocal (RAList.fromList (reverse args)) $ set ceDefPactStep (Just $ set psResume resume ps) env
          applyPact i pc ps cont handler env' (_peNestedDefPactExec pe)
{-# SPECIALIZE resumePact
   :: ()
   -> CoreCEKCont
   -> CoreCEKHandler
   -> CoreCEKEnv
   -> Maybe DefPactExec
   -> Eval (EvalResult CEKBigStep CoreBuiltin () Eval)
    #-}


-- Todo: fail invariant
-- Todo: is this enough checks for ndynref?
nameToFQN
  :: (MonadEval b i m)
  => i
  -> CEKEnv step b i m
  -> Name
  -> m FullyQualifiedName
nameToFQN info env (Name n nk) = case nk of
  NTopLevel mn mh -> pure (FullyQualifiedName mn n mh)
  NDynRef (DynamicRef dArg i) -> case RAList.lookup (view ceLocal env) i of
    Just (VModRef mr) -> do
      md <- getModule info (view cePactDb env) (_mrModule mr)
      pure (FullyQualifiedName (_mrModule mr) dArg (_mHash md))
    Just _ -> throwExecutionError info (DynNameIsNotModRef dArg)
    Nothing -> failInvariant info ("unbound identifier " <> n)
  _ -> failInvariant info ("invalid name in fq position " <> n)
{-# SPECIALIZE nameToFQN
   :: ()
   -> CoreCEKEnv
   -> Name
   -> Eval FullyQualifiedName
    #-}

guardTable
  :: (CEKEval step b i m, MonadEval b i m)
  => i
  -> Cont step b i m
  -> CEKErrorHandler step b i m
  -> CEKEnv step b i m
  -> TableValue
  -> GuardTableOp
  -> m (CEKEvalResult step b i m)
guardTable i cont handler env (TableValue tn mh _) dbop = do
  let mn = _tableModuleName tn
  checkLocalBypass $
    guardForModuleCall i cont handler env mn $ do
      mdl <- getModule i (view cePactDb env) mn
      enforceBlessedHashes i mdl mh
      returnCEKValue cont handler VUnit
  where
  checkLocalBypass notBypassed = do
    enabled <- isExecutionFlagSet FlagAllowReadInLocal
    case dbop of
      GtWrite -> notBypassed
      GtCreateTable -> notBypassed
      _ | enabled -> returnCEKValue cont handler VUnit
        | otherwise -> notBypassed
{-# SPECIALIZE guardTable
   :: ()
   -> CoreCEKCont
   -> CoreCEKHandler
   -> CoreCEKEnv
   -> TableValue
   -> GuardTableOp
   -> Eval (EvalResult CEKBigStep CoreBuiltin () Eval)
    #-}


enforceBlessedHashes :: (MonadEval b i m) => i -> EvalModule b i -> ModuleHash -> m ()
enforceBlessedHashes info md mh
  | _mHash md == mh = return ()
  | mh `S.member` _mBlessed md = return ()
  | otherwise = throwExecutionError info (HashNotBlessed (_mName md) mh)

guardForModuleCall
  :: (CEKEval step b i m, MonadEval b i m)
  => i
  -> Cont step b i m
  -> CEKErrorHandler step b i m
  -> CEKEnv step b i m
  -> ModuleName
  -> m (CEKEvalResult step b i m)
  -> m (CEKEvalResult step b i m)
guardForModuleCall i cont handler env currMod onFound =
  findCallingModule >>= \case
    Just mn | mn == currMod -> onFound
    _ -> do
      mc <- useEvalState (esCaps . csModuleAdmin)
      if S.member currMod mc then onFound
      else getModule i (view cePactDb env) currMod >>= acquireModuleAdmin i cont handler env
{-# SPECIALIZE guardForModuleCall
   :: ()
   -> CoreCEKCont
   -> CoreCEKHandler
   -> CoreCEKEnv
   -> ModuleName
   -> Eval (EvalResult CEKBigStep CoreBuiltin () Eval)
   -> Eval (EvalResult CEKBigStep CoreBuiltin () Eval)
    #-}

-- | Acquires module admin for a known module
-- NOTE: This function should only be called _after_
-- checking whether `esCaps . csModuleAdmin` for the particular
-- module is in scope
acquireModuleAdmin
  :: (CEKEval step b i m, MonadEval b i m)
  => i
  -> Cont step b i m
  -> CEKErrorHandler step b i m
  -> CEKEnv step b i m
  -> EvalModule b i
  -> m (CEKEvalResult step b i m)
acquireModuleAdmin i cont handler env mdl = do
  case _mGovernance mdl of
    KeyGov ksn -> do
      let cont' = ModuleAdminC (_mName mdl) cont
      isKeysetNameInSigs i cont' handler env ksn
    CapGov (FQName fqn) -> do
      let wcapBody = Constant LUnit i
      let cont' = ModuleAdminC (_mName mdl) cont
      evalCap i cont' handler env (CapToken fqn []) PopCapInvoke NormalCapEval wcapBody
{-# SPECIALIZE acquireModuleAdmin
   :: ()
   -> CoreCEKCont
   -> CoreCEKHandler
   -> CoreCEKEnv
   -> EvalModule CoreBuiltin ()
   -> Eval (EvalResult CEKBigStep CoreBuiltin () Eval)
    #-}

evalWithStackFrame
  :: (CEKEval step b i m, MonadEval b i m)
  => i
  -> Cont step b i m
  -> CEKErrorHandler step b i m
  -> CEKEnv step b i m
  -> StackFrame
  -> Maybe Type
  -> EvalTerm b i
  -> m (CEKEvalResult step b i m)
evalWithStackFrame info cont handler env sf mty body = do
  cont' <- pushStackFrame info cont mty sf
  evalCEK cont' handler env body

pushStackFrame
  :: (MonadEval b i m)
  => i
  -> Cont step b i m
  -> Maybe Type
  -> StackFrame
  -> m (Cont step b i m)
pushStackFrame info cont mty sf = do
  esStack %== (sf :)
  pure (StackPopC info mty cont)

-- | Our main workhorse for "Evaluate a capability, then do something else"
-- `evalCap` handles
--   - with-capability
--   - test-capability
--   - compose-capability
-- In all cases, evalCap checks if the capability is in scope
-- if it is, it is a no-op and does simply evaluates `contbody` with the current continuation
--
-- If it is not inscope, it pushes the `contbody` into a new continuation that will
-- evaluate it after cap aquisition, with the cap in scope.
-- Then:
--   - If the cap is unmanaged, simply evaluate the cap body with the new continuation
--   - If the cap is @event, set the event to emit after cap body evaluation, then eval the cap body
--   - If the cap is managed, install the cap (If possible) then evaluate the body, and if
--     the cap is user managed, ensure that the manager function run after the cap body
evalCap
  :: (CEKEval step b i m, MonadEval b i m)
  => i
  -> Cont step b i m
  -> CEKErrorHandler step b i m
  -> CEKEnv step b i m
  -> FQCapToken
  -- -> ModCapCont step b i m
  -> CapPopState
  -> EvalCapType
  -> EvalTerm b i
  -> m (CEKEvalResult step b i m)
evalCap info currCont handler env origToken@(CapToken fqn args) popType ecType contbody = do
  capInStack <- isCapInStack' origToken
  if not capInStack then go else evalCEK currCont handler env contbody
  where
  go = do
    d <- getDefCap info fqn
    when (length args /= length (_dcapArgs d)) $ failInvariant info "Dcap argument length mismatch"
    let newLocals = RAList.fromList $ fmap VPactValue (reverse args)
        capBody = _dcapTerm d
    -- Todo: clean up the staircase of doom.
    case _dcapMeta d of
      -- Managed capability, so we should look for it in the set of csmanaged
      DefManaged mdm -> do
        case mdm of
          -- | Not automanaged, so it must have a defmeta
          -- We are handling user-managed caps
          DefManagedMeta (cix,_) _ -> do
            let filteredCap = CapToken qualCapName (filterIndex cix args)
            -- Find the capability post-filtering
            mgdCaps <- useEvalState (esCaps . csManaged)
            case find ((==) filteredCap . _mcCap) mgdCaps of
              Nothing -> do
                msgCaps <- S.unions <$> viewEvalEnv eeMsgSigs
                case find (findMsgSigCap cix filteredCap) msgCaps of
                  Just c -> do
                    let c' = set ctName fqn c
                        emittedEvent = fqctToPactEvent origToken <$ guard (ecType == NormalCapEval)
                        cont' = CapBodyC popType env info (Just qualCapToken) emittedEvent contbody currCont
                    installCap info env c' False >>= evalUserManagedCap cont' newLocals capBody
                  Nothing ->
                    throwExecutionError info (CapNotInstalled fqn)
              Just managedCap -> do
                let emittedEvent = fqctToPactEvent origToken <$ guard (ecType == NormalCapEval)
                let cont' = CapBodyC popType env info (Just qualCapToken) emittedEvent contbody currCont
                evalUserManagedCap cont' newLocals capBody managedCap
          -- handle autonomous caps
          AutoManagedMeta -> do
            -- Find the capability post-filtering
            let emittedEvent = fqctToPactEvent origToken <$ guard (ecType == NormalCapEval)
            let cont' = CapBodyC popType env info Nothing emittedEvent contbody currCont
            mgdCaps <- useEvalState (esCaps . csManaged)
            case find ((==) qualCapToken . _mcCap) mgdCaps of
              Nothing -> do
                msgCaps <- S.unions <$> viewEvalEnv eeMsgSigs
                case find (== qualCapToken) msgCaps of
                  Just c -> do
                    let c' = set ctName fqn c
                    installCap info env c' False >>= evalAutomanagedCap cont' newLocals capBody
                  Nothing ->
                    throwExecutionError info (CapNotInstalled fqn)
              Just managedCap ->
                evalAutomanagedCap cont' newLocals capBody managedCap
      DefEvent -> do
        let cont' = CapBodyC popType env info Nothing (Just (fqctToPactEvent origToken)) contbody currCont
        let inCapEnv = set ceInCap True $ set ceLocal newLocals env
        (esCaps . csSlots) %== (CapSlot qualCapToken []:)
        sfCont <- pushStackFrame info cont' Nothing capStackFrame
        evalCEK sfCont handler inCapEnv capBody
      -- Not automanaged _nor_ user managed.
      -- Todo: a type that's basically `Maybe` here would save us a lot of grief.
      Unmanaged -> do
        let cont' = if ecType == NormalCapEval then CapBodyC popType env info Nothing Nothing contbody currCont
                    else currCont
            inCapEnv = set ceInCap True $ set ceLocal newLocals env
        (esCaps . csSlots) %== (CapSlot qualCapToken []:)
        evalWithStackFrame info cont' handler inCapEnv capStackFrame Nothing capBody
  qualCapName = fqnToQualName fqn
  qualCapToken = CapToken qualCapName args
  capStackFrame = StackFrame (_fqName fqn) (_fqModule fqn) SFDefcap
  -- This function is handles both evaluating the manager function for the installed parameter
  -- and continuing evaluation for the actual capability body.
  evalUserManagedCap cont' env' capBody managedCap = case _mcManaged managedCap of
    ManagedParam mpfqn oldV managedIx -> do
      dfun <- getDefun info mpfqn
      dfunClo <- mkDefunClosure dfun (_fqModule mpfqn) env
      newV <- maybe (failInvariant info "Managed param does not exist at index") pure (args ^? ix managedIx)
      -- Set the mgr fun to evaluate after we apply the capability body
      -- NOTE: test-capability doesn't actually run the manager function, it just runs the cap pop then
      -- pops it. It would be great to do without this, but a lot of our regressions rely on this.
      let mgrFunCont = if ecType == NormalCapEval then
                         CapInvokeC env info (ApplyMgrFunC managedCap dfunClo oldV newV) cont'
                       else cont'
      let inCapEnv = set ceInCap True $ set ceLocal env' $ env
      let inCapBodyToken = _mcOriginalCap managedCap
      -- BIG SEMANTICS NOTE HERE
      -- the cap slot here that we push should NOT be the qualified original token.
      -- Instead, it's the original token from the installed from the static cap. Otherwise, enforce checks
      -- within the cap body will fail (That is, keyset enforcement). Instead, once we are evaluating the body,
      -- we pop the current cap stack, then replace the head with the original intended token.
      -- this is done in `CapBodyC` and this is the only way to do this.
      (esCaps . csSlots) %== (CapSlot inCapBodyToken []:)
      sfCont <- pushStackFrame info mgrFunCont Nothing capStackFrame
      evalCEK sfCont handler inCapEnv capBody
    _ -> failInvariant info "Invalid managed cap type"
  evalAutomanagedCap cont' env' capBody managedCap = case _mcManaged managedCap of
    AutoManaged b -> do
      if b then returnCEK currCont handler (VError "Automanaged capability used more than once" info)
      else do
        let newManaged = AutoManaged True
        esCaps . csManaged %== S.union (S.singleton (set mcManaged newManaged managedCap))
        esCaps . csSlots %== (CapSlot qualCapToken []:)
        let inCapEnv = set ceLocal env' $ set ceInCap True $ env
        sfCont <- pushStackFrame info cont' Nothing capStackFrame
        evalCEK sfCont handler inCapEnv capBody
    _ -> failInvariant info "Invalid managed cap type"
{-# SPECIALIZE evalCap
   :: ()
   -> CoreCEKCont
   -> CoreCEKHandler
   -> CoreCEKEnv
   -> CapToken FullyQualifiedName PactValue
   -> CapPopState
   -> EvalCapType
   -> CoreTerm
   -> Eval (EvalResult CEKBigStep CoreBuiltin () Eval)
    #-}


emitEvent
  :: (MonadEval b i m)
  => i
  -> PactEvent PactValue
  -> m ()
emitEvent info pe = findCallingModule >>= \case
    Just mn -> do
      -- Todo: ++ definitely feels suboptimal, especially for gas.
      -- That said: we can simply reverse the events in `env-events` as
      -- well as after final emission.
      let ctModule = _peModule pe
      if ctModule == mn then do
        esEvents %== (++ [pe])
      else throwExecutionError info (EventDoesNotMatchModule mn)
    Nothing -> failInvariant info "emit-event called outside of module code"

emitEventUnsafe
  :: (MonadEval b i m)
  => PactEvent PactValue
  -> m ()
emitEventUnsafe pe = esEvents %== (++ [pe])

emitReservedEvent :: MonadEval b i m => T.Text -> [PactValue] -> ModuleHash -> m ()
emitReservedEvent name params mhash = do
  let pactModule = ModuleName "pact" Nothing
  let pe = PactEvent name params pactModule mhash
  emitEventUnsafe pe

emitCapability
  :: (MonadEval b i m)
  => i
  -> CapToken FullyQualifiedName PactValue
  -> m ()
emitCapability info tkn =
  emitEvent info (fqctToPactEvent tkn)
{-# SPECIALIZE emitCapability
   :: ()
   -> CapToken FullyQualifiedName PactValue
   -> Eval ()
    #-}

fqctToPactEvent :: CapToken FullyQualifiedName PactValue -> PactEvent PactValue
fqctToPactEvent (CapToken fqn args) = PactEvent (_fqName fqn) args (_fqModule fqn) (_fqHash fqn)

enforceNotWithinDefcap
  :: (MonadEval b i m)
  => i
  -> CEKEnv step b i m
  -> T.Text
  -> m ()
enforceNotWithinDefcap info env form =
  when (_ceInCap env) $ throwExecutionError info (FormIllegalWithinDefcap form)
{-# SPECIALIZE enforceNotWithinDefcap
   :: ()
   -> CoreCEKEnv
   -> T.Text
   -> Eval ()
    #-}

requireCap
  :: (CEKEval step b i m, MonadEval b i m)
  => i
  -> Cont step b i m
  -> CEKErrorHandler step b i m
  -> FQCapToken
  -> m (CEKEvalResult step b i m)
requireCap info cont handler (CapToken fqn args) = do
  capInStack <- isCapInStack (CapToken (fqnToQualName fqn) args)
  if capInStack then returnCEKValue cont handler (VBool True)
  else returnCEK cont handler $
    VError ("cap not in scope " <> renderQualName (fqnToQualName fqn)) info
{-# SPECIALIZE requireCap
   :: ()
   -> CoreCEKCont
   -> CoreCEKHandler
   -> FQCapToken
   -> Eval CoreEvalResult
    #-}

isCapInStack
  :: (MonadEval b i m)
  => CapToken QualifiedName PactValue
  -> m Bool
isCapInStack ct = do
  capSet <- getAllStackCaps
  pure $ S.member ct capSet
{-# SPECIALIZE isCapInStack
   :: CapToken QualifiedName PactValue
   -> Eval Bool
    #-}

isCapInStack'
  :: (MonadEval b i m)
  => CapToken FullyQualifiedName PactValue
  -> m Bool
isCapInStack' (CapToken fqn args) =
  isCapInStack (CapToken (fqnToQualName fqn) args)
{-# SPECIALIZE isCapInStack'
   :: FQCapToken
   -> Eval Bool
    #-}

composeCap
  :: (CEKEval step b i m, MonadEval b i m)
  => i
  -> Cont step b i m
  -> CEKErrorHandler step b i m
  -> CEKEnv step b i m
  -> FQCapToken
  -> m (CEKEvalResult step b i m)
composeCap info cont handler env origToken =
  isCapInStack' origToken >>= \case
    False ->
      evalCap info cont handler env origToken PopCapComposed NormalCapEval (Constant (LBool True) info)
    True ->
      returnCEKValue cont handler (VBool True)
{-# SPECIALIZE composeCap
   :: ()
   -> CoreCEKCont
   -> CoreCEKHandler
   -> CoreCEKEnv
   -> FQCapToken
   -> Eval CoreEvalResult
    #-}

filterIndex :: Int -> [a] -> [a]
filterIndex i xs = [x | (x, i') <- zip xs [0..], i /= i']

findMsgSigCap :: Int -> CapToken QualifiedName PactValue -> CapToken QualifiedName PactValue -> Bool
findMsgSigCap cix ct1 ct2 =
  _ctName ct1 == _ctName ct2 && (_ctArgs ct1 == filterIndex cix (_ctArgs ct2))

-- Todo:
-- `capAutonomous` are what we should use to match semantics accurately.
installCap :: (MonadEval b i m)
  => i
  -> CEKEnv step b i m
  -> FQCapToken
  -> Bool
  -> m (ManagedCap QualifiedName PactValue)
installCap info _env (CapToken fqn args) autonomous = do
  let ct = CapToken (fqnToQualName fqn) args
  d <- getDefCap info fqn
  case _dcapMeta d of
    DefManaged m -> case m of
      DefManagedMeta (paramIx,_) (FQName fqnMgr) -> do
        managedParam <- maybe (failInvariant info $ "invalid managed cap idx: " <> T.pack (show fqn)) pure (args ^? ix paramIx)
        let mcapType = ManagedParam fqnMgr managedParam paramIx
            ctFiltered = CapToken (fqnToQualName fqn) (filterIndex paramIx args)
            mcap = ManagedCap ctFiltered ct mcapType
        capAlreadyInstalled <- S.member mcap <$> useEvalState (esCaps . csManaged)
        when capAlreadyInstalled $ throwExecutionError info (CapAlreadyInstalled fqn)
        (esCaps . csManaged) %== S.insert mcap
        when autonomous $
          (esCaps . csAutonomous) %== S.insert ct
        pure mcap
      AutoManagedMeta -> do
        let mcapType = AutoManaged False
            mcap = ManagedCap ct ct mcapType
        capAlreadyInstalled <- S.member mcap <$> useEvalState (esCaps . csManaged)
        when capAlreadyInstalled $ throwExecutionError info (CapAlreadyInstalled fqn)
        (esCaps . csManaged) %== S.insert mcap
        when autonomous $
          (esCaps . csAutonomous) %== S.insert ct
        pure mcap
    DefEvent ->
      throwExecutionError info (InvalidManagedCap fqn)
    Unmanaged -> throwExecutionError info (InvalidManagedCap fqn)
{-# SPECIALIZE installCap
   :: ()
   -> CoreCEKEnv
   -> FQCapToken
   -> Bool
   -> Eval (ManagedCap QualifiedName PactValue)
    #-}

-- Todo: should we typecheck / arity check here?
createUserGuard
  :: (CEKEval step b i m, MonadEval b i m)
  => i
  -> Cont step b i m
  -> CEKErrorHandler step b i m
  -> FullyQualifiedName
  -> [PactValue]
  -> m (CEKEvalResult step b i m)
createUserGuard info cont handler fqn args =
  lookupFqName fqn >>= \case
    Just (Dfun _) ->
      returnCEKValue cont handler (VGuard (GUserGuard (UserGuard (fqnToQualName fqn) args)))
    Just _ ->
      returnCEK cont handler (VError "create-user-guard pointing to non-guard" info)
    Nothing ->
      failInvariant info "User guard pointing to no defn"
{-# SPECIALIZE createUserGuard
   :: ()
   -> CoreCEKCont
   -> CoreCEKHandler
   -> FullyQualifiedName
   -> [PactValue]
   -> Eval CoreEvalResult
    #-}


applyCont
  :: (CEKEval step b i m, MonadEval b i m)
  => Cont step b i m
  -> CEKErrorHandler step b i m
  -> EvalResult step b i m
  -> m (CEKEvalResult step b i m)
applyCont Mt handler v =
  case handler of
    CEKNoHandler -> returnFinal v
    CEKHandler env catchTerm cont' errState handler' -> case v of
      VError{} -> do
        modifyEvalState (restoreFromErrorState errState)
        evalCEK cont' handler' env catchTerm
      EvalValue v' ->
        returnCEKValue cont' handler' v'
    -- Enforce one is tricky. Not only do false results
    -- mean "continue to evaluate the list of expressions",
    -- but it also HANDLES ERRORS and continues to chug away!!!!
    -- Therefore, it has a custom handler which holds:
    --  - The last eval env
    --  - The "lazy" string expression
    --  - The remaining conditions, in case a falsy error needs to be handled
    --  - The remainder of the continuation and the old handler
    --
    -- This handler upon encountering an error has a choice to make:
    --  - Do we have unhandled expressions left? If so, resume evaluation with the head of
    --    the expression list
    --  - Are we done evaluating expressions? Then we have an enforce error: compute the
    --    error string and boom boom de boom return an unhandled error with it
    --
    --  How is the list of expressions kept up to date you may ask?
    --  EnforceOne is the only native that actualy has to _modify the handler_
    --  on successful expression evaluation in the case that it errors
    CEKEnforceOne env i str li cont errState h -> case v of
      VError{} -> case li of
        [] -> do
          modifyEvalState (restoreFromErrorState errState)
          let cont' = EnforceErrorC i cont
          evalCEK cont' h env str
        x:xs -> do
          modifyEvalState (restoreFromErrorState errState)
          let handler' = CEKEnforceOne env i str xs cont errState h
              oldFrame = CondC env i EnforceOneC Mt
          evalCEK oldFrame handler' env x
      EvalValue v' ->
        returnCEKValue cont h v'
applyCont cont handler v = case v of
  VError{} -> returnCEK Mt handler v
  EvalValue v' -> applyContToValue cont handler v'
{-# SPECIALIZE applyCont
   :: CoreCEKCont
   -> CoreCEKHandler
   -> CoreEvalResult
   -> Eval CoreEvalResult
    #-}

-- | if true then 1 else 2
applyContToValue
  :: (CEKEval step b i m, MonadEval b i m)
  => Cont step b i m
  -> CEKErrorHandler step b i m
  -> CEKValue step b i m
  -> m (CEKEvalResult step b i m)
applyContToValue Mt handler v =
  case handler of
    CEKNoHandler -> returnFinal (EvalValue v)
    -- Assuming no error, the caps will have been popped naturally
    CEKHandler _env _term cont' _ handler' ->
      returnCEKValue cont' handler' v
    CEKEnforceOne _ _ _ _ cont' _ handler' ->
      returnCEKValue cont' handler' v
-- Error terms that don't simply returnt the empty continuation
-- "Zero out" the continuation up to the latest handler
-- returnCEKValue _cont handler v@VError{} =
--   returnCEK Mt handler v
-- | ------ From ------------------------- | ------------ To -------------- |
--   <VClosure c, Args(E, (x:xs), K), H>     <x, E, Fn(c, E, xs, K), H>
--
applyContToValue (Args env i args cont) handler fn = do
  c <- canApply fn
  -- Argument evaluation
  case args of
    [] -> applyLam c [] cont handler
    (x:xs) -> do
      let cont' = Fn c env xs [] cont
      evalCEK cont' handler env x
  where
  canApply = \case
    -- Todo: restrict the type of closures applied to user functions
    VClosure (C clo) -> pure (C clo)
    VClosure (LC clo) -> pure (LC clo)
    VClosure (N clo) -> pure (N clo)
    VClosure (DPC clo) -> pure (DPC clo)
    VClosure (CT clo) -> pure (CT clo)
    VClosure _ ->
      throwExecutionError i CannotApplyPartialClosure
    -- Todo: this is _not_ an invariant failure. Requires a better error
    _ -> failInvariant i "Cannot apply non-function to arguments"
-- | ------ From ------------------------- | ------ To ----------------------- |
--   <v, _, Fn(clo, E, (x:xs), acc, K), H>   <x, E, Fn(c, E, xs, (v:acc), K), H>
--   <v, _, Fn(clo, E, [], K), H>            (apply clo (reverse (v:acc)) K H)
--
applyContToValue (Fn fn env args vs cont) handler v = do
  case args of
    [] -> do
      applyLam fn (reverse (v:vs)) cont handler
    x:xs ->
      evalCEK (Fn fn env xs (v:vs) cont) handler env x
-- | ------ From ------------ | ------ To ---------------- |
--   <v, LetC(E, body, K), H>   <body, (cons v E), K, H>
--
applyContToValue (LetC env letbody cont) handler v = do
  evalCEK cont handler (over ceLocal (RAList.cons v) env) letbody
-- | ------ From ------------ | ------ To ---------------- |
--   <_, SeqC(E, e2, K), H>     <e2, E, K, H>
--
applyContToValue (SeqC env e cont) handler _ =
  evalCEK cont handler env e
-- | ------ From ------------------------ | ------ To ---------------- |
--   <VBool b, CondC(E, AndC(e2), K), H>   if b then <e2, E, EnforceBool(K), H>
--                                         else <VBool b, K, H>
--   <VBool b, CondC(E, OrC(e2), K), H>    if b then <VBool b, K, H>
--                                         else <e2, E, EnforceBool(K), H>
--
-- | ------ From ------------------------------ | ------ To ---------------- |
--   <VBool b, CondC(E, IfC(ifE, elseE), K), H>   if b then <ifE, E, K, H>
--                                                else <VBool b, K, H>
--
-- Note: we charge gas for this reduction here, as these are essentially natives
-- that match and perform an uncons/match.
applyContToValue (CondC env info frame cont) handler v = do
  chargeGasArgs info (GAConstant constantWorkNodeGas)
  case v of
    VBool b -> case frame of
      AndC te ->
        if b then evalCEK (EnforceBoolC info cont) handler env te
        else returnCEKValue cont handler v
      OrC te ->
        if b then returnCEKValue cont handler v
        else evalCEK (EnforceBoolC info cont) handler env te
      IfC ifExpr elseExpr ->
        if b then evalCEK cont handler env ifExpr
        else evalCEK cont handler env elseExpr
      EnforceC str ->
        if b then returnCEKValue cont handler v
        else do
          let cont' = EnforceErrorC info cont
          evalCEK cont' handler env str
      FilterC clo elem' rest acc -> do
        let acc' = if b then elem':acc else acc
        case rest of
          x:xs -> do
            let cont' = CondC env info (FilterC clo x xs acc') cont
            applyLam clo [VPactValue x] cont' handler
          [] -> returnCEKValue cont handler (VList (V.fromList (reverse acc')))
      EnforceOneC ->
        if b then returnCEKValue cont handler v
        else returnCEK cont handler (VError "enforce-one bool check failure" info)
      AndQC clo pv ->
        if b then applyLam clo [VPactValue pv] (EnforceBoolC info cont) handler
        else returnCEKValue cont handler v
      OrQC clo pv ->
        if not b then applyLam clo [VPactValue pv] (EnforceBoolC info cont) handler
        else returnCEKValue cont handler v
      NotQC -> returnCEKValue cont handler (VBool (not b))
    _ ->
      returnCEK cont handler (VError "Evaluation of conditional expression yielded non-boolean value" info)
applyContToValue currCont@(CapInvokeC env info cf cont) handler v = case cf of
  WithCapC body -> case v of
    VCapToken ct@(CapToken fqn _) -> do
      -- Todo: CEK-style this
      let cont' = IgnoreValueC (PCapToken ct) currCont
      guardForModuleCall info cont' handler env (_fqModule fqn) $
        evalCap info cont handler env ct PopCapInvoke NormalCapEval body
    -- Todo: this is actually more like "expected cap token"
    _ -> throwExecutionError info ExpectedPactValue
  CreateUserGuardC fqn terms pvs -> do
    pv <- enforcePactValue info v
    case terms of
      x:xs -> do
        let cf' = CreateUserGuardC fqn xs (pv:pvs)
            cont' = CapInvokeC env info cf' cont
        evalCEK cont' handler env x
      [] -> createUserGuard info cont handler fqn (reverse (pv:pvs))
  ApplyMgrFunC mgdCap clo old new -> do
    -- Set the manager fun to update the current managed cap.
    let cont' = CapInvokeC env info (UpdateMgrFunC mgdCap) cont
    applyLam (C clo) [VPactValue old, VPactValue new] cont' handler
  -- note: typechecking should be handled by the manager function here.
  UpdateMgrFunC mcap -> case v of
    VPactValue v' -> do
      let mcap' = unsafeUpdateManagedParam v' mcap
      (esCaps . csManaged) %== S.insert mcap'
      returnCEKValue cont handler v
    _ -> returnCEK cont handler (VError "Manager function for managed cap did not return a value" info)
applyContToValue (BuiltinC env info frame cont) handler cv = do
  let pdb = _cePactDb env
  case cv of
    VPactValue v -> case frame of
      MapC closure rest acc -> do
        chargeGasArgs info (GAConstant unconsWorkNodeGas)
        case rest of
          x:xs -> do
            let cont' = BuiltinC env info (MapC closure xs (v:acc)) cont
            applyLam closure [VPactValue x] cont' handler
          [] ->
            returnCEKValue cont handler (VList (V.fromList (reverse (v:acc))))
      FoldC clo rest -> do
        chargeGasArgs info (GAConstant unconsWorkNodeGas)
        case rest of
          x:xs ->
            let cont' = BuiltinC env info (FoldC clo xs) cont
            in applyLam clo [VPactValue v, VPactValue x] cont' handler
          [] -> returnCEKValue cont handler cv
      ZipC clo (l, r) acc -> do
        chargeGasArgs info (GAConstant unconsWorkNodeGas)
        case (l, r) of
          (x:xs, y:ys) ->
            let cont' = BuiltinC env info (ZipC clo (xs, ys) (v:acc)) cont
            in applyLam clo [VPactValue x, VPactValue y] cont' handler
          (_, _) ->
            returnCEKValue cont handler (VList (V.fromList (reverse (v:acc))))
      ---------------------------------------------------------
      -- Db frames
      -- Todo: gas costs if post-read actions
      ---------------------------------------------------------
      PreSelectC tv clo mf -> do
        keys <- liftDbFunction info (_pdbKeys pdb (tvToDomain tv))
        selectRead tv clo keys [] mf
      SelectC tv clo rdata remaining acc mf -> case v of
        PBool b -> do
          let acc' = if b then rdata:acc else acc
          selectRead tv clo remaining acc' mf
        _ -> returnCEK cont handler (VError "select query did not return a boolean " info)
      ReadC tv rowkey -> do
        liftDbFunction info (_pdbRead pdb (tvToDomain tv) rowkey) >>= \case
          Just (RowData rdata) ->
            returnCEKValue cont handler (VObject rdata)
          Nothing -> returnCEK cont handler (VError "no such read object" info)
      WithDefaultReadC tv rowkey (ObjectData defaultObj) clo -> do
        liftDbFunction info (_pdbRead pdb (tvToDomain tv) rowkey) >>= \case
          Just (RowData rdata) ->
            applyLam clo [VObject rdata] cont handler
          Nothing -> applyLam clo [VObject defaultObj] cont handler
      KeysC tv -> do
        ks <- liftDbFunction info (_pdbKeys pdb (tvToDomain tv))
        let li = V.fromList (PString . _rowKey <$> ks)
        returnCEKValue cont handler (VList li)
      WriteC tv wt rk (ObjectData rv) -> do
        let check' = if wt == Update then checkPartialSchema else checkSchema
        if check' rv (_tvSchema tv) then do
          let rdata = RowData rv
          chargeGasArgs info (GWrite (sizeOf SizeOfV0 rv))
          liftDbFunction info (_pdbWrite pdb wt (tvToDomain tv) rk rdata)
          returnCEKValue cont handler (VString "Write succeeded")
        else returnCEK cont handler (VError "object does not match schema" info)
      PreFoldDbC tv queryClo appClo -> do
        let tblDomain = DUserTables (_tvName tv)
        -- Todo: keys gas
        keys <- liftDbFunction info (_pdbKeys pdb tblDomain)
        foldDBRead tv queryClo appClo keys []
      TxIdsC tv tid -> do
        ks <- liftDbFunction info (_pdbTxIds pdb (_tvName tv) (TxId (fromIntegral tid)))
        let li = V.fromList (PInteger . fromIntegral . _txId <$> ks)
        returnCEKValue cont handler (VList li)
      KeyLogC tv (RowKey key) tid -> do
        let txId = TxId (fromInteger tid)
        ids <- liftDbFunction info (_pdbTxIds pdb (_tvName tv) txId)
        ks <- concat <$> traverse (\t -> fmap (t,) <$> liftDbFunction info (_pdbGetTxLog pdb (_tvName tv) t)) ids
        let ks' = filter (\(_, txl) -> _txKey txl == key) ks
        let li = V.fromList (txLogToObj <$> ks')
        returnCEKValue cont handler (VList li)
        where
        txLogToObj (TxId txid, TxLog _domain _key (RowData rdata)) = do
          PObject $ M.fromList
            [ (Field "txid", PInteger (fromIntegral txid))
            , (Field "value", PObject rdata)]
      FoldDbFilterC tv queryClo appClo (rk, ObjectData om) remaining accum -> case v of
        PBool b -> do
          let accum' = if b then (rk, PObject om):accum else accum
          foldDBRead tv queryClo appClo remaining accum'
        _ -> returnCEK cont handler (VError "fold-db error: query returned non-boolean value" info)
      FoldDbMapC tv appClo remaining acc -> case remaining of
        (RowKey rk, pv):xs -> do
          let rdf = FoldDbMapC tv appClo xs (v:acc)
              cont' = BuiltinC env info rdf cont
          applyLam appClo [VString rk, VPactValue pv] cont' handler
        [] -> returnCEKValue cont handler (VList (V.fromList (v:acc)))
      TxLogC tv tid -> do
        let txId = TxId (fromInteger tid)
        ks <- liftDbFunction info (_pdbGetTxLog pdb (_tvName tv) txId)
        let li = V.fromList (txLogToObj <$> ks)
        returnCEKValue cont handler (VList li)
        where
        txLogToObj (TxLog domain key (RowData rdata)) = do
          PObject $ M.fromList
            [ (Field "table", PString domain)
            , (Field "key", PString key)
            , (Field "value", PObject rdata)]
      CreateTableC (TableValue tn _ _) -> do
        liftDbFunction info (_pdbCreateUserTable pdb tn)
        returnCEKValue cont handler (VString "TableCreated")
      EmitEventC ct@(CapToken fqn _) ->
        lookupFqName (_ctName ct) >>= \case
          Just (DCap d) -> do
            enforceMeta (_dcapMeta d)
            emitCapability info ct
            returnCEKValue cont handler (VBool True)
          Just _ ->
            failInvariant info "CapToken does not point to defcap"
          _ -> failInvariant info "No Capability found in emit-event"
        where
        enforceMeta Unmanaged = throwExecutionError info (InvalidEventCap fqn)
        enforceMeta _ = pure ()
      DefineKeysetC ksn newKs -> do
        chargeGasArgs info (GWrite (sizeOf SizeOfV0 newKs))
        liftDbFunction info (writeKeySet pdb Write ksn newKs)
        returnCEKValue cont handler (VString "Keyset write success")
      DefineNamespaceC ns -> case v of
        PBool allow ->
          if allow then do
            let nsn = _nsName ns
            chargeGasArgs info (GWrite (sizeOf SizeOfV0 ns))
            liftDbFunction info (_pdbWrite pdb Write DNamespaces nsn ns)
            returnCEKValue cont handler $ VString $ "Namespace defined: " <> (_namespaceName nsn)
          else throwExecutionError info $ DefineNamespaceError "Namespace definition not permitted"
        _ ->
          throwExecutionError info $ DefineNamespaceError "Namespace manager function returned an invalid value"
      RunKeysetPredC -> case v of
        PBool allow ->
          if allow then returnCEKValue cont handler (VBool True)
          else returnCEK cont handler (VError "Keyset enforce failure" info)
        _ -> returnCEK cont handler (VError "Keyset enforce failure" info)
      where
      foldDBRead tv queryClo appClo remaining acc =
        case remaining of
          rk@(RowKey raw):remaining' -> liftDbFunction info (_pdbRead pdb (tvToDomain tv) rk) >>= \case
            Just (RowData row) -> do
              let rdf = FoldDbFilterC tv queryClo appClo (rk, ObjectData row) remaining' acc
                  cont' = BuiltinC env info rdf cont
              applyLam queryClo [VString raw, VObject row] cont' handler
            Nothing ->
              failInvariant info "foldDB read a key that is not in the database"
          [] -> case acc of
            (RowKey rk, pv):xs -> do
              let rdf = FoldDbMapC tv appClo xs []
                  cont' = BuiltinC env info rdf cont
              applyLam appClo [VString rk, VPactValue pv] cont' handler
            [] -> returnCEKValue cont handler (VList mempty)
      selectRead tv clo keys acc mf = case keys of
        k:ks -> liftDbFunction info (_pdbRead pdb (tvToDomain tv) k) >>= \case
          Just (RowData r) -> do
            let bf = SelectC tv clo (ObjectData r) ks acc mf
                cont' = BuiltinC env info bf cont
            applyLam clo [VObject r] cont' handler
          Nothing ->
            failInvariant info "Select keys returned a key that did not exist"
        [] -> case mf of
          Just fields ->
            let acc' = PObject . (`M.restrictKeys` S.fromList fields) . _objectData <$> reverse acc
            in returnCEKValue cont handler (VList (V.fromList acc'))
          Nothing ->
            let acc' = PObject . _objectData <$> reverse acc
            in returnCEKValue cont handler (VList (V.fromList acc'))
    _ -> returnCEK cont handler (VError "higher order apply did not return a pactvalue" info)
applyContToValue (CapBodyC cappop env info mcap mevent capbody cont) handler _ = do
  -- Todo: I think this requires some administrative check?
  chargeGasArgs info (GAConstant unconsWorkNodeGas)
  maybe (pure ()) emitEventUnsafe mevent
  case mcap of
    Nothing -> do
      let cont' = CapPopC cappop cont
      evalCEK cont' handler env capbody
    -- We're in a managed cap! We gotta do some quick stack manipulation.
    Just cap -> useEvalState (esCaps . csSlots) >>= \case
      (CapSlot _ tl:rest) -> do
        setEvalState (esCaps . csSlots)  (CapSlot cap tl:rest)
        let cont' = CapPopC cappop cont
        evalCEK cont' handler env capbody
      [] -> failInvariant def "In CapBodyC but with no caps in stack"

applyContToValue (CapPopC st cont) handler v = case st of
  PopCapInvoke -> do
    esCaps . csSlots %== safeTail
    returnCEKValue cont handler v
  PopCapComposed -> do
    useEvalState (esCaps . csSlots) >>= \case
      cap:cs -> do
        let csList = _csCap cap : _csComposed cap
            caps' = over (_head . csComposed) (++ csList) cs
        setEvalState (esCaps . csSlots) caps'
        returnCEKValue cont handler VUnit
      [] -> failInvariant def "PopCapComposed present outside of cap eval"

applyContToValue (ListC env info args vals cont) handler v = do
  pv <- enforcePactValue def v
  case args of
    [] ->
      returnCEKValue cont handler (VList (V.fromList (reverse (pv:vals))))
    e:es ->
      evalCEK (ListC env info es (pv:vals) cont) handler env e

applyContToValue (ObjC env info currfield fs vs cont) handler v = do
  v' <- enforcePactValue def v
  let fields = (currfield,v'):vs
  case fs of
    (f', term):fs' ->
      let cont' = ObjC env info f' fs' fields cont
      in evalCEK cont' handler env term
    [] ->
      returnCEKValue cont handler (VObject (M.fromList (reverse fields)))

applyContToValue (EnforceErrorC info _) handler v = case v of
  VString err -> returnCEK Mt handler (VError err info)
  _ -> failInvariant info "enforce function did not return a string"
-- Discard the value of running a user guard, no error occured, so
applyContToValue (IgnoreValueC v cont) handler _v =
  returnCEKValue cont handler (VPactValue v)

applyContToValue (StackPopC i mty cont) handler v = do
  v' <- (\pv -> maybeTCType i pv mty) =<< enforcePactValue i v
  -- Todo: this seems like an invariant failure, so maybe safeTail is not what we want?
  -- Testing will determine whether this is observable.
  (esStack %== safeTail) *> returnCEKValue cont handler (VPactValue v')
applyContToValue (DefPactStepC env cont) handler v =
  useEvalState esDefPactExec >>= \case
    Nothing -> failInvariant def "No PactExec found"
    Just pe -> case env ^. ceDefPactStep of
      Nothing -> failInvariant def "Expected a PactStep in the environment"
      Just ps -> do
        let
          pdb = view cePactDb env
          isLastStep = _psStep ps == pred (_peStepCount pe)
          done = (not (_psRollback ps) && isLastStep) || _psRollback ps
        when (nestedPactsNotAdvanced pe ps) $
          throwExecutionError def (NestedDefpactsNotAdvanced (_peDefPactId pe))
        liftDbFunction def
          (writeDefPacts pdb Write (_psDefPactId ps)
            (if done then Nothing else Just pe))
        emitXChainEvents (_psResume ps) pe
        returnCEKValue cont handler v

applyContToValue (NestedDefPactStepC env cont parentDefPactExec) handler v =
  useEvalState esDefPactExec >>= \case
    Nothing -> failInvariant def "No DefPactExec found"
    Just pe ->  case env ^. ceDefPactStep of
      Nothing -> failInvariant def "Expected a DefPactStep in the environment"
      Just ps -> do
        when (nestedPactsNotAdvanced pe ps) $
          throwExecutionError def (NestedDefpactsNotAdvanced (_peDefPactId pe))
        let npe = parentDefPactExec & peNestedDefPactExec %~ M.insert (_psDefPactId ps) pe
        setEvalState esDefPactExec (Just npe)
        returnCEKValue cont handler v

applyContToValue (EnforcePactValueC info cont) handler v = case v of
  VPactValue{} -> returnCEKValue cont handler v
  _ -> returnCEK cont handler (VError "function expected to return pact value" info)

applyContToValue (EnforceBoolC info cont) handler v = case v of
  VBool{} -> returnCEKValue cont handler v
  _ -> returnCEK cont handler (VError "function expected to return boolean" info)

applyContToValue (ModuleAdminC mn cont) handler v = do
  (esCaps . csModuleAdmin) %== S.insert mn
  returnCEKValue cont handler v

-- applyContToValue (EvalCapC env info captoken withCapBody cont) handler _ =
--   evalCap info cont handler env captoken (CapBodyC PopCapInvoke) withCapBody
{-# SPECIALIZE applyContToValue
   :: CoreCEKCont
   -> CoreCEKHandler
   -> CoreCEKValue
   -> Eval CoreEvalResult
    #-}


-- | Important check for nested pacts:
--   Nested step must be equal to the parent step after execution.
nestedPactsNotAdvanced :: DefPactExec -> DefPactStep -> Bool
nestedPactsNotAdvanced resultState ps =
  any (\npe -> _peStep npe /= _psStep ps) (_peNestedDefPactExec resultState)
{-# INLINE nestedPactsNotAdvanced #-}

applyLam
  :: (CEKEval step b i m, MonadEval b i m)
  => CanApply step b i m
  -> [CEKValue step b i m]
  -> Cont step b i m
  -> CEKErrorHandler step b i m
  -> m (CEKEvalResult step b i m)
applyLam vc@(C (Closure fn mn ca arity term mty env cloi)) args cont handler
  | arity == argLen = case ca of
    ArgClosure cloargs -> do
      let qn = QualifiedName fn mn
      chargeGasArgs cloi (GAApplyLam (renderQualName qn) argLen)
      args' <- traverse (enforcePactValue cloi) args
      tcArgs <- zipWithM (\arg (Arg _ ty) -> VPactValue <$> maybeTCType cloi arg ty) args' (NE.toList cloargs)
      esStack %== (StackFrame fn mn SFDefun :)
      let cont' = StackPopC cloi mty cont
          varEnv = RAList.fromList (reverse tcArgs)
      evalCEK cont' handler (set ceLocal varEnv env) term
    NullaryClosure -> do
      esStack %== (StackFrame fn mn SFDefun :)
      let cont' = StackPopC cloi mty cont
          varEnv = mempty
      evalCEK cont' handler (set ceLocal varEnv env) term
  | argLen > arity = throwExecutionError cloi ClosureAppliedToTooManyArgs
  | otherwise = case ca of
    NullaryClosure -> throwExecutionError cloi ClosureAppliedToTooManyArgs
    ArgClosure cloargs
      | null args ->
        returnCEKValue cont handler (VClosure vc)
      | otherwise -> do
        chargeGasArgs cloi (GAApplyLam fn argLen)
        apply' mempty (NE.toList cloargs) args
  where
  argLen = length args
  -- Here we enforce an argument to a user fn is a
  apply' e (Arg _ ty:tys) (x:xs) = do
    x' <- (\pv -> maybeTCType cloi pv ty) =<< enforcePactValue cloi x
    apply' (RAList.cons (VPactValue x') e) tys xs
  apply' e (ty:tys) [] = do
    let env' = set ceLocal e env
        pclo = PartialClosure (Just (StackFrame fn mn SFDefun)) (ty :| tys) (length tys + 1) term mty env' cloi
    returnCEKValue cont handler (VPartialClosure pclo)
  apply' _ [] _ = throwExecutionError cloi ClosureAppliedToTooManyArgs

applyLam (LC (LamClosure ca arity term mty env cloi)) args cont handler
  | arity == argLen = case ca of
    ArgClosure _ -> do
      -- Todo: maybe lambda application should mangle some sort of name?
      chargeGasArgs cloi (GAApplyLam "#lambda" argLen)
      let locals = view ceLocal env
          locals' = foldl' (flip RAList.cons) locals args
          cont' = EnforcePactValueC cloi cont
      evalCEK cont' handler (set ceLocal locals' env) term
    NullaryClosure -> do
      let cont' = EnforcePactValueC cloi cont
      evalCEK cont' handler env term
  | argLen > arity = throwExecutionError cloi ClosureAppliedToTooManyArgs
  | otherwise = case ca of
      NullaryClosure -> throwExecutionError cloi ClosureAppliedToTooManyArgs
      ArgClosure cloargs -> do
        chargeGasArgs cloi (GAApplyLam "#lambda" argLen)
        apply' (view ceLocal env) (NE.toList cloargs) args
  where
  argLen = length args
  -- Todo: runtime TC here
  apply' e (Arg _ ty:tys) (x:xs) = do
    x' <- (\pv -> maybeTCType cloi pv ty) =<< enforcePactValue cloi x
    apply' (RAList.cons (VPactValue x') e) tys xs
  apply' e [] [] = do
    evalCEK cont handler (set ceLocal e env) term
  apply' e (ty:tys) [] =
    returnCEKValue cont handler
    (VPartialClosure (PartialClosure Nothing (ty :| tys) (length tys + 1) term mty (set ceLocal e env) cloi))
  apply' _ [] _ = throwExecutionError cloi ClosureAppliedToTooManyArgs

applyLam (PC (PartialClosure li argtys _ term mty env cloi)) args cont handler = do
  chargeGasArgs cloi (GAApplyLam (getSfName li) (length args))
  apply' (view ceLocal env) (NE.toList argtys) args
  where
  apply' e (Arg _ ty:tys) (x:xs) = do
    x' <- (\pv -> maybeTCType cloi pv ty) =<< enforcePactValue cloi x
    apply' (RAList.cons (VPactValue x') e) tys xs
  apply' e [] [] = do
    case li of
      Just sf -> do
        let cont' = StackPopC cloi mty cont
        esStack %== (sf :)
        evalCEK cont' handler (set ceLocal e env) term
      Nothing -> do
        let cont' = EnforcePactValueC cloi cont
        evalCEK cont' handler (set ceLocal e env) term
  apply' e (ty:tys) [] = do
    let pclo = PartialClosure li (ty :| tys) (length tys + 1) term mty (set ceLocal e env) cloi
    returnCEKValue cont handler (VPartialClosure pclo)
  apply' _ [] _ = throwExecutionError cloi ClosureAppliedToTooManyArgs

applyLam nclo@(N (NativeFn b env fn arity i)) args cont handler
  | arity == argLen = do
    chargeFlatNativeGas i b
    fn i b cont handler env args
  | argLen > arity = throwExecutionError i ClosureAppliedToTooManyArgs
  | null args = returnCEKValue cont handler (VClosure nclo)
  | otherwise =
    apply' arity [] args
  where
  argLen = length args
  apply' !a pa (x:xs) = apply' (a - 1) (x:pa) xs
  apply' !a pa [] =
    returnCEKValue cont handler (VPartialNative (PartialNativeFn b env fn a pa i))

applyLam (PN (PartialNativeFn b env fn arity pArgs i)) args cont handler
  | arity == argLen = do
    chargeFlatNativeGas i b
    fn i b cont handler env (reverse pArgs ++ args)
  | argLen > arity = throwExecutionError i ClosureAppliedToTooManyArgs
  | otherwise = apply' arity [] args
  where
  argLen = length args
  apply' !a pa (x:xs) = apply' (a - 1) (x:pa) xs
  apply' !a pa [] =
    returnCEKValue cont handler (VPartialNative (PartialNativeFn b env fn a pa i))

applyLam (DPC (DefPactClosure fqn argtys arity env i)) args cont handler
  | arity == argLen = case argtys of
    ArgClosure cloargs -> do
      -- Todo: defpact has much higher overhead, we must charge a bit more gas for this
      chargeGasArgs i (GAApplyLam (renderQualName (fqnToQualName fqn)) (fromIntegral argLen))
      args' <- traverse (enforcePactValue i) args
      tcArgs <- zipWithM (\arg (Arg _ ty) -> maybeTCType i arg ty) args' (NE.toList cloargs)
      let pc = DefPactContinuation (fqnToQualName fqn) tcArgs
          env' = set ceLocal (RAList.fromList (reverse (VPactValue <$> tcArgs))) env
      initPact i pc cont handler env'
    NullaryClosure -> do
      chargeGasArgs i (GAApplyLam (renderQualName (fqnToQualName fqn)) (fromIntegral argLen))
      let pc = DefPactContinuation (fqnToQualName fqn) []
          env' = set ceLocal mempty env
      -- Todo: defpact has much higher overhead, we must charge a bit more gas for this
      initPact i pc cont handler env'
  | otherwise = throwExecutionError i ClosureAppliedToTooManyArgs
  where
  argLen = length args
applyLam (CT (CapTokenClosure fqn argtys arity i)) args cont handler
  | arity == argLen = do
    chargeGasArgs i (GAApplyLam (renderQualName (fqnToQualName fqn)) (fromIntegral argLen))
    args' <- traverse (enforcePactValue i) args
    tcArgs <- zipWithM (\arg ty -> maybeTCType i arg ty) args' argtys
    returnCEKValue cont handler (VPactValue (PCapToken (CapToken fqn tcArgs)))
  | otherwise = throwExecutionError i ClosureAppliedToTooManyArgs
  where
  argLen = length args
{-# SPECIALIZE applyLam
   :: CanApply CEKBigStep CoreBuiltin () Eval
   -> [CoreCEKValue]
   -> CoreCEKCont
   -> CoreCEKHandler
   -> Eval (EvalResult CEKBigStep CoreBuiltin () Eval)
    #-}

getSfName :: Maybe StackFrame -> T.Text
getSfName = \case
  Just sf -> renderQualName (QualifiedName (_sfFunction sf) (_sfModule sf))
  Nothing -> "#lambda"

checkSchema :: M.Map Field PactValue -> Schema -> Bool
checkSchema o (Schema _ sc) = isJust $ do
  let keys = M.keys o
  when (keys /= M.keys sc) Nothing
  traverse_ go (M.toList o)
  where
  go (k, v) = M.lookup k sc >>= (`checkPvType` v)

checkPartialSchema :: M.Map Field PactValue -> Schema -> Bool
checkPartialSchema o (Schema _ sc) =
  M.isSubmapOfBy (\obj ty -> isJust (checkPvType ty obj)) o sc

instance MonadEval b i m => CEKEval CEKSmallStep b i m where
  returnCEKValue cont handler v = pure (CEKReturn cont handler (EvalValue v))
  returnCEK cont handler v = pure (CEKReturn cont handler v)
  evalCEK cont handler env term = pure (CEKEvaluateTerm cont handler env term)
  returnFinal v = pure (CEKReturn Mt CEKNoHandler v)
  applyLamUnsafe ca vs lc lh = applyLam ca vs lc lh >>= evalUnsafe

  evalNormalForm initialEnv initialTerm = evalUnsafe (CEKEvaluateTerm Mt CEKNoHandler initialEnv initialTerm)
  evalUnsafe (CEKReturn Mt CEKNoHandler result) =
    return result
  evalUnsafe (CEKReturn cont handler (EvalValue v)) =
    applyContToValue cont handler v >>= evalUnsafe
  evalUnsafe (CEKReturn cont handler result) =
    applyCont cont handler result >>= evalUnsafe
  evalUnsafe (CEKEvaluateTerm cont handler env term) =
    evaluateTerm cont handler env term >>= evalUnsafe


instance MonadEval b i m => CEKEval CEKBigStep b i m where
  returnCEKValue = applyContToValue
  {-# INLINE returnCEKValue #-}
  returnCEK = applyCont
  {-# INLINE returnCEK #-}
  evalCEK = evaluateTerm
  {-# INLINE evalCEK #-}
  returnFinal = return
  {-# INLINE returnFinal #-}
  applyLamUnsafe = applyLam
  {-# INLINE applyLamUnsafe #-}

  evalNormalForm = evaluateTerm Mt CEKNoHandler
  {-# INLINE evalNormalForm #-}

  evalUnsafe = pure

-- | The main logic of enforcing a guard.
--
-- The main difference to `coreEnforceGuard` is this function's type doesn't need to be a `NativeFunction step b i m`,
-- thus there's no need to wrap/unwrap the guard into a `VPactValue`,
-- and moreover it does not need to take a `b` which it does not use anyway.
enforceGuard
  :: (CEKEval step b i m, MonadEval b i m)
  => i
  -> Cont step b i m
  -> CEKErrorHandler step b i m
  -> CEKEnv step b i m
  -> Guard QualifiedName PactValue
  -> m (CEKEvalResult step b i m)
enforceGuard info cont handler env g = case g of
  GKeyset ks -> do
    isKeysetInSigs info cont handler env ks
  GKeySetRef ksn -> do
    isKeysetNameInSigs info cont handler env ksn
  GUserGuard ug -> runUserGuard info cont handler env ug
  GCapabilityGuard cg -> enforceCapGuard info cont handler cg
  GModuleGuard (ModuleGuard mn _) -> calledByModule mn >>= \case
    True -> returnCEKValue cont handler (VBool True)
    False -> do
      md <- getModule info (view cePactDb env) mn
      let cont' = IgnoreValueC (PBool True) cont
      acquireModuleAdmin info cont' handler env md
      -- returnCEKValue cont handler (VBool True)guard
  GDefPactGuard (DefPactGuard dpid _) -> do
    curDpid <- getDefPactId info
    if curDpid == dpid
       then returnCEKValue cont handler (VBool True)
       else returnCEK cont handler (VError "Capability pact guard failed: invalid pact id" info)
{-# SPECIALIZE enforceGuard
   :: ()
   -> CoreCEKCont
   -> CoreCEKHandler
   -> CoreCEKEnv
   -> Guard QualifiedName PactValue
   -> Eval (EvalResult CEKBigStep CoreBuiltin () Eval)
    #-}

enforceCapGuard
  :: (CEKEval step b i m, MonadEval b i m)
  => i
  -> Cont step b i m
  -> CEKErrorHandler step b i m
  -> CapabilityGuard QualifiedName PactValue
  -> m (CEKEvalResult step b i m)
enforceCapGuard info cont handler (CapabilityGuard qn args mpid) = case mpid of
  Nothing -> enforceCap
  Just pid -> do
    currPid <- getDefPactId info
    if currPid == pid then enforceCap
    else returnCEK cont handler (VError "Capability pact guard failed: invalid pact id" info)
  where
  enforceCap = do
    cond <- isCapInStack (CapToken qn args)
    if cond then returnCEKValue cont handler (VBool True)
    else do
      let errMsg = "Capability guard enforce failure cap not in scope: " <> renderQualName qn
      returnCEK cont handler (VError errMsg info)
{-# SPECIALIZE enforceCapGuard
   :: ()
   -> CoreCEKCont
   -> CoreCEKHandler
   -> CapabilityGuard QualifiedName PactValue
   -> Eval (EvalResult CEKBigStep CoreBuiltin () Eval)
    #-}

runUserGuard
  :: (CEKEval step b i m, MonadEval b i m)
  => i
  -> Cont step b i m
  -> CEKErrorHandler step b i m
  -> CEKEnv step b i m
  -> UserGuard QualifiedName PactValue
  -> m (CEKEvalResult step b i m)
runUserGuard info cont handler env (UserGuard qn args) =
  getModuleMember info (_cePactDb env) qn >>= \case
    Dfun d -> do
      when (length (_dfunArgs d) /= length args) $ throwExecutionError info CannotApplyPartialClosure
      let env' = sysOnlyEnv env
      clo <- mkDefunClosure d (_qnModName qn) env'
      -- Todo: sys only here
      applyLam (C clo) (VPactValue <$> args) (IgnoreValueC (PBool True) cont) handler
    d -> throwExecutionError info (InvalidDefKind (defKind (_qnModName qn) d) "run-user-guard")
{-# SPECIALIZE runUserGuard
   :: ()
   -> CoreCEKCont
   -> CoreCEKHandler
   -> CoreCEKEnv
   -> UserGuard QualifiedName PactValue
   -> Eval (EvalResult CEKBigStep CoreBuiltin () Eval)
    #-}

eval
  :: forall step b i m
  .  (MonadEval b i m, CEKEval step b i m)
  => Purity
  -> BuiltinEnv step b i m
  -> EvalTerm b i
  -> m PactValue
eval purity benv term = do
  ee <- readEnv
  let cekEnv = envFromPurity purity (CEKEnv mempty (_eePactDb ee) benv (_eeDefPactStep ee) False)
  evalNormalForm cekEnv term >>= \case
    VError txt i ->
      throwExecutionError i (EvalError txt)
    EvalValue v -> do
      case v of
        VPactValue pv -> pure pv
        _ ->
          throwExecutionError (view termInfo term) (EvalError "Evaluation did not reduce to a value")
{-# SPECIALIZE eval
   :: Purity
   -> CoreBuiltinEnv
   -> CoreTerm
   -> Eval PactValue
    #-}

interpretGuard
  :: forall step b i m
  .  (CEKEval step b i m, MonadEval b i m)
  => i
  -> BuiltinEnv step b i m
  -> Guard QualifiedName PactValue
  -> m PactValue
interpretGuard info bEnv g = do
  ee <- readEnv
  let cekEnv = CEKEnv mempty (_eePactDb ee) bEnv (_eeDefPactStep ee) False
  enforceGuard info Mt CEKNoHandler cekEnv g >>= evalUnsafe @step >>= \case
    VError txt errInfo ->
      throwExecutionError errInfo (EvalError txt)
    EvalValue v -> do
      case v of
        VPactValue pv -> pure pv
        _ ->
          throwExecutionError info (EvalError "Evaluation did not reduce to a value")
{-# SPECIALIZE interpretGuard
   :: ()
   -> CoreBuiltinEnv
   -> Guard QualifiedName PactValue
   -> Eval PactValue
    #-}

evalResumePact
  :: forall step b i m
  . (CEKEval step b i m, MonadEval b i m)
  => i
  -> BuiltinEnv step b i m
  -> Maybe DefPactExec
  -> m PactValue
evalResumePact info bEnv mdpe = do
  ee <- readEnv
  let pdb = _eePactDb ee
  let env = CEKEnv mempty pdb bEnv (_eeDefPactStep ee) False
  resumePact info Mt CEKNoHandler env mdpe >>= evalUnsafe @step >>= \case
    VError txt i ->
      throwExecutionError i (EvalError txt)
    EvalValue v -> do
      case v of
        VPactValue pv -> pure pv
        _ ->
          throwExecutionError info (EvalError "Evaluation did not reduce to a value")
{-# SPECIALIZE evalResumePact
   :: ()
   -> CoreBuiltinEnv
   -> Maybe DefPactExec
   -> Eval PactValue
    #-}


evaluateTermSmallStep
  :: Cont CEKSmallStep CoreBuiltin () Eval
  -> CEKErrorHandler CEKSmallStep CoreBuiltin () Eval
  -> CEKEnv CEKSmallStep CoreBuiltin () Eval
  -> CoreTerm
  -> Eval (CEKReturn CoreBuiltin () Eval)
evaluateTermSmallStep = evaluateTerm


applyContToValueSmallStep
  :: Cont CEKSmallStep CoreBuiltin () Eval
  -> CEKErrorHandler CEKSmallStep CoreBuiltin () Eval
  -> CEKValue CEKSmallStep CoreBuiltin () Eval
  -> Eval (CEKReturn CoreBuiltin () Eval)
applyContToValueSmallStep = applyContToValue


applyContSmallStep
  :: Cont CEKSmallStep CoreBuiltin () Eval
  -> CEKErrorHandler CEKSmallStep CoreBuiltin () Eval
  -> EvalResult CEKSmallStep CoreBuiltin () Eval
  -> Eval (CEKReturn CoreBuiltin () Eval)
applyContSmallStep = applyCont

-- Keyset Code
isKeysetInSigs
  :: (MonadEval b i m, CEKEval step b i m)
  => i
  -> Cont step b i m
  -> CEKErrorHandler step b i m
  -> CEKEnv step b i m
  -> KeySet
  -> m (CEKEvalResult step b i m)
isKeysetInSigs info cont handler env (KeySet kskeys ksPred) = do
  matchedSigs <- M.filterWithKey matchKey <$> viewEvalEnv eeMsgSigs
  sigs <- checkSigCaps matchedSigs
  runPred (M.size sigs)
  where
  matchKey k _ = k `elem` kskeys
  atLeast t m = m >= t
  count = S.size kskeys
  run p matched =
    if p count matched then returnCEKValue cont handler (VBool True)
    else returnCEK cont handler (VError "Keyset enforce failure" info)
  runPred matched =
    case ksPred of
      KeysAll -> run atLeast matched
      KeysAny -> run (\_ m -> atLeast 1 m) matched
      Keys2 -> run (\_ m -> atLeast 2 m) matched
      CustomPredicate n -> runCustomPred matched n
  runCustomPred matched = \case
    TQN qn -> do
      pdb <- viewEvalEnv eePactDb
      getModuleMember info pdb qn >>= \case
        Dfun d -> do
          clo <- mkDefunClosure d (_qnModName qn) env
          let cont' = BuiltinC env info RunKeysetPredC cont
          applyLam (C clo) [VInteger (fromIntegral count), VInteger (fromIntegral matched)] cont' handler
        _ -> failInvariant info "invalid def type for custom keyset predicate"
    TBN (BareName bn) -> do
      m <- viewEvalEnv eeNatives
      case M.lookup bn m of
        Just b -> do
          let builtins = view ceBuiltins env
          let nativeclo = builtins info b env
          let cont' = BuiltinC env info RunKeysetPredC cont
          applyLam (N nativeclo) [VInteger (fromIntegral count), VInteger (fromIntegral matched)] cont' handler
        Nothing ->
          failInvariant info "could not find native definition for custom predicate"

isKeysetNameInSigs
  :: (MonadEval b i m, CEKEval step b i m)
  => i
  -> Cont step b i m
  -> CEKErrorHandler step b i m
  -> CEKEnv step b i m
  -> KeySetName
  -> m (CEKEvalResult step b i m)
isKeysetNameInSigs info cont handler env ksn = do
  pdb <- viewEvalEnv eePactDb
  liftIO (readKeySet pdb ksn) >>= \case
    Just ks -> isKeysetInSigs info cont handler env ks
    Nothing ->
      throwExecutionError info (NoSuchKeySet ksn)

--------------------------
-- Gas-related code
--------------------------
constantWorkNodeGas :: MilliGas
constantWorkNodeGas = (MilliGas 50)

unconsWorkNodeGas :: MilliGas
unconsWorkNodeGas = (MilliGas 100)

tryNodeGas :: MilliGas
tryNodeGas = (MilliGas 100)
<|MERGE_RESOLUTION|>--- conflicted
+++ resolved
@@ -546,15 +546,11 @@
 
       -- Terminate defpact in db: always fail
       (Just Nothing, _) -> throwExecutionError i (DefPactAlreadyCompleted ps)
-<<<<<<< HEAD
+
+      -- Nothing in db, Nothing in cross-chain continuation: fail
       (Nothing, Nothing) -> throwExecutionError i (NoPreviousDefPactExecutionFound ps)  -- TODO check with multichain
-=======
-
-      -- Nothing in db, Nothing in cross-chain continuation: fail
-      (Nothing, Nothing) -> throwExecutionError i (NoPreviousDefPactExecutionFound ps)
 
       -- Nothing in db, Just cross-chain continuation: proceed with cross-chain
->>>>>>> c5b11ee5
       (Nothing, Just ccExec) -> resumeDefPactExec ccExec
 
       -- Active db record, Nothing chross-chain continuation: proceed with db
