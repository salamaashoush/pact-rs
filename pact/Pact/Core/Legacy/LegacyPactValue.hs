--- conflicted
+++ resolved
@@ -3,13 +3,9 @@
 {-# LANGUAGE GeneralizedNewtypeDeriving #-}
 
 module Pact.Core.Legacy.LegacyPactValue
-<<<<<<< HEAD
-  (roundtripPactValue, Legacy(..)) where
-=======
   (roundtripPactValue
   , Legacy(..)
   ) where
->>>>>>> f5bcf013
 
 import Control.Applicative
 import Data.Aeson
