{-# LANGUAGE TemplateHaskell #-}
{-# LANGUAGE GADTs #-}

module Pact.Core.Interpreter
  ( Interpreter(..)
  , InterpretValue(..)
  )where

import Pact.Core.Type
import Pact.Core.IR.Term
import Pact.Core.Info
import Pact.Core.Names
import Pact.Core.Guards
import Pact.Core.PactValue
<<<<<<< HEAD
import Pact.Core.Persistence(Purity)
=======
>>>>>>> f274e5a7


-- | Our general interpreter abstraction. It allows us to
-- decouple evaluation from
data Interpreter b i m
  = Interpreter
<<<<<<< HEAD
  { _interpret :: !(Purity -> Term Name Type b i -> m InterpretValue)
=======
  { _interpret :: !(Term Name Type b i -> m InterpretValue)
>>>>>>> f274e5a7
  , _interpretGuard :: !(i -> Guard FullyQualifiedName PactValue -> m InterpretValue)
  }

data InterpretValue
  = IPV PactValue SpanInfo
  | IPClosure
  | IPTable TableName
  deriving Show<|MERGE_RESOLUTION|>--- conflicted
+++ resolved
@@ -12,21 +12,13 @@
 import Pact.Core.Names
 import Pact.Core.Guards
 import Pact.Core.PactValue
-<<<<<<< HEAD
 import Pact.Core.Persistence(Purity)
-=======
->>>>>>> f274e5a7
-
 
 -- | Our general interpreter abstraction. It allows us to
 -- decouple evaluation from
 data Interpreter b i m
   = Interpreter
-<<<<<<< HEAD
   { _interpret :: !(Purity -> Term Name Type b i -> m InterpretValue)
-=======
-  { _interpret :: !(Term Name Type b i -> m InterpretValue)
->>>>>>> f274e5a7
   , _interpretGuard :: !(i -> Guard FullyQualifiedName PactValue -> m InterpretValue)
   }
 
