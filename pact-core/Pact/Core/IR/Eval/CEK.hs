--- conflicted
+++ resolved
@@ -79,14 +79,10 @@
           dfunClo <- mkDefunClosure d env
           returnCEKValue cont handler dfunClo
         Just (DConst d) ->
-<<<<<<< HEAD
-          evalCEK cont handler mempty (_dcTerm d)
+          evalCEK cont handler (set ceLocal mempty env) (_dcTerm d)
         Just (DPact d) -> do
-          dpactClo <- mkDefPactClosure fqn d
+          dpactClo <- mkDefPactClosure fqn d env
           returnCEKValue cont handler dpactClo
-=======
-          evalCEK cont handler (set ceLocal mempty env) (_dcTerm d)
->>>>>>> a056be82
         Just (DTable d) ->
           let (ResolvedTable sc) = _dtSchema d
               tbl = VTable (TableName (_dtName d)) mname mh sc
@@ -204,15 +200,16 @@
   :: (MonadEval b i m)
   => FullyQualifiedName
   -> DefPact Name Type b i
+  -> CEKEnv b i m
   -> m (CEKValue b i m)
-mkDefPactClosure fqn (DefPact _ _ mrty (step :| steps) info) = case step of
+mkDefPactClosure fqn (DefPact _ _ mrty (step :| steps) info) env = case step of
   Step step' _ -> toClosure False step'
   StepWithRollback step' _ _ -> toClosure True step'
   where
     nSteps = length steps + 1
     toClosure rb = \case
       Lam li args body i ->
-        let dpc = DefPactClosure fqn li (_argType <$> args) (NE.length args) body rb nSteps mrty i
+        let dpc = DefPactClosure fqn li (_argType <$> args) (NE.length args) body rb nSteps mrty env i
         in pure (VDefPactClosure dpc)
       _ -> throwExecutionError info (InvariantFailure "Step is not lambda")
 
@@ -637,7 +634,7 @@
   apply' !a pa [] =
     returnCEKValue cont handler (VPartialNative (PartialNativeFn b env fn a pa i))
 
-applyLam (DPC (DefPactClosure fqn li cloargs arity term rb sc mty i)) args cont handler
+applyLam (DPC (DefPactClosure fqn li cloargs arity term rb sc mty env i)) args cont handler
   | arity == argLen = do
 
     args' <- traverse enforcePactValue args
@@ -660,7 +657,8 @@
 
     esStack %%= (StackFrame li :)
     let cont' = StackPopC mty cont
-    evalCEK cont' handler (RAList.fromList (reverse tcArgs)) term
+        varEnv = RAList.fromList (reverse tcArgs)
+    evalCEK cont' handler (set ceLocal varEnv env) term
   | argLen > arity = error "Closure applied to too many arguments"
   | otherwise = apply' mempty (NE.toList cloargs) args
   where
@@ -671,9 +669,9 @@
     apply' (RAList.cons (VPactValue x') e) tys xs
   apply' e [] [] = do
     esStack %%= (StackFrame li :)
-    evalCEK cont handler e term
+    evalCEK cont handler (set ceLocal e env) term
   apply' e (ty:tys) [] =
-    returnCEKValue cont handler (VPartialClosure (PartialClosure li (ty :| tys) (length tys + 1) term mty e i))
+    returnCEKValue cont handler (VPartialClosure (PartialClosure li (ty :| tys) (length tys + 1) term mty (set ceLocal e env) i))
   apply' _ [] _ = error "Applying too many arguments to function"
 
 failInvariant :: MonadEval b i m => Text -> m a
