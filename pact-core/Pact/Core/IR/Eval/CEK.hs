{-# LANGUAGE FunctionalDependencies #-}
{-# LANGUAGE UndecidableInstances #-}
{-# LANGUAGE RankNTypes #-}
{-# LANGUAGE DataKinds #-}
{-# LANGUAGE GADTs #-}
{-# LANGUAGE ScopedTypeVariables #-}
{-# LANGUAGE KindSignatures #-}
{-# LANGUAGE InstanceSigs #-}

module Pact.Core.IR.Eval.CEK
  ( eval
  -- , returnCEKValue
  -- , returnCEK
  , applyLam
  , mkDefPactClosure
  , resumePact
  , evalCap
  , nameToFQN
  , guardTable
  , isKeysetInSigs
  , isKeysetNameInSigs
  , requireCap
  , installCap
  , composeCap
  , mkDefunClosure
  , enforceNotWithinDefcap
  , acquireModuleAdmin
  , isCapInStack
  , filterIndex
  , findMsgSigCap
  , evalWithStackFrame
  , emitCapability
  , guardForModuleCall
  , CEKEval(..)) where


import Control.Lens
import Control.Monad(zipWithM, unless, when)
import Data.Default
import Data.List.NonEmpty(NonEmpty(..))
import Data.Foldable(find, foldl', traverse_)
import Data.Maybe(isJust)
import qualified Data.RAList as RAList
import qualified Data.Text as T
import qualified Data.Text.Encoding as T
import qualified Data.Vector as V
import qualified Data.Set as S
import qualified Data.Map.Strict as M
import qualified Data.List.NonEmpty as NE
import qualified Data.Kind as K

import Pact.Core.Builtin
import Pact.Core.Names
import Pact.Core.Errors
import Pact.Core.Gas
import Pact.Core.Literal
import Pact.Core.PactValue
import Pact.Core.Capabilities
import Pact.Core.Type
import Pact.Core.Guards
import Pact.Core.ModRefs
import Pact.Core.Environment
import Pact.Core.Persistence
import Pact.Core.Hash
import Pact.Core.StableEncoding

import Pact.Core.IR.Term
import Pact.Core.IR.Eval.Runtime
import Pact.Core.DefPacts.Types

class CEKEval (step :: CEKStepKind) (b :: K.Type) (i :: K.Type) (m :: K.Type -> K.Type) | m -> b, m -> i where
  returnCEKValue :: Cont step b i m -> CEKErrorHandler step b i m -> CEKValue step b i m -> m (CEKEvalResult step b i m)

  returnCEK :: Cont step b i m -> CEKErrorHandler step b i m -> EvalResult step b i m -> m (CEKEvalResult step b i m)

  evalCEK :: Cont step b i m -> CEKErrorHandler step b i m -> CEKEnv step b i m -> EvalTerm b i -> m (CEKEvalResult step b i m)

  returnFinal :: EvalResult step b i m -> m (CEKEvalResult step b i m)

  -- Todo: remove this
  evalNormalForm :: Cont step b i m -> CEKErrorHandler step b i m -> CEKEnv step b i m -> EvalTerm b i -> m (EvalResult step b i m)

  applyLamUnsafe :: CanApply step b i m -> [CEKValue step b i m] -> Cont step b i m -> CEKErrorHandler step b i m -> m (EvalResult step b i m)

  evalUnsafe :: CEKEvalResult step b i m -> m (EvalResult step b i m)



chargeNodeGas :: (MonadEval b i m) => NodeType -> m ()
chargeNodeGas _nt = pure ()
  -- gm <- view (eeGasModel . geGasModel . gmNodes) <$> readEnv
  -- chargeGas (gm nt)

eval
  :: forall step b i m. (CEKEval step b i m, MonadEval b i m)
  => CEKEnv step b i m
  -> EvalTerm b i
  -> m (CEKEvalResult step b i m)
eval = evaluateTerm Mt CEKNoHandler

evaluateTerm
  :: (CEKEval step b i m, MonadEval b i m)
  => Cont step b i m
  -> CEKErrorHandler step b i m
  -> CEKEnv step b i m
  -> EvalTerm b i
  -> m (CEKEvalResult step b i m)
evaluateTerm cont handler env (Var n info)  = do
  chargeNodeGas VarNode
  case _nKind n of
    NBound i -> case RAList.lookup (view ceLocal env) i of
      -- Todo: module ref anns here
      Just v -> returnCEKValue cont handler v
      Nothing -> failInvariant info ("unbound identifier" <> T.pack (show n))
    -- Top level names are not closures, so we wipe the env
    NTopLevel mname mh -> do
      let fqn = FullyQualifiedName mname (_nName n) mh
      lookupFqName fqn >>= \case
        Just (Dfun d) -> do
          dfunClo <- VDefClosure <$> mkDefunClosure d mname env
          returnCEKValue cont handler dfunClo
        -- Todo: this should be GADT'd out
        -- and defconsts should already be evaluated
        Just (DConst d) -> case _dcTerm d of
          -- Todo: should this be an error?
          -- probably.
          TermConst _term ->
            failInvariant info "Defconst not fully evaluated"
          EvaledConst v ->
            returnCEKValue cont handler (VPactValue v)
        Just (DPact d) -> do
          dpactClo <- mkDefPactClosure info fqn d env
          returnCEKValue cont handler dpactClo
        Just (DTable d) ->
          let (ResolvedTable sc) = _dtSchema d
              tn = userTable $ TableName $ renderModuleName mname <> "_" <> _dtName d
              tbl = VTable (TableValue tn mname mh sc)
          in returnCEKValue cont handler tbl
        Just (DCap d) -> do
          let args = _argType <$> _dcapArgs d
              clo = CapTokenClosure fqn args (length args) info
          returnCEKValue cont handler (VClosure (CT clo))
        Just d ->
          throwExecutionError info (InvalidDefKind (defKind d) "in var position")
        Nothing ->
          throwExecutionError info (NameNotInScope (FullyQualifiedName mname (_nName n) mh))
    NModRef m ifs -> case ifs of
      [x] -> returnCEKValue cont handler (VModRef (ModRef m ifs (Just (S.singleton x))))
      [] -> throwExecutionError info (ModRefNotRefined (_nName n))
      _ -> returnCEKValue cont handler (VModRef (ModRef m ifs Nothing))
    NDynRef (DynamicRef dArg i) -> case RAList.lookup (view ceLocal env) i of
      Just (VModRef mr) -> do
        modRefHash <- _mHash <$> getModule info (view cePactDb env) (_mrModule mr)
        let nk = NTopLevel (_mrModule mr) modRefHash
        evalCEK cont handler env (Var (Name dArg nk) info)
      Just _ -> returnCEK cont handler (VError "dynamic name pointed to non-modref" info)
      Nothing -> failInvariant info ("unbound identifier" <> T.pack (show n))

evaluateTerm cont handler _env (Constant l _) = do
  chargeNodeGas ConstantNode
  returnCEKValue cont handler (VLiteral l)
evaluateTerm cont handler env (App fn args info) = do
  chargeNodeGas AppNode
  evalCEK (Args env info args cont) handler env fn
evaluateTerm cont handler env (Nullary body info) = do
  chargeNodeGas LamNode
  let clo = VLamClosure (LamClosure NullaryClosure 0 body Nothing env info)
  returnCEKValue cont handler clo
evaluateTerm cont handler env (Let _ e1 e2 _) = do
  let cont' = LetC env e2 cont
  evalCEK cont' handler env e1
evaluateTerm cont handler env (Lam _ args body info) = do
  chargeNodeGas LamNode
  let clo = VLamClosure (LamClosure (ArgClosure (_argType <$> args)) (NE.length args) body Nothing env info)
  returnCEKValue cont handler clo
evaluateTerm cont handler env (Builtin b i) = do
  chargeNodeGas BuiltinNode
  let builtins = view ceBuiltins env
  returnCEKValue cont handler (VNative (builtins i b env))
evaluateTerm cont handler env (Sequence e1 e2 _) = do
  chargeNodeGas SeqNode
  evalCEK (SeqC env e2 cont) handler env e1
evaluateTerm cont handler env (Conditional c info) = case c of
  CAnd te te' ->
    evalCEK (CondC env info (AndFrame te') cont) handler env te
  COr te te' ->
    evalCEK (CondC env info (OrFrame te') cont) handler env te
  CIf cond e1 e2 ->
    evalCEK (CondC env info (IfFrame e1 e2) cont) handler env cond
  CEnforce cond str ->
    let env' = sysOnlyEnv env
    in evalCEK (CondC env' info (EnforceFrame str) cont) handler env' cond
  CEnforceOne str conds -> case conds of
    [] -> returnCEK cont handler (VError "enforce-one failure" info)
    x:xs -> do
      errState <- evalStateToErrorState <$> getEvalState
      let env' = readOnlyEnv env
      let handler' = CEKEnforceOne env' info str xs cont errState handler
      let cont' = CondC env' info (EnforceOneFrame str xs) Mt
      evalCEK cont' handler' env' x
evaluateTerm cont handler env (CapabilityForm cf info) = do
  fqn <- nameToFQN info env (view capFormName cf)
  case cf of
    -- Todo: duplication here in the x:xs case
    WithCapability _ args withCapBody -> do
      enforceNotWithinDefcap info env "with-capability"
      case args of
        x:xs -> do
          let capFrame = WithCapFrame fqn withCapBody
          let cont' = CapInvokeC env info xs [] capFrame cont
          evalCEK cont' handler env x
        [] -> do
          let ct = CapToken fqn []
          let cont' = EvalCapC env info ct withCapBody cont
          guardForModuleCall info cont' handler env (_fqModule fqn) $
            evalCap info cont handler env ct (CapBodyC PopCapInvoke) withCapBody
    CreateUserGuard _ args -> case args of
      [] -> createUserGuard info cont handler fqn []
      x : xs -> let
        capFrame = CreateUserGuardFrame fqn
        cont' = CapInvokeC env info xs [] capFrame cont
        in evalCEK cont' handler env x
<<<<<<< HEAD
evaluateTerm cont handler env (ListLit ts _) = do
  chargeNodeGas ListNode
  case ts of
    [] -> returnCEKValue cont handler (VList mempty)
    x:xs -> evalCEK (ListC env xs [] cont) handler env x
evaluateTerm cont handler env (Try catchExpr rest _) = do
=======
evalCEK cont handler env (ListLit ts info) = do
  chargeNodeGas ListNode
  case ts of
    [] -> returnCEKValue cont handler (VList mempty)
    x:xs -> evalCEK (ListC env info xs [] cont) handler env x
evalCEK cont handler env (Try catchExpr rest _) = do
>>>>>>> d0dfdb99
  errState <- evalStateToErrorState <$> getEvalState
  let handler' = CEKHandler env catchExpr cont errState handler
  let env' = readOnlyEnv env
  evalCEK Mt handler' env' rest
<<<<<<< HEAD
evaluateTerm cont handler env (ObjectLit o _) =
=======
evalCEK cont handler env (ObjectLit o info) =
>>>>>>> d0dfdb99
  case o of
    (f, term):rest -> do
      let cont' = ObjC env info f rest [] cont
      evalCEK cont' handler env term
    [] -> returnCEKValue cont handler (VObject mempty)
-- Error terms ignore the current cont
evaluateTerm _ handler _ (Error e info) =
  returnCEK Mt handler (VError e info)

mkDefunClosure
  :: (MonadEval b i m)
  => Defun Name Type b i
  -> ModuleName
  -> CEKEnv step b i m
  -> m (Closure step b i m)
mkDefunClosure d mn e = case _dfunTerm d of
  Lam _ args body i ->
    pure (Closure (_dfunName d) mn (ArgClosure (_argType <$> args)) (NE.length args) body (_dfunRType d) e i)
  Nullary body i ->
    pure (Closure (_dfunName d) mn NullaryClosure 0 body (_dfunRType d) e i)
  _ ->
    throwExecutionError (_dfunInfo d) (DefIsNotClosure (_dfunName d))

mkDefPactClosure
  :: (MonadEval b i m)
  => i
  -> FullyQualifiedName
  -> DefPact Name Type b i
  -> CEKEnv step b i m
  -> m (CEKValue step b i m)
mkDefPactClosure info fqn dpact env = case _dpArgs dpact of
  [] ->
    let dpc = DefPactClosure fqn NullaryClosure 0 env info
    in pure (VDefPactClosure dpc)
  (x:xs) ->
    let dpc = DefPactClosure fqn (ArgClosure (fmap _argType (x :| xs))) (length (x:xs)) env info
    in pure (VDefPactClosure dpc)


initPact
  :: (CEKEval step b i m, MonadEval b i m)
  => i
  -> DefPactContinuation FullyQualifiedName PactValue
  -> Cont step b i m
  -> CEKErrorHandler step b i m
  -> CEKEnv step b i m
  -> m (CEKEvalResult step b i m)
initPact i pc cont handler cenv = do
  case view ceDefPactStep cenv of
    Nothing -> do
      pHash <- viewEvalEnv eeHash
      let
        pStep = DefPactStep 0 False (hashToDefPactId pHash) Nothing
        cenv' = set ceDefPactStep (Just pStep) cenv
      applyPact i pc pStep cont handler cenv' mempty
    Just ps ->
      let
        DefPactId p = _psDefPactId ps
        npId = hashToDefPactId (pactHash (T.encodeUtf8 p <> ":" <> encodeStable pc))
        pStep = DefPactStep (_psStep ps) (_psRollback ps) npId Nothing
      in applyNestedPact i pc pStep cont handler cenv
  where
    hashToDefPactId = DefPactId . hashToText

applyPact
  :: (CEKEval step b i m, MonadEval b i m)
  => i
  -> DefPactContinuation FullyQualifiedName PactValue
  -> DefPactStep
  -> Cont step b i m
  -> CEKErrorHandler step b i m
  -> CEKEnv step b i m
  -> M.Map DefPactId DefPactExec
  -> m (CEKEvalResult step b i m)
applyPact i pc ps cont handler cenv nested = useEvalState esDefPactExec >>= \case
  Just pe ->  throwExecutionError i (MultipleOrNestedDefPactExecFound pe)
  Nothing -> lookupFqName (pc ^. pcName) >>= \case
    Just (DPact defPact) -> do
      let nSteps = NE.length (_dpSteps defPact)

      -- Check we try to apply the correct pact Step
      unless (ps ^. psStep < nSteps) $
        throwExecutionError i (DefPactStepNotFound ps nSteps)

      step <- maybe (failInvariant i "Step not found") pure
        $ _dpSteps defPact ^? ix (ps ^. psStep)

      let pe = DefPactExec
               { _peYield = Nothing
               , _peStepHasRollback = hasRollback step
               , _peStepCount = nSteps
               , _peStep = _psStep ps
               , _peDefPactId = _psDefPactId ps
               , _peContinuation = pc
               , _peNestedDefPactExec = nested
               }

      setEvalState esDefPactExec (Just pe)
      let cont' = DefPactStepC cenv cont

      case (ps ^. psRollback, step) of
        (False, _) ->
          evalWithStackFrame i cont' handler cenv sf Nothing (ordinaryDefPactStepExec step)
        (True, StepWithRollback _ rollbackExpr) ->
          evalWithStackFrame i cont' handler cenv sf Nothing rollbackExpr
        (True, Step{}) -> throwExecutionError i (DefPactStepHasNoRollback ps)
    _otherwise -> failInvariant i "DefPact not found"
  where
  sf = StackFrame (view (pcName . fqName) pc) (view (pcName . fqModule) pc) SFDefPact

applyNestedPact
  :: (CEKEval step b i m, MonadEval b i m)
  => i
  -> DefPactContinuation FullyQualifiedName PactValue
  -> DefPactStep
  -> Cont step b i m
  -> CEKErrorHandler step b i m
  -> CEKEnv step b i m
  -> m (CEKEvalResult step b i m)
applyNestedPact i pc ps cont handler cenv = useEvalState esDefPactExec >>= \case
  Nothing -> failInvariant i $
    "applyNestedPact: Nested DefPact attempted but no pactExec found" <> T.pack (show pc)

  Just pe -> lookupFqName (pc ^. pcName) >>= \case
    Just (DPact defPact) -> do
      step <- maybe (failInvariant i "Step not found") pure
        $ _dpSteps defPact ^? ix (ps ^. psStep)

      let
        stepCount = NE.length (_dpSteps defPact)
        isRollback = hasRollback step

      when (stepCount /= _peStepCount pe) $
        throwExecutionError i (NestedDefPactParentStepCountMissmatch (_peDefPactId pe) stepCount (_peStepCount pe))

      when (isRollback /= _peStepHasRollback pe) $
        throwExecutionError i (NestedDefPactParentRollbackMissmatch (_peDefPactId pe) isRollback (_peStepHasRollback pe))

      exec <- case pe ^. peNestedDefPactExec . at (_psDefPactId ps) of
        Nothing
          | _psStep ps == 0 -> pure $ DefPactExec
                               { _peStepCount = stepCount
                               , _peYield = Nothing
                               , _peStep = _psStep ps
                               , _peDefPactId = _psDefPactId ps
                               , _peContinuation = pc
                               , _peStepHasRollback = isRollback
                               , _peNestedDefPactExec = mempty
                               }
          | otherwise ->
            throwExecutionError i (NestedDefPactDoubleExecution ps)
        Just npe
          | _psStep ps >= 0 && isRollback && _peStep npe == _psStep ps ->
            pure (set peStepHasRollback isRollback npe)
          | _psStep ps >  0 && _peStep npe + 1 == _psStep ps ->
            pure (over peStep (+1) $ set peStepHasRollback isRollback npe)
          | otherwise ->
            throwExecutionError i (NestedDefPactNeverStarted ps)

      setEvalState esDefPactExec (Just exec)
      let
        cenv' = set ceDefPactStep (Just ps) cenv
        cont' = NestedDefPactStepC cenv' cont pe

      case (ps ^. psRollback, step) of
        (False, _) ->
          evalWithStackFrame i cont' handler cenv' sf Nothing  (ordinaryDefPactStepExec step)
        (True, StepWithRollback _ rollbackExpr) ->
          evalWithStackFrame i cont' handler cenv' sf Nothing rollbackExpr
        (True, Step{}) -> throwExecutionError i (DefPactStepHasNoRollback ps)
    _otherwise -> failInvariant i "applyNestedPact: Expected a DefPact bot got something else"
  where
  sf = StackFrame (view (pcName . fqName) pc) (view (pcName . fqModule) pc) SFDefPact

resumePact
  :: (CEKEval step b i m, MonadEval b i m)
  => i
  -> Cont step b i m
  -> CEKErrorHandler step b i m
  -> CEKEnv step b i m
  -> Maybe DefPactExec
  -> m (CEKEvalResult step b i m)
resumePact i cont handler env crossChainContinuation = viewEvalEnv eeDefPactStep >>= \case
  Nothing -> throwExecutionError i DefPactStepNotInEnvironment
  Just ps -> do
    pdb <- viewEvalEnv eePactDb
    dbState <- liftDbFunction i (readPacts pdb (_psDefPactId ps))
    case (dbState, crossChainContinuation) of
      (Just Nothing, _) -> throwExecutionError i (DefPactAlreadyCompleted ps)
      (Nothing, Nothing) -> throwExecutionError i (NoPreviousDefPactExecutionFound ps)
      (Nothing, Just ccExec) -> resumeDefPactExec ccExec
      (Just (Just dbExec), Nothing) -> resumeDefPactExec dbExec
      (Just (Just dbExec), Just ccExec) -> do

        -- Validate CC execution environment progressed far enough
        unless (_peStep ccExec > succ (_peStep dbExec)) $
          throwExecutionError i
            (CCDefPactContinuationError ps ccExec dbExec)

        -- Validate continuation db state
        when (_peContinuation dbExec /= _peContinuation ccExec) $
          throwExecutionError i (CCDefPactContinuationError ps ccExec dbExec)

        -- Validate step count against db state
        when (_peStepCount dbExec /= _peStepCount ccExec) $
          throwExecutionError i (CCDefPactContinuationError ps ccExec dbExec)

        resumeDefPactExec ccExec
      where
        --resumeDefPactExec :: CEKEval step b i m, MonadEval b i m => DefPactExec -> m (CEKEvalResult step b i m)
        resumeDefPactExec pe = do
          when (_psDefPactId ps /= _peDefPactId pe) $
            throwExecutionError i (DefPactIdMissmatch (_psDefPactId ps) (_peDefPactId pe))

          when (_psStep ps < 0 || _psStep ps >= _peStepCount pe) $
            throwExecutionError i (InvalidDefPactStepSupplied ps pe)

          if _psRollback ps
            then when (_psStep ps /= _peStep pe) $
                 throwExecutionError i (DefPactRollbackMissmatch ps pe)
            else when (_psStep ps /= succ (_peStep pe)) $
                 throwExecutionError i (DefPactStepMissmatch ps pe)

          let pc = view peContinuation pe
              args = VPactValue <$> _pcArgs pc
              resume = case _psResume ps of
                         r@Just{} -> r
                         Nothing -> _peYield pe
              env' = set ceLocal (RAList.fromList (reverse args)) $ set ceDefPactStep (Just $ set psResume resume ps) env
          applyPact i pc ps cont handler env' (_peNestedDefPactExec pe)


-- Todo: fail invariant
nameToFQN
  :: (MonadEval b i m)
  => i
  -> CEKEnv step b i m
  -> Name
  -> m FullyQualifiedName
nameToFQN info env (Name n nk) = case nk of
  NTopLevel mn mh -> pure (FullyQualifiedName mn n mh)
  NDynRef (DynamicRef dArg i) -> case RAList.lookup (view ceLocal env) i of
    Just (VModRef mr) -> do
      md <- getModule info (view cePactDb env) (_mrModule mr)
      pure (FullyQualifiedName (_mrModule mr) dArg (_mHash md))
    Just _ -> throwExecutionError info (DynNameIsNotModRef dArg)
    Nothing -> failInvariant info ("unbound identifier" <> T.pack (show n))
  _ -> failInvariant info ("invalid name in fq position" <> T.pack (show n))

guardTable
  :: (CEKEval step b i m, MonadEval b i m)
  => i
  -> Cont step b i m
  -> CEKErrorHandler step b i m
  -> CEKEnv step b i m
  -> TableValue
  -> GuardTableOp
  -> m (CEKEvalResult step b i m)
guardTable i cont handler env (TableValue _ mn mh _) dbop = do
  checkLocalBypass $
    guardForModuleCall i cont handler env mn $ do
      mdl <- getModule i (view cePactDb env) mn
      enforceBlessedHashes i mdl mh
      returnCEKValue cont handler VUnit
  where
  checkLocalBypass notBypassed = do
    enabled <- isExecutionFlagSet FlagAllowReadInLocal
    case dbop of
      GtWrite -> notBypassed
      GtCreateTable -> notBypassed
      _ | enabled -> returnCEKValue cont handler VUnit
        | otherwise -> notBypassed


enforceBlessedHashes :: (MonadEval b i m) => i -> EvalModule b i -> ModuleHash -> m ()
enforceBlessedHashes info md mh
  | _mHash md == mh = return ()
  | mh `S.member` _mBlessed md = return ()
  | otherwise = throwExecutionError info (HashNotBlessed (_mName md) mh)

guardForModuleCall
  :: (CEKEval step b i m, MonadEval b i m)
  => i
  -> Cont step b i m
  -> CEKErrorHandler step b i m
  -> CEKEnv step b i m
  -> ModuleName
  -> m (CEKEvalResult step b i m)
  -> m (CEKEvalResult step b i m)
guardForModuleCall i cont handler env currMod onFound =
  findCallingModule >>= \case
    Just mn | mn == currMod -> onFound
    _ ->
      getModule i (view cePactDb env) currMod >>= acquireModuleAdmin i cont handler env

acquireModuleAdmin
  :: (CEKEval step b i m, MonadEval b i m)
  => i
  -> Cont step b i m
  -> CEKErrorHandler step b i m
  -> CEKEnv step b i m
  -> EvalModule b i
  -> m (CEKEvalResult step b i m)
acquireModuleAdmin i cont handler env mdl = do
  mc <- useEvalState (esCaps . csModuleAdmin)
  if S.member (_mName mdl) mc then returnCEKValue cont handler VUnit
  else case _mGovernance mdl of
    KeyGov ksn -> do
      enforceKeysetNameAdmin i (_mName mdl) ksn
      esCaps . csModuleAdmin %== S.insert (_mName mdl)
      returnCEKValue cont handler VUnit
    CapGov (ResolvedGov fqn) -> do
      let wcapBody = Constant LUnit i
      let cont' = ModuleAdminC (_mName mdl) cont
      evalCap i cont' handler env (CapToken fqn []) (CapBodyC PopCapInvoke) wcapBody

evalWithStackFrame
  :: (CEKEval step b i m, MonadEval b i m)
  => i
  -> Cont step b i m
  -> CEKErrorHandler step b i m
  -> CEKEnv step b i m
  -> StackFrame
  -> Maybe Type
  -> EvalTerm b i
  -> m (CEKEvalResult step b i m)
evalWithStackFrame info cont handler env sf mty body = do
  cont' <- pushStackFrame info cont mty sf
  evalCEK cont' handler env body

pushStackFrame
  :: (MonadEval b i m)
  => i
  -> Cont step b i m
  -> Maybe Type
  -> StackFrame
  -> m (Cont step b i m)
pushStackFrame info cont mty sf = do
  esStack %== (sf :)
  pure (StackPopC info mty cont)


-- | Evaluate a capability in `(with-capability)`
-- the resulting
evalCap
  :: (CEKEval step b i m, MonadEval b i m)
  => i
  -> Cont step b i m
  -> CEKErrorHandler step b i m
  -> CEKEnv step b i m
  -> FQCapToken
  -> (CEKEnv step b i m -> Maybe (CapToken QualifiedName PactValue) -> Maybe (PactEvent PactValue) -> EvalTerm b i -> Cont step b i m -> Cont step b i m)
  -> EvalTerm b i
  -> m (CEKEvalResult step b i m)
evalCap info currCont handler env origToken@(CapToken fqn args) modCont contbody = isCapInStack origToken >>= \case
  False -> do
    lookupFqName fqn >>= \case
      Just (DCap d) -> do
        when (length args /= _dcapAppArity d) $ failInvariant info "Dcap argument length mismatch"
        let newLocals = RAList.fromList $ fmap VPactValue (reverse args)
            capBody = _dcapTerm d
        -- Todo: clean up the staircase of doom.
        case _dcapMeta d of
          -- Managed capability, so we should look for it in the set of csmanaged
          DefManaged mdm -> do
            case mdm of
              -- | Not automanaged, so it must have a defmeta
              -- We are handling user-managed caps
              DefManagedMeta cix _ -> do
                let filteredCap = CapToken qualCapName (filterIndex cix args)
                -- Find the capability post-filtering
                mgdCaps <- useEvalState (esCaps . csManaged)
                case find ((==) filteredCap . _mcCap) mgdCaps of
                  Nothing -> do
                    msgCaps <- S.unions <$> viewEvalEnv eeMsgSigs
                    case find (findMsgSigCap cix filteredCap) msgCaps of
                      Just c -> do
                        let c' = set ctName fqn c
                            cont' = modCont env (Just qualCapToken) (Just (fqctToPactEvent origToken)) contbody currCont
                        installCap info env c' False >>= evalUserManagedCap cont' newLocals capBody
                      Nothing ->
                        throwExecutionError info (CapNotInstalled fqn)
                  Just managedCap -> do
                    let cont' = modCont env (Just qualCapToken) (Just (fqctToPactEvent origToken)) contbody currCont
                    evalUserManagedCap cont' newLocals capBody managedCap
              -- handle autonomous caps
              AutoManagedMeta -> do
                -- Find the capability post-filtering
                let cont' = modCont env Nothing (Just (fqctToPactEvent origToken)) contbody currCont
                mgdCaps <- useEvalState (esCaps . csManaged)
                case find ((==) qualCapToken . _mcCap) mgdCaps of
                  Nothing -> do
                    msgCaps <- S.unions <$> viewEvalEnv eeMsgSigs
                    case find (== qualCapToken) msgCaps of
                      Just c -> do
                        let c' = set ctName fqn c
                        installCap info env c' False >>= evalAutomanagedCap cont' newLocals capBody
                      Nothing ->
                        throwExecutionError info (CapNotInstalled fqn)
                  Just managedCap ->
                    evalAutomanagedCap cont' newLocals capBody managedCap
          DefEvent -> do
            let cont' = modCont env Nothing (Just (fqctToPactEvent origToken)) contbody currCont
            let inCapEnv = set ceInCap True $ set ceLocal newLocals env
            (esCaps . csSlots) %== (CapSlot qualCapToken []:)
            sfCont <- pushStackFrame info cont' Nothing capStackFrame
            -- emitCapability info origToken
            evalCEK sfCont handler inCapEnv capBody
            -- evalWithStackFrame info cont' handler (set ceLocal newLocals env) capStackFrame Nothing capBody
          -- Not automanaged _nor_ user managed.
          -- Todo: a type that's basically `Maybe` here would save us a lot of grief.
          Unmanaged -> do
            let cont' = modCont env Nothing Nothing contbody currCont
            (esCaps . csSlots) %== (CapSlot qualCapToken []:)
            evalWithStackFrame info cont' handler (set ceLocal newLocals env) capStackFrame Nothing capBody
      Just {} ->
        failInvariant info "Captoken references invalid def"
      Nothing -> failInvariant info "No such def for evalCap"
  True ->
    evalCEK currCont handler env contbody
  where
  qualCapName = fqnToQualName fqn
  qualCapToken = CapToken qualCapName args
  capStackFrame = StackFrame (_fqName fqn) (_fqModule fqn) SFDefcap
  -- This function is handles both evaluating the manager function for the installed parameter
  -- and continuing evaluation for the actual capability body.
  -- Todo: currently, pact does this _after_ evaluation of the cap body. Should we do this?
  evalUserManagedCap cont' env' capBody managedCap =  case _mcManaged managedCap of
    ManagedParam mpfqn pv managedIx -> do
      lookupFqName mpfqn >>= \case
        -- We found the manager function, evaluate it and commit the argument.
        Just (Dfun dfun) -> do
          mparam <- maybe (failInvariant info "Managed param does not exist at index") pure (args ^? ix managedIx)
          evaluate mpfqn (_dfunTerm dfun) pv mparam >>= \case
            EvalValue res -> do
              result <- enforcePactValue info res
              let mcM = ManagedParam mpfqn result managedIx
              let inCapEnv = set ceInCap True $ set ceLocal env' $ env
              let inCapBodyToken = _mcOriginalCap managedCap
              -- BIG SEMANTICS NOTE HERE
              -- the cap slot here that we push should NOT be the qualified original token.
              -- Instead, it's the original token from the installed from the static cap. Otherwise, enforce checks
              -- within the cap body will fail (That is, keyset enforcement). Instead, once we are evaluating the body,
              -- we pop the current cap stack, then replace the head with the original intended token.
              -- this is done in `CapBodyC` and this is the only way to do this.
              esCaps . csManaged %== S.union (S.singleton (set mcManaged mcM managedCap))
              (esCaps . csSlots) %== (CapSlot inCapBodyToken []:)
              sfCont <- pushStackFrame info cont' Nothing capStackFrame
              -- emitCapability info origToken
              evalCEK sfCont handler inCapEnv capBody
              -- evalWithStackFrame info cont' handler inCapEnv capStackFrame Nothing capBody
            VError v i -> returnCEK currCont handler (VError v i)
        _ -> failInvariant info "user managed cap is an invalid defn"
    _ -> failInvariant info "Invalid managed cap type"
  evalAutomanagedCap cont' env' capBody managedCap = case _mcManaged managedCap of
    AutoManaged b -> do
      if b then returnCEK currCont handler (VError "Automanaged capability used more than once" info)
      else do
        let newManaged = AutoManaged True
        esCaps . csManaged %== S.union (S.singleton (set mcManaged newManaged managedCap))
        esCaps . csSlots %== (CapSlot qualCapToken []:)
        let inCapEnv = set ceLocal env' $ set ceInCap True $ env
        sfCont <- pushStackFrame info cont' Nothing capStackFrame
        -- emitCapability info origToken
        evalCEK sfCont handler inCapEnv capBody
        -- evalWithStackFrame info cont' handler inCapEnv capStackFrame Nothing capBody
    _ -> failInvariant info "Invalid managed cap type"
  evaluate fqn' term managed value = case term of
    Lam _ lamargs body i -> do
      -- Todo: `applyLam` here gives suboptimal errors
      -- Todo: this completely violates our "step" semantics.
      -- This should be its own frame
      let inCapEnv = set ceInCap True env
          cloArgs = ArgClosure(_argType <$> lamargs)
          clo = Closure (_fqName fqn') (_fqModule fqn') cloArgs (NE.length lamargs) body Nothing inCapEnv i
      applyLamUnsafe (C clo) [VPactValue managed, VPactValue value] Mt CEKNoHandler
    _t -> failInvariant (view termInfo _t) "Manager function was not a two-argument function"


    -- lookupFqName (_ctName ct) >>= \case
    --   Just (DCap d) -> do
    --     enforceMeta (_dcapMeta d)
    --     emitCapability info ct
    --     returnCEKValue cont handler (VBool True)
    --   Just _ ->
    --     failInvariant info "CapToken does not point to defcap"
    --   _ -> failInvariant info "No Capability found in emit-event"
    --   where
    --   enforceMeta Unmanaged = throwExecutionError info (InvalidEventCap fqn)
    --   enforceMeta _ = pure ()

emitEvent
  :: (MonadEval b i m)
  => i
  -> PactEvent PactValue
  -> m ()
emitEvent info pe = findCallingModule >>= \case
    Just mn -> do
      let ctModule = _peModule pe
      if ctModule == mn then do
        esEvents %== (++ [pe])
      else throwExecutionError info (EventDoesNotMatchModule mn)
      -- let fqn = _ctName ct
      -- let ctModule = _fqModule fqn
    Nothing -> failInvariant info "emit-event called outside of module code"

emitCapability
  :: (MonadEval b i m)
  => i
  -> CapToken FullyQualifiedName PactValue
  -> m ()
emitCapability info tkn =
  emitEvent info (fqctToPactEvent tkn)

fqctToPactEvent :: CapToken FullyQualifiedName PactValue -> PactEvent PactValue
fqctToPactEvent (CapToken fqn args) = PactEvent (_fqName fqn) args (_fqModule fqn) (_fqHash fqn)

enforceNotWithinDefcap
  :: (MonadEval b i m)
  => i
  -> CEKEnv step b i m
  -> T.Text
  -> m ()
enforceNotWithinDefcap info env form =
  when (_ceInCap env) $ throwExecutionError info (FormIllegalWithinDefcap form)

requireCap
  :: (CEKEval step b i m, MonadEval b i m)
  => i
  -> Cont step b i m
  -> CEKErrorHandler step b i m
  -> FQCapToken
  -> m (CEKEvalResult step b i m)
requireCap info cont handler ct@(CapToken fqn _) = do
  capInStack <- isCapInStack ct
  if capInStack then returnCEKValue cont handler (VBool True)
  else returnCEK cont handler $ VError ("cap not in scope " <> renderQualName (fqnToQualName fqn)) info

isCapInStack
  :: (MonadEval b i m)
  => FQCapToken
  -> m Bool
isCapInStack (CapToken fqn args) = do
  let ct = CapToken (fqnToQualName fqn) args
  S.member ct <$> getAllStackCaps

composeCap
  :: (CEKEval step b i m, MonadEval b i m)
  => i
  -> Cont step b i m
  -> CEKErrorHandler step b i m
  -> CEKEnv step b i m
  -> FQCapToken
  -> m (CEKEvalResult step b i m)
composeCap info cont handler env origToken =
  isCapInStack origToken >>= \case
    False ->
      evalCap info cont handler env origToken (CapBodyC PopCapComposed) (Constant (LBool True) info)
      -- let ct = CapToken (fqnToQualName fqn) args
      -- lookupFqName fqn >>= \case
      --   Just (DCap d) -> do
      --     (esCaps . csSlots) %== (CapSlot ct []:)
      --     args' <- zipWithM (\pv arg -> maybeTCType info pv (_argType arg)) args (_dcapArgs d)
      --     let env' = RAList.fromList $ fmap VPactValue (reverse args')
      --         capBody = _dcapTerm d
      --     let cont' = UserGuardC (CapPopC PopCapComposed cont)
      --     evalCEK cont' handler (set ceLocal env' env) capBody
      --   -- todo: this error loc is _not_ good. Need to propagate `i` here, maybe in the stack
      --   Just d ->
      --     throwExecutionError (defInfo d) $ InvalidDefKind (defKind d) "in compose-capability"
      --   Nothing ->
      --     -- Todo: error loc here
      --     throwExecutionError' (NoSuchDef fqn)
    True -> returnCEKValue cont handler (VBool True)

filterIndex :: Int -> [a] -> [a]
filterIndex i xs = [x | (x, i') <- zip xs [0..], i /= i']

findMsgSigCap :: Int -> CapToken QualifiedName PactValue -> CapToken QualifiedName PactValue -> Bool
findMsgSigCap cix ct1 ct2 =
  _ctName ct1 == _ctName ct2 && (_ctArgs ct1 == filterIndex cix (_ctArgs ct2))

-- Todo:
-- `capAutonomous` are what we should use to match semantics accurately.
installCap :: (MonadEval b i m)
  => i
  -> CEKEnv step b i m
  -> FQCapToken
  -> Bool
  -> m (ManagedCap QualifiedName PactValue)
installCap info _env (CapToken fqn args) autonomous = do
  let ct = CapToken (fqnToQualName fqn) args
  lookupFqName fqn >>= \case
    Just (DCap d) -> case _dcapMeta d of
      DefManaged m -> case m of
        DefManagedMeta paramIx (FQName fqnMgr) -> do
          managedParam <- maybe (throwExecutionError info (InvalidManagedCap fqn)) pure (args ^? ix paramIx)
          let mcapType = ManagedParam fqnMgr managedParam paramIx
              ctFiltered = CapToken (fqnToQualName fqn) (filterIndex paramIx args)
              mcap = ManagedCap ctFiltered ct mcapType
          (esCaps . csManaged) %== S.insert mcap
          when autonomous $
            (esCaps . csAutonomous) %== S.insert ct
          pure mcap
        AutoManagedMeta -> do
          let mcapType = AutoManaged False
              mcap = ManagedCap ct ct mcapType
          (esCaps . csManaged) %== S.insert mcap
          when autonomous $
            (esCaps . csAutonomous) %== S.insert ct
          pure mcap
      DefEvent ->
        throwExecutionError info (InvalidManagedCap fqn)
      Unmanaged -> throwExecutionError info (InvalidManagedCap fqn)
    Just d ->
      -- todo: error loc here is not in install-cap
      throwExecutionError (defInfo d) (InvalidDefKind (defKind d) "install-capability")
    Nothing -> throwExecutionError' (NoSuchDef fqn)

-- Todo: should we typecheck / arity check here?
createUserGuard
  :: (CEKEval step b i m, MonadEval b i m)
  => i
  -> Cont step b i m
  -> CEKErrorHandler step b i m
  -> FullyQualifiedName
  -> [PactValue]
  -> m (CEKEvalResult step b i m)
createUserGuard info cont handler fqn args =
  lookupFqName fqn >>= \case
    Just (Dfun _) ->
      returnCEKValue cont handler (VGuard (GUserGuard (UserGuard fqn args)))
    Just _ ->
      returnCEK cont handler (VError "create-user-guard pointing to non-guard" info)
    Nothing ->
      failInvariant info "User guard pointing to no defn"


applyCont
  :: (CEKEval step b i m, MonadEval b i m)
  => Cont step b i m
  -> CEKErrorHandler step b i m
  -> EvalResult step b i m
  -> m (CEKEvalResult step b i m)
applyCont Mt handler v =
  case handler of
    CEKNoHandler -> returnFinal v
    CEKHandler env catchTerm cont' errState handler' -> case v of
      VError{} -> do
        modifyEvalState (restoreFromErrorState errState)
        evalCEK cont' handler' env catchTerm
      EvalValue v' ->
        returnCEKValue cont' handler' v'
    -- Enforce one is tricky. Not only do false results
    -- mean "continue to evaluate the list of expressions",
    -- but it also HANDLES ERRORS and continues to chug away!!!!
    -- Therefore, it has a custom handler which holds:
    --  - The last eval env
    --  - The "lazy" string expression
    --  - The remaining conditions, in case a falsy error needs to be handled
    --  - The remainder of the continuation and the old handler
    --
    -- This handler upon encountering an error has a choice to make:
    --  - Do we have unhandled expressions left? If so, resume evaluation with the head of
    --    the expression list
    --  - Are we done evaluating expressions? Then we have an enforce error: compute the
    --    error string and boom boom de boom return an unhandled error with it
    --
    --  How is the list of expressions kept up to date you may ask?
    --  EnforceOne is the only native that actualy has to _modify the handler_
    --  on successful expression evaluation in the case that it errors
    CEKEnforceOne env i str li cont errState h -> case v of
      VError{} -> case li of
        [] -> do
          modifyEvalState (restoreFromErrorState errState)
          let cont' = EnforceErrorC i cont
          evalCEK cont' h env str
        x:xs -> do
          modifyEvalState (restoreFromErrorState errState)
          let handler' = CEKEnforceOne env i str xs cont errState h
              oldFrame = CondC env i (EnforceOneFrame str xs) Mt
          evalCEK oldFrame handler' env x
      EvalValue v' ->
        returnCEKValue cont h v'
applyCont cont handler v = case v of
  VError{} -> returnCEK Mt handler v
  EvalValue v' -> returnCEKValue cont handler v'

-- | if true then 1 else 2
applyContToValue
  :: (CEKEval step b i m, MonadEval b i m)
  => Cont step b i m
  -> CEKErrorHandler step b i m
  -> CEKValue step b i m
  -> m (CEKEvalResult step b i m)
applyContToValue Mt handler v =
  case handler of
    CEKNoHandler -> returnFinal (EvalValue v)
    -- Assuming no error, the caps will have been popped naturally
    CEKHandler _env _term cont' _ handler' ->
      returnCEKValue cont' handler' v
    CEKEnforceOne _ _ _ _ cont' _ handler' ->
      returnCEKValue cont' handler' v
-- Error terms that don't simply returnt the empty continuation
-- "Zero out" the continuation up to the latest handler
-- returnCEKValue _cont handler v@VError{} =
--   returnCEK Mt handler v
applyContToValue (Args env i args cont) handler fn = do
  c <- canApply fn
  -- Argument evaluation
  case args of
    [] -> applyLam c [] cont handler
    (x:xs) -> do
      let cont' = Fn c env xs [] cont
      evalCEK cont' handler env x
  where
  canApply = \case
    -- Todo: restrict the type of closures applied to user functions
    VClosure (C clo) -> pure (C clo)
    VClosure (LC clo) -> pure (LC clo)
    VClosure (N clo) -> pure (N clo)
    VClosure (DPC clo) -> pure (DPC clo)
    VClosure (CT clo) -> pure (CT clo)
    VClosure _ ->
      throwExecutionError i CannotApplyPartialClosure
    -- Todo: this is _not_ an invariant failure. Requires a better error
    _ -> failInvariant i "Cannot apply non-function to arguments"
  -- evalCEK (Fn fn cont) handler env arg
applyContToValue (Fn fn env args vs cont) handler v = do
  case args of
    [] -> do
      applyLam fn (reverse (v:vs)) cont handler
    x:xs ->
      evalCEK (Fn fn env xs (v:vs) cont) handler env x
applyContToValue (LetC env letbody cont) handler v = do
  evalCEK cont handler (over ceLocal (RAList.cons v) env) letbody
applyContToValue (SeqC env e cont) handler _ =
  evalCEK cont handler env e
applyContToValue (CondC env info frame cont) handler v = case v of
  (VLiteral (LBool b)) -> case frame of
    AndFrame te ->
      if b then evalCEK cont handler env te
      else returnCEKValue cont handler v
    OrFrame te ->
      if b then returnCEKValue cont handler v
      else evalCEK cont handler env te
    IfFrame ifExpr elseExpr ->
      if b then evalCEK cont handler env ifExpr
      else evalCEK cont handler env elseExpr
    EnforceFrame str ->
      if b then returnCEKValue cont handler v
      else do
        let cont' = EnforceErrorC info cont
        evalCEK cont' handler env str
    FilterFrame clo elem' rest acc -> do
      let acc' = if b then elem':acc else acc
      case rest of
        x:xs -> do
          let cont' = CondC env info (FilterFrame clo x xs acc') cont
          applyLam clo [VPactValue x] cont' handler
        [] -> returnCEKValue cont handler (VList (V.fromList (reverse acc')))
    EnforceOneFrame str li ->
      if b then returnCEKValue cont handler v
      else case li of
        x:xs -> do
          let cont' = CondC env info (EnforceOneFrame str xs) cont
              handler' = updateEnforceOneList xs handler
          evalCEK cont' handler' env x
        [] -> do
          let cont' = EnforceErrorC info cont
          evalCEK cont' handler env str
    AndQFrame clo pv ->
      if b then applyLam clo [VPactValue pv] cont handler
      else returnCEKValue cont handler v
    OrQFrame clo pv ->
      if not b then applyLam clo [VPactValue pv] cont handler
      else returnCEKValue cont handler v
    NotQFrame -> returnCEKValue cont handler (VBool (not b))
  _ ->
    returnCEK cont handler (VError "Evaluation of conditional expression yielded non-boolean value" info)
  where
  updateEnforceOneList xs (CEKEnforceOne e i str _ c cs h) =
    CEKEnforceOne e i str xs c cs h
  updateEnforceOneList _ e = e
applyContToValue (CapInvokeC env info terms pvs cf cont) handler v = do
  pv <- enforcePactValue info v
  case terms of
    x:xs -> do
      let cont' = CapInvokeC env info xs (pv:pvs) cf cont
      evalCEK cont' handler env x
    [] -> case cf of
      WithCapFrame fqn wcbody -> do
        let ct = CapToken fqn (reverse (pv:pvs))
        let cont' = EvalCapC env info ct wcbody cont
        guardForModuleCall info cont' handler env (_fqModule fqn) $
          evalCap info cont handler env ct (CapBodyC PopCapInvoke) wcbody
      CreateUserGuardFrame fqn ->
        createUserGuard info cont handler fqn (reverse (pv:pvs))
applyContToValue (BuiltinC env info frame cont) handler cv = do
  let pdb = _cePactDb env
  case cv of
    VPactValue v -> case frame of
      MapFrame closure rest acc -> case rest of
        x:xs ->
          let cont' = BuiltinC env info (MapFrame closure xs (v:acc)) cont
          in applyLam closure [VPactValue x] cont' handler
        [] ->
          returnCEKValue cont handler (VList (V.fromList (reverse (v:acc))))
      FoldFrame clo rest -> case rest of
        x:xs ->
          let cont' = BuiltinC env info (FoldFrame clo xs) cont
          in applyLam clo [VPactValue v, VPactValue x] cont' handler
        [] -> returnCEKValue cont handler cv
      ZipFrame clo (l, r) acc -> case (l, r) of
        (x:xs, y:ys) ->
          let cont' = BuiltinC env info (ZipFrame clo (xs, ys) (v:acc)) cont
          in applyLam clo [VPactValue x, VPactValue y] cont' handler
        (_, _) ->
          returnCEKValue cont handler (VList (V.fromList (reverse (v:acc))))
      PreSelectFrame tv clo mf -> do
        keys <- liftDbFunction info (_pdbKeys pdb (tvToDomain tv))
        selectRead tv clo keys [] mf
      SelectFrame tv clo rdata remaining acc mf -> case v of
        PBool b -> do
          let acc' = if b then rdata:acc else acc
          selectRead tv clo remaining acc' mf
        _ -> returnCEK cont handler (VError "select query did not return a boolean " info)
      ReadFrame tv rowkey -> do
        liftDbFunction info (_pdbRead pdb (tvToDomain tv) rowkey) >>= \case
          Just (RowData rdata) ->
            returnCEKValue cont handler (VObject rdata)
          Nothing -> returnCEK cont handler (VError "no such read object" info)
      WithReadFrame tv rowkey clo -> do
        liftDbFunction info (_pdbRead pdb (tvToDomain tv) rowkey) >>= \case
          Just (RowData rdata) ->
            applyLam clo [VObject rdata] cont handler
          Nothing -> returnCEK cont handler (VError "no such read object" info)
      WithDefaultReadFrame tv rowkey (ObjectData defaultObj) clo -> do
        liftDbFunction info (_pdbRead pdb (tvToDomain tv) rowkey) >>= \case
          Just (RowData rdata) ->
            applyLam clo [VObject rdata] cont handler
          Nothing -> applyLam clo [VObject defaultObj] cont handler
      KeysFrame tv -> do
        ks <- liftDbFunction info (_pdbKeys pdb (tvToDomain tv))
        let li = V.fromList (PString . _rowKey <$> ks)
        returnCEKValue cont handler (VList li)
      WriteFrame tv wt rk (ObjectData rv) -> do
        let check' = if wt == Update then checkPartialSchema else checkSchema
        if check' rv (_tvSchema tv) then do
          let rdata = RowData rv
          liftDbFunction info (_pdbWrite pdb wt (tvToDomain tv) rk rdata)
          returnCEKValue cont handler (VString "Write succeeded")
        else returnCEK cont handler (VError "object does not match schema" info)
      PreFoldDbFrame{} -> undefined
      TxIdsFrame{} -> undefined
      KeyLogFrame{} -> undefined
      _ -> undefined
      where
      selectRead tv clo keys acc mf = case keys of
        k:ks -> liftDbFunction info (_pdbRead pdb (tvToDomain tv) k) >>= \case
          Just (RowData r) -> do
            let bf = SelectFrame tv clo (ObjectData r) ks acc mf
                cont' = BuiltinC env info bf cont
            applyLam clo [VObject r] cont' handler
          Nothing ->
            failInvariant info "Select keys returned a key that did not exist"
        [] -> case mf of
          Just fields ->
            let acc' = PObject . (`M.restrictKeys` S.fromList fields) . _objectData <$> reverse acc
            in returnCEKValue cont handler (VList (V.fromList acc'))
          Nothing ->
            let acc' = PObject . _objectData <$> reverse acc
            in returnCEKValue cont handler (VList (V.fromList acc'))
  -- | ReadFrame TableValue RowKey
  -- | WithReadFrame TableValue RowKey (CanApply step b i m)
  -- | WithDefaultReadFrame TableValue RowKey (ObjectData PactValue) (CanApply step b i m)
  -- | KeysFrame TableValue
    _ -> returnCEK cont handler (VError "higher order apply did not return a pactvalue" info)
applyContToValue (CapBodyC cappop env mcap mevent capbody cont) handler _ = do
  -- Todo: I think this requires some administrative check?
  maybe (pure ()) (emitEvent def) mevent
  case mcap of
    Nothing -> do
      let cont' = CapPopC cappop cont
      evalCEK cont' handler env capbody
    -- We're in a managed cap! We gotta do some quick stack manipulation.
    Just cap -> useEvalState (esCaps . csSlots) >>= \case
      (CapSlot _ tl:rest) -> do
        setEvalState (esCaps . csSlots)  (CapSlot cap tl:rest)
        let cont' = CapPopC PopCapInvoke cont
        evalCEK cont' handler env capbody
      [] -> failInvariant def "In CapBodyC but with no caps in stack"

applyContToValue (CapPopC st cont) handler v = case st of
  PopCapInvoke -> do
    esCaps . csSlots %== safeTail
    returnCEKValue cont handler v
  PopCapComposed -> do
<<<<<<< HEAD
    useEvalState (esCaps . csSlots) >>= \case
      cap:cs -> do
        let csList = _csCap cap : _csComposed cap
            caps' = over (_head . csComposed) (++ csList) cs
        setEvalState (esCaps . csSlots) caps'
        returnCEKValue cont handler VUnit
      [] -> failInvariant def "PopCapComposed present outside of cap eval"

applyContToValue (ListC env args vals cont) handler v = do
  pv <- enforcePactValue def v
=======
    caps <- useEvalState (esCaps . csSlots)
    let cs = head caps
        csList = _csCap cs : _csComposed cs
        caps' = over (_head . csComposed) (++ csList) (tail caps)
    setEvalState (esCaps . csSlots) caps'
    returnCEKValue cont handler VUnit
returnCEKValue (ListC env info args vals cont) handler v = do
  pv <- enforcePactValue info v
>>>>>>> d0dfdb99
  case args of
    [] ->
      returnCEKValue cont handler (VList (V.fromList (reverse (pv:vals))))
    e:es ->
<<<<<<< HEAD
      evalCEK (ListC env es (pv:vals) cont) handler env e

applyContToValue (ObjC env currfield fs vs cont) handler v = do
  v' <- enforcePactValue def v
=======
      evalCEK (ListC env info es (pv:vals) cont) handler env e
returnCEKValue (ObjC env info currfield fs vs cont) handler v = do
  v' <- enforcePactValue info v
>>>>>>> d0dfdb99
  let fields = (currfield,v'):vs
  case fs of
    (f', term):fs' ->
      let cont' = ObjC env info f' fs' fields cont
      in evalCEK cont' handler env term
    [] ->
      returnCEKValue cont handler (VObject (M.fromList (reverse fields)))

applyContToValue (EnforceErrorC info _) handler v = case v of
  VString err -> returnCEK Mt handler (VError err info)
  _ -> failInvariant info "enforce function did not return a string"
-- Discard the value of running a user guard, no error occured, so
applyContToValue (IgnoreValueC v cont) handler _v =
  returnCEKValue cont handler (VPactValue v)

applyContToValue (StackPopC i mty cont) handler v = do
  v' <- (\pv -> maybeTCType i pv mty) =<< enforcePactValue i v
  -- Todo: this seems like an invariant failure, so maybe safeTail is not what we want?
  -- Testing will determine whether this is observable.
  (esStack %== safeTail) *> returnCEKValue cont handler (VPactValue v')
applyContToValue (DefPactStepC env cont) handler v =
  useEvalState esDefPactExec >>= \case
    Nothing -> failInvariant def "No PactExec found"
    Just pe -> case env ^. ceDefPactStep of
      Nothing -> failInvariant def "Expected a PactStep in the environment"
      Just ps -> do
        let
          pdb = view cePactDb env
          isLastStep = _psStep ps == pred (_peStepCount pe)
          done = (not (_psRollback ps) && isLastStep) || _psRollback ps
        when (nestedPactsNotAdvanced pe ps) $
          throwExecutionError def (NestedDefpactsNotAdvanced (_peDefPactId pe))
        liftDbFunction def
          (writePacts pdb Write (_psDefPactId ps)
            (if done then Nothing else Just pe))
        returnCEKValue cont handler v

applyContToValue (NestedDefPactStepC env cont parentDefPactExec) handler v =
  useEvalState esDefPactExec >>= \case
    Nothing -> failInvariant def "No DefPactExec found"
    Just pe ->  case env ^. ceDefPactStep of
      Nothing -> failInvariant def "Expected a DefPactStep in the environment"
      Just ps -> do
        when (nestedPactsNotAdvanced pe ps) $
          throwExecutionError def (NestedDefpactsNotAdvanced (_peDefPactId pe))
        let npe = parentDefPactExec & peNestedDefPactExec %~ M.insert (_psDefPactId ps) pe
        setEvalState esDefPactExec (Just npe)
        returnCEKValue cont handler v

applyContToValue (EnforcePactValueC info cont) handler v = case v of
  VPactValue{} -> returnCEKValue cont handler v
  _ -> returnCEK cont handler (VError "function expected to return pact value" info)

applyContToValue (EnforceBoolC info cont) handler v = case v of
  VBool{} -> returnCEKValue cont handler v
  _ -> returnCEK cont handler (VError "function expected to return boolean" info)

applyContToValue (ModuleAdminC mn cont) handler v = do
  (esCaps . csModuleAdmin) %== S.insert mn
  returnCEKValue cont handler v

applyContToValue (EvalCapC env info captoken withCapBody cont) handler _ =
  evalCap info cont handler env captoken (CapBodyC PopCapInvoke) withCapBody


-- | Important check for nested pacts:
--   Nested step must be equal to the parent step after execution.
nestedPactsNotAdvanced :: DefPactExec -> DefPactStep -> Bool
nestedPactsNotAdvanced resultState ps =
  any (\npe -> _peStep npe /= _psStep ps) (_peNestedDefPactExec resultState)
{-# INLINE nestedPactsNotAdvanced #-}

applyLam
  :: (CEKEval step b i m, MonadEval b i m)
  => CanApply step b i m
  -> [CEKValue step b i m]
  -> Cont step b i m
  -> CEKErrorHandler step b i m
  -> m (CEKEvalResult step b i m)
applyLam vc@(C (Closure fn mn ca arity term mty env cloi)) args cont handler
  | arity == argLen = case ca of
    ArgClosure cloargs -> do
      args' <- traverse (enforcePactValue cloi) args
      tcArgs <- zipWithM (\arg ty -> VPactValue <$> maybeTCType cloi arg ty) args' (NE.toList cloargs)
      esStack %== (StackFrame fn mn SFDefun :)
      let cont' = StackPopC cloi mty cont
          varEnv = RAList.fromList (reverse tcArgs)
      evalCEK cont' handler (set ceLocal varEnv env) term
    NullaryClosure -> do
      esStack %== (StackFrame fn mn SFDefun :)
      let cont' = StackPopC cloi mty cont
          varEnv = mempty
      evalCEK cont' handler (set ceLocal varEnv env) term
  | argLen > arity = throwExecutionError cloi ClosureAppliedToTooManyArgs
  | otherwise = case ca of
    NullaryClosure -> throwExecutionError cloi ClosureAppliedToTooManyArgs
    ArgClosure cloargs
      | null args ->
        returnCEKValue cont handler (VClosure vc)
      | otherwise ->
        apply' mempty (NE.toList cloargs) args
  where
  argLen = length args
  -- Here we enforce an argument to a user fn is a
  apply' e (ty:tys) (x:xs) = do
    x' <- (\pv -> maybeTCType cloi pv ty) =<< enforcePactValue cloi x
    apply' (RAList.cons (VPactValue x') e) tys xs
  apply' e (ty:tys) [] = do
    let env' = set ceLocal e env
        pclo = PartialClosure (Just (StackFrame fn mn SFDefun)) (ty :| tys) (length tys + 1) term mty env' cloi
    returnCEKValue cont handler (VPartialClosure pclo)
  apply' _ [] _ = throwExecutionError cloi ClosureAppliedToTooManyArgs

applyLam (LC (LamClosure ca arity term mty env cloi)) args cont handler
  | arity == argLen = case ca of
    ArgClosure _ -> do
      let locals = view ceLocal env
          locals' = foldl' (flip RAList.cons) locals args
      evalCEK cont handler (set ceLocal locals' env) term
    NullaryClosure -> do
      evalCEK cont handler env term
  | argLen > arity = throwExecutionError cloi ClosureAppliedToTooManyArgs
  | otherwise = case ca of
      NullaryClosure -> throwExecutionError cloi ClosureAppliedToTooManyArgs
      ArgClosure cloargs ->
        apply' (view ceLocal env) (NE.toList cloargs) args
  where
  argLen = length args
  -- Todo: runtime TC here
  apply' e (ty:tys) (x:xs) = do
    x' <- (\pv -> maybeTCType cloi pv ty) =<< enforcePactValue cloi x
    apply' (RAList.cons (VPactValue x') e) tys xs
  apply' e [] [] = do
    evalCEK cont handler (set ceLocal e env) term
  apply' e (ty:tys) [] =
    returnCEKValue cont handler
    (VPartialClosure (PartialClosure Nothing (ty :| tys) (length tys + 1) term mty (set ceLocal e env) cloi))
  apply' _ [] _ = throwExecutionError cloi ClosureAppliedToTooManyArgs

applyLam (PC (PartialClosure li argtys _ term mty env cloi)) args cont handler =
  apply' (view ceLocal env) (NE.toList argtys) args
  where
  apply' e (ty:tys) (x:xs) = do
    x' <- (\pv -> maybeTCType cloi pv ty) =<< enforcePactValue cloi x
    apply' (RAList.cons (VPactValue x') e) tys xs
  apply' e [] [] = do
    case li of
      Just sf -> do
        let cont' = StackPopC cloi mty cont
        esStack %== (sf :)
        evalCEK cont' handler (set ceLocal e env) term
      Nothing -> evalCEK cont handler (set ceLocal e env) term
  apply' e (ty:tys) [] = do
    let pclo = PartialClosure li (ty :| tys) (length tys + 1) term mty (set ceLocal e env) cloi
    returnCEKValue cont handler (VPartialClosure pclo)
  apply' _ [] _ = throwExecutionError cloi ClosureAppliedToTooManyArgs

applyLam nclo@(N (NativeFn b env fn arity i)) args cont handler
  | arity == argLen = fn i b cont handler env args
  | argLen > arity = throwExecutionError i ClosureAppliedToTooManyArgs
  | null args = returnCEKValue cont handler (VClosure nclo)
  | otherwise = apply' arity [] args
  where
  argLen = length args
  apply' !a pa (x:xs) = apply' (a - 1) (x:pa) xs
  apply' !a pa [] =
    returnCEKValue cont handler (VPartialNative (PartialNativeFn b env fn a pa i))

applyLam (PN (PartialNativeFn b env fn arity pArgs i)) args cont handler
  | arity == argLen = fn i b cont handler env (reverse pArgs ++ args)
  | argLen > arity = throwExecutionError i ClosureAppliedToTooManyArgs
  | otherwise = apply' arity [] args
  where
  argLen = length args
  apply' !a pa (x:xs) = apply' (a - 1) (x:pa) xs
  apply' !a pa [] =
    returnCEKValue cont handler (VPartialNative (PartialNativeFn b env fn a pa i))

applyLam (DPC (DefPactClosure fqn argtys arity env i)) args cont handler
  | arity == argLen = case argtys of
    ArgClosure cloargs -> do
      args' <- traverse (enforcePactValue i) args
      tcArgs <- zipWithM (\arg ty -> maybeTCType i arg ty) args' (NE.toList cloargs)
      let pc = DefPactContinuation fqn tcArgs
          env' = set ceLocal (RAList.fromList (reverse (VPactValue <$> tcArgs))) env
      initPact i pc cont handler env'
    NullaryClosure -> do
      let pc = DefPactContinuation fqn []
          env' = set ceLocal mempty env
      initPact i pc cont handler env'
  | otherwise = throwExecutionError i ClosureAppliedToTooManyArgs
  where
  argLen = length args
applyLam (CT (CapTokenClosure fqn argtys arity i)) args cont handler
  | arity == argLen = do
    args' <- traverse (enforcePactValue i) args
    tcArgs <- zipWithM (\arg ty -> maybeTCType i arg ty) args' argtys
    returnCEKValue cont handler (VPactValue (PCapToken (CapToken fqn tcArgs)))
  | otherwise = throwExecutionError i ClosureAppliedToTooManyArgs
  where
  argLen = length args

checkSchema :: M.Map Field PactValue -> Schema -> Bool
checkSchema o (Schema sc) = isJust $ do
  let keys = M.keys o
  when (keys /= M.keys sc) Nothing
  traverse_ go (M.toList o)
  where
  go (k, v) = M.lookup k sc >>= (`checkPvType` v)

checkPartialSchema :: M.Map Field PactValue -> Schema -> Bool
checkPartialSchema o (Schema sc) =
  M.isSubmapOfBy (\obj ty -> isJust (checkPvType ty obj)) o sc

instance MonadEval b i m => CEKEval CEKSmallStep b i m where
  returnCEKValue cont handler v = pure (CEKReturn cont handler (EvalValue v))
  returnCEK cont handler v = pure (CEKReturn cont handler v)
  evalCEK cont handler env term = pure (CEKEvaluateTerm cont handler env term)
  returnFinal v = pure (CEKReturn Mt CEKNoHandler v)
  applyLamUnsafe ca vs lc lh = applyLam ca vs lc lh >>= go
    where
    go (CEKReturn Mt CEKNoHandler result) = return result
    go (CEKReturn cont handler result) = applyCont cont handler result >>= go
    go (CEKEvaluateTerm cont handler env term) = evaluateTerm cont handler env term >>= go

  evalNormalForm cont handler initialEnv initialTerm = evalUnsafe (CEKEvaluateTerm cont handler initialEnv initialTerm)
  evalUnsafe (CEKReturn Mt CEKNoHandler result) = return result
  evalUnsafe (CEKReturn cont handler result) = applyCont cont handler result >>= evalUnsafe
  evalUnsafe (CEKEvaluateTerm cont handler env term) = evaluateTerm cont handler env term >>= evalUnsafe


instance MonadEval b i m => CEKEval CEKBigStep b i m where
  returnCEKValue = applyContToValue
  returnCEK = applyCont
  evalCEK = evaluateTerm
  returnFinal = return
  applyLamUnsafe = applyLam

  evalNormalForm = evaluateTerm

  evalUnsafe = pure<|MERGE_RESOLUTION|>--- conflicted
+++ resolved
@@ -220,30 +220,17 @@
         capFrame = CreateUserGuardFrame fqn
         cont' = CapInvokeC env info xs [] capFrame cont
         in evalCEK cont' handler env x
-<<<<<<< HEAD
-evaluateTerm cont handler env (ListLit ts _) = do
-  chargeNodeGas ListNode
-  case ts of
-    [] -> returnCEKValue cont handler (VList mempty)
-    x:xs -> evalCEK (ListC env xs [] cont) handler env x
-evaluateTerm cont handler env (Try catchExpr rest _) = do
-=======
-evalCEK cont handler env (ListLit ts info) = do
+evaluateTerm cont handler env (ListLit ts info) = do
   chargeNodeGas ListNode
   case ts of
     [] -> returnCEKValue cont handler (VList mempty)
     x:xs -> evalCEK (ListC env info xs [] cont) handler env x
-evalCEK cont handler env (Try catchExpr rest _) = do
->>>>>>> d0dfdb99
+evaluateTerm cont handler env (Try catchExpr rest _) = do
   errState <- evalStateToErrorState <$> getEvalState
   let handler' = CEKHandler env catchExpr cont errState handler
   let env' = readOnlyEnv env
   evalCEK Mt handler' env' rest
-<<<<<<< HEAD
-evaluateTerm cont handler env (ObjectLit o _) =
-=======
-evalCEK cont handler env (ObjectLit o info) =
->>>>>>> d0dfdb99
+evaluateTerm cont handler env (ObjectLit o info) =
   case o of
     (f, term):rest -> do
       let cont' = ObjC env info f rest [] cont
@@ -1142,7 +1129,6 @@
     esCaps . csSlots %== safeTail
     returnCEKValue cont handler v
   PopCapComposed -> do
-<<<<<<< HEAD
     useEvalState (esCaps . csSlots) >>= \case
       cap:cs -> do
         let csList = _csCap cap : _csComposed cap
@@ -1151,32 +1137,16 @@
         returnCEKValue cont handler VUnit
       [] -> failInvariant def "PopCapComposed present outside of cap eval"
 
-applyContToValue (ListC env args vals cont) handler v = do
+applyContToValue (ListC env info args vals cont) handler v = do
   pv <- enforcePactValue def v
-=======
-    caps <- useEvalState (esCaps . csSlots)
-    let cs = head caps
-        csList = _csCap cs : _csComposed cs
-        caps' = over (_head . csComposed) (++ csList) (tail caps)
-    setEvalState (esCaps . csSlots) caps'
-    returnCEKValue cont handler VUnit
-returnCEKValue (ListC env info args vals cont) handler v = do
-  pv <- enforcePactValue info v
->>>>>>> d0dfdb99
   case args of
     [] ->
       returnCEKValue cont handler (VList (V.fromList (reverse (pv:vals))))
     e:es ->
-<<<<<<< HEAD
-      evalCEK (ListC env es (pv:vals) cont) handler env e
-
-applyContToValue (ObjC env currfield fs vs cont) handler v = do
+      evalCEK (ListC env info es (pv:vals) cont) handler env e
+
+applyContToValue (ObjC env info currfield fs vs cont) handler v = do
   v' <- enforcePactValue def v
-=======
-      evalCEK (ListC env info es (pv:vals) cont) handler env e
-returnCEKValue (ObjC env info currfield fs vs cont) handler v = do
-  v' <- enforcePactValue info v
->>>>>>> d0dfdb99
   let fields = (currfield,v'):vs
   case fs of
     (f', term):fs' ->
