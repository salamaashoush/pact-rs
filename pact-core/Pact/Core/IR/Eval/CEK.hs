{-# LANGUAGE FunctionalDependencies #-}
{-# LANGUAGE UndecidableInstances #-}
{-# LANGUAGE RankNTypes #-}
{-# LANGUAGE DataKinds #-}
{-# LANGUAGE GADTs #-}
{-# LANGUAGE ScopedTypeVariables #-}
{-# LANGUAGE KindSignatures #-}
{-# LANGUAGE TypeApplications #-}
{-# LANGUAGE InstanceSigs #-}

module Pact.Core.IR.Eval.CEK
  ( eval
  , interpretGuard
  , applyLam
  , mkDefPactClosure
  , resumePact
  , evalCap
  , nameToFQN
  , guardTable
  , isKeysetInSigs
  , isKeysetNameInSigs
  , requireCap
  , installCap
  , composeCap
  , mkDefunClosure
  , enforceNotWithinDefcap
  , acquireModuleAdmin
  , isCapInStack
  , filterIndex
  , findMsgSigCap
  , evalWithStackFrame
  , emitCapability
  , guardForModuleCall
  , enforceGuard
  , evalResumePact
  , applyContSmallStep
  , applyContToValueSmallStep
  , evaluateTermSmallStep
  , CEKEval(..)) where


import Control.Lens
import Control.Monad
import Control.Monad.IO.Class
import Data.Default
import Data.List.NonEmpty(NonEmpty(..))
import Data.Foldable(find, foldl', traverse_)
import Data.Maybe(isJust)
import qualified Data.RAList as RAList
import qualified Data.Text as T
import qualified Data.Text.Encoding as T
import qualified Data.Vector as V
import qualified Data.Set as S
import qualified Data.Map.Strict as M
import qualified Data.List.NonEmpty as NE
import qualified Data.Kind as K

import Pact.Core.Builtin
import Pact.Core.Names
import Pact.Core.Errors
import Pact.Core.Gas
import Pact.Core.Literal
import Pact.Core.PactValue
import Pact.Core.Capabilities
import Pact.Core.Type
import Pact.Core.Guards
import Pact.Core.ModRefs
import Pact.Core.Environment
import Pact.Core.Persistence
import Pact.Core.Hash
import Pact.Core.StableEncoding

import Pact.Core.IR.Term
import Pact.Core.IR.Eval.Runtime
import Pact.Core.Namespace
import Pact.Core.DefPacts.Types


class CEKEval (step :: CEKStepKind) (b :: K.Type) (i :: K.Type) (m :: K.Type -> K.Type) | m -> b, m -> i where
  returnCEKValue :: Cont step b i m -> CEKErrorHandler step b i m -> CEKValue step b i m -> m (CEKEvalResult step b i m)

  returnCEK :: Cont step b i m -> CEKErrorHandler step b i m -> EvalResult step b i m -> m (CEKEvalResult step b i m)

  evalCEK :: Cont step b i m -> CEKErrorHandler step b i m -> CEKEnv step b i m -> EvalTerm b i -> m (CEKEvalResult step b i m)

  returnFinal :: EvalResult step b i m -> m (CEKEvalResult step b i m)

  evalNormalForm :: CEKEnv step b i m -> EvalTerm b i -> m (EvalResult step b i m)

  applyLamUnsafe :: CanApply step b i m -> [CEKValue step b i m] -> Cont step b i m -> CEKErrorHandler step b i m -> m (EvalResult step b i m)

  evalUnsafe :: CEKEvalResult step b i m -> m (EvalResult step b i m)


{-
  Our CEKH Machine's transitions when reducing terms.
  `evaluateTerm` reduces a term and either directly produces a value,
  or grows the continuation with the information about evaluation of its subterms

  Our machine's state is an n-tuple <C,E,K,H> where:
    - C: (C)ontrol, which either corresponds to:
        - A term to evaluate (EvalTerm b i) for some builtin set b, and tree annotation i
        - A reduced value (Closure, Table or PactValue)
    - E: (E)nvironment, which corresponds to our variable environment, the current pact db state,
      an optional defpact step (during defpact execution), our natives lookup environment, as well as
      a variable for whether we are within a defcap
    - K: (K)ontinuation, which corresponds to the current evaluation context. This may be enriched
    during term reduction
    - H: (H)andler, which holds the topmost installed error handler installed via `try`
    - The reader monad of `MonadEvalEnv` and the state within `MonadEvalState`
  Our machine corresponds to a function: <C, E, K, H> -> <C, E, K, H> that terminates when
  K=Mt and H=NoHandler and returns a semantic value, or an error
-}
evaluateTerm
  :: (CEKEval step b i m, MonadEval b i m)
  => Cont step b i m
  -> CEKErrorHandler step b i m
  -> CEKEnv step b i m
  -> EvalTerm b i
  -> m (CEKEvalResult step b i m)
-- | ------ From ------ | ------ To ------ |
--   <Var n, E, K, H>      <E(n), E, K, H>
--
-- Handles free variable lookups as well as module reference dynamic invokes
-- Todo: it may not be worthwhile if accessing local variables is fast to charge
-- anything but a constant amount of gas, but it would be a worthwhile exercise.
evaluateTerm cont handler env (Var n info)  = do
  case _nKind n of
    NBound i -> do
      case RAList.lookup (_ceLocal env) i of
        Just v -> returnCEKValue cont handler v
        Nothing -> failInvariant info ("unbound identifier" <> T.pack (show n))
    -- Top level names are not closures, so we wipe the env
    NTopLevel mname mh -> do
      let fqn = FullyQualifiedName mname (_nName n) mh
      lookupFqName fqn >>= \case
        Just (Dfun d) -> do
          dfunClo <- VDefClosure <$> mkDefunClosure d mname env
          returnCEKValue cont handler dfunClo
        -- Todo: this should be GADT'd out
        -- and defconsts should already be evaluated
        Just (DConst d) -> case _dcTerm d of
          -- Note: `TermConst` cannot and should not be `evalCEK`'d. This is an error
          -- this can cause semantic divergences, due to things like provided data.
          -- moreover defcosts are always evaluated in `SysOnly` mode.
          TermConst _term ->
            failInvariant info "Defconst not fully evaluated"
          EvaledConst v ->
            returnCEKValue cont handler (VPactValue v)
        Just (DPact d) -> do
          let dpactClo = mkDefPactClosure info fqn d env
          returnCEKValue cont handler dpactClo
        Just (DTable d) ->
          let (ResolvedTable sc) = _dtSchema d
              tn = TableName (_dtName d) mname
              tbl = VTable (TableValue tn mh sc)
          in returnCEKValue cont handler tbl
        Just (DCap d) -> do
          let args = _argType <$> _dcapArgs d
              clo = CapTokenClosure fqn args (length args) info
          returnCEKValue cont handler (VClosure (CT clo))
        Just d ->
          throwExecutionError info (InvalidDefKind (defKind d) "in var position")
          -- TODO ^ shall this be an invariant failure?
          -- apparently this can never happen because `renameTerm` checks for variable top-level variable occurrences,
          -- erroring out with `InvalidDefInTermVariable` if it's violated.
          -- And, the execution can't change that invariant once it's established during desugar.
        Nothing ->
          throwExecutionError info (NameNotInScope (FullyQualifiedName mname (_nName n) mh))
          -- TODO ^ ditto, `renameTerm` apparently always fails in this case as well
    NModRef m ifs -> case ifs of
      [x] -> returnCEKValue cont handler (VModRef (ModRef m ifs (Just (S.singleton x))))
      [] -> throwExecutionError info (ModRefNotRefined (_nName n))
      _ -> returnCEKValue cont handler (VModRef (ModRef m ifs Nothing))
    NDynRef (DynamicRef dArg i) -> case RAList.lookup (view ceLocal env) i of
      Just (VModRef mr) -> do
        modRefHash <- _mHash <$> getModule info (view cePactDb env) (_mrModule mr)
        let nk = NTopLevel (_mrModule mr) modRefHash
        evalCEK cont handler env (Var (Name dArg nk) info)
      Just _ -> returnCEK cont handler (VError "dynamic name pointed to non-modref" info)
      Nothing -> failInvariant info ("unbound identifier" <> T.pack (show n))
-- | ------ From ------ | ------ To ------ |
--   <Const l, E, K, H>    <Value l, E, K, H>
--
evaluateTerm cont handler _env (Constant l _info) = do
  -- chargeGasArgs _info (GAConstant constantWorkNodeGas)
  returnCEKValue cont handler (VLiteral l)
-- | ------ From ---------- | ------ To ------ |
--   <App fn args, E, K, H>    <fn, E, Args(E,args,K), H>
--
evaluateTerm cont handler env (App fn args info) = do
  -- chargeGasArgs info (GAConstant constantWorkNodeGas)
  evalCEK (Args env info args cont) handler env fn
-- | ------ From ---------- | ------ To ------ |
--   <Nullary body, E, K, H>    <VClosure(body, E), E, K, H>
--
evaluateTerm cont handler env (Nullary body info) = do
  -- chargeGasArgs info (GAConstant constantWorkNodeGas)
  let clo = VLamClosure (LamClosure NullaryClosure 0 body Nothing env info)
  returnCEKValue cont handler clo
-- | ------ From ---------- | ------ To ------ |
--   <Let e1 e2, E, K, H>      <e1, E, LetC(E,e2,K), H>
--
evaluateTerm cont handler env (Let _ e1 e2 _info) = do
  -- chargeGasArgs _info (GAConstant constantWorkNodeGas)
  let cont' = LetC env e2 cont
  evalCEK cont' handler env e1
-- | ------ From ---------- | ------ To ------ |
--   <Lam args body, E, K, H>      <VLamClo(args, body, E), E, K, H>
--
evaluateTerm cont handler env (Lam args body info) = do
  -- chargeGasArgs info (GAConstant constantWorkNodeGas)
  let clo = VLamClosure (LamClosure (ArgClosure args) (NE.length args) body Nothing env info)
  returnCEKValue cont handler clo
-- | ------ From ------ | ------ To ------ |
--   <Builtin b, E, K, H>    <E(b), E, K, H>
--
evaluateTerm cont handler env (Builtin b info) = do
  -- chargeGasArgs info (GAConstant constantWorkNodeGas)
  let builtins = view ceBuiltins env
  returnCEKValue cont handler (VNative (builtins info b env))
-- | ------ From ------ | ------ To ----------------- |
--   <Seq e1 e2, E, K, H>    <e1, E, SeqC(E, e2, K), H>
--
evaluateTerm cont handler env (Sequence e1 e2 _info) = do
  -- chargeGasArgs info (GAConstant constantWorkNodeGas)
  evalCEK (SeqC env e2 cont) handler env e1
-- | ------ From --------------- | ------ To ------------------------ |
--   <CAnd e1 e2, E, K, H>         <e1, E, CondC(E, AndFrame(e2),K),H>
--   <COr e1 e2, E, K, H>          <e1, E, CondC(E, OrFrame(e2),K),H>
--   <CIf cond ifc elc, E, K, H>   <cond, E, CondC(E, IfFrame(ifc,elc),K), H>
--  Todo: enforce and enforce-one
evaluateTerm cont handler env (Conditional c info) = case c of
  CAnd te te' -> do
    -- chargeGasArgs info (GAConstant constantWorkNodeGas)
    evalCEK (CondC env info (AndC te') cont) handler env te
  COr te te' -> do
    -- chargeGasArgs info (GAConstant constantWorkNodeGas)
    evalCEK (CondC env info (OrC te') cont) handler env te
  CIf cond e1 e2 -> do
    -- chargeGasArgs info (GAConstant constantWorkNodeGas)
    evalCEK (CondC env info (IfC e1 e2) cont) handler env cond
  CEnforce cond str -> do
    let env' = sysOnlyEnv env
    -- chargeGasArgs info (GAConstant constantWorkNodeGas)
    evalCEK (CondC env' info (EnforceC str) cont) handler env' cond
  CEnforceOne str conds -> do
    chargeGasArgs info (GAConstant unconsWorkNodeGas)
    case conds of
      [] ->
        returnCEK cont handler (VError "enforce-one failure" info)
      x:xs -> do
        -- Todo: is this a bit too cheap??
        errState <- evalStateToErrorState <$> getEvalState
        let env' = readOnlyEnv env
        let handler' = CEKEnforceOne env' info str xs cont errState handler
        let cont' = CondC env' info EnforceOneC Mt
        evalCEK cont' handler' env' x
-- | ------ From --------------- | ------ To ------------------------ |
--   <WithCap cap body, E, K, H>         <cap, E, CapInvokeC(E,WithCapC(body), K),H>
--   <CreateUG n [], E, K, H>            <UGuard n [], E, K,H>
--   <CreateUG n (x:xs), E, K,H>         <x, E, CapInvokeC(E,CrUGC(n, xs),K), H>
evaluateTerm cont handler env (CapabilityForm cf info) = do
  -- chargeGasArgs info (GAConstant constantWorkNodeGas)
  case cf of
    WithCapability rawCap body -> do
      enforceNotWithinDefcap info env "with-capability"
<<<<<<< HEAD
      -- TODO this seems to be an invariant failure at this point since desugar takes care of this check
=======
      let capFrame = WithCapC body
          cont' = CapInvokeC env info capFrame cont
      evalCEK cont' handler env rawCap
    CreateUserGuard name args -> do
      fqn <- nameToFQN info env name
>>>>>>> 21c1afa1
      case args of
        [] -> createUserGuard info cont handler fqn []
        x : xs -> do
          let usrGuardFrame = CreateUserGuardC fqn xs []
          let cont' = CapInvokeC env info usrGuardFrame cont
          evalCEK cont' handler env x
-- | ------ From --------------- | ------ To ------------------------ |
--   <ListLit [], E, K, H>         <VList [], E, K, H>
---  <ListLit (x:xs), E, K, H>         <x, E, ListC(E,xs,K), H>
evaluateTerm cont handler env (ListLit ts info) = do
  -- chargeGasArgs info (GAConstant unconsWorkNodeGas)
  case ts of
    [] -> returnCEKValue cont handler (VList mempty)
    x:xs -> evalCEK (ListC env info xs [] cont) handler env x
-- | ------ From --------------- | ------ To ------------------------ |
--   <Try c body, E, K, H>         <body, E, Mt, CEKHandler(E,c,K,_errState,H)>
--   _errState - callstack,granted caps,events,gas
evaluateTerm cont handler env (Try catchExpr rest info) = do
  chargeGasArgs info (GAConstant tryNodeGas)
  errState <- evalStateToErrorState <$> getEvalState
  let handler' = CEKHandler env catchExpr cont errState handler
  let env' = readOnlyEnv env
  evalCEK Mt handler' env' rest
-- | ------ From --------------- | ------ To ------------------------ |
--   <Try c body, E, K, H>         <body, E, Mt, CEKHandler(E,c,K,_errState,H)>
--   _errState - callstack,granted caps,events,gas
evaluateTerm cont handler env (ObjectLit o info) = do
  chargeGasArgs info (GAConstant unconsWorkNodeGas)
  case o of
    (f, term):rest -> do
      let cont' = ObjC env info f rest [] cont
      evalCEK cont' handler env term
    [] -> returnCEKValue cont handler (VObject mempty)
{-# SPECIALIZE evaluateTerm
   :: CoreCEKCont
   -> CoreCEKHandler
   -> CoreCEKEnv
   -> EvalTerm CoreBuiltin ()
   -> Eval (EvalResult CEKBigStep CoreBuiltin () Eval)
    #-}
{-# SPECIALIZE evaluateTerm
   :: Cont CEKSmallStep CoreBuiltin () Eval
   -> CEKErrorHandler CEKSmallStep CoreBuiltin () Eval
   -> CEKEnv CEKSmallStep CoreBuiltin () Eval
   -> EvalTerm CoreBuiltin ()
   -> Eval (CEKReturn CoreBuiltin () Eval)
    #-}

mkDefunClosure
  :: (MonadEval b i m)
  => Defun Name Type b i
  -> ModuleName
  -> CEKEnv step b i m
  -> m (Closure step b i m)
mkDefunClosure d mn e = case _dfunTerm d of
  Lam args body i ->
    pure (Closure (_dfunName d) mn (ArgClosure args) (NE.length args) body (_dfunRType d) e i)
  Nullary body i ->
    pure (Closure (_dfunName d) mn NullaryClosure 0 body (_dfunRType d) e i)
  _ ->
    throwExecutionError (_dfunInfo d) (DefIsNotClosure (_dfunName d))
    -- TODO ^ apparently invariant failure, since the parser ensures defun has a form of `(defun ( args ) body)`,
    -- and desugar converts that into a Lam or Nullary.

mkDefPactClosure
  :: i
  -> FullyQualifiedName
  -> DefPact Name Type b i
  -> CEKEnv step b i m
  ->CEKValue step b i m
mkDefPactClosure info fqn dpact env = case _dpArgs dpact of
  [] ->
    let dpc = DefPactClosure fqn NullaryClosure 0 env info
    in VDefPactClosure dpc
  (x:xs) ->
    let dpc = DefPactClosure fqn (ArgClosure (x :| xs)) (length (x:xs)) env info
    in VDefPactClosure dpc

initPact
  :: (CEKEval step b i m, MonadEval b i m)
  => i
  -> DefPactContinuation QualifiedName PactValue
  -> Cont step b i m
  -> CEKErrorHandler step b i m
  -> CEKEnv step b i m
  -> m (CEKEvalResult step b i m)
initPact i pc cont handler cenv = do
  case view ceDefPactStep cenv of
    Nothing -> do
      pHash <- viewEvalEnv eeHash
      let
        pStep = DefPactStep 0 False (hashToDefPactId pHash) Nothing
        cenv' = set ceDefPactStep (Just pStep) cenv
      applyPact i pc pStep cont handler cenv' mempty
    Just ps ->
      let
        DefPactId p = _psDefPactId ps
        npId = hashToDefPactId (pactHash (T.encodeUtf8 p <> ":" <> encodeStable pc))
        pStep = DefPactStep (_psStep ps) (_psRollback ps) npId Nothing
      in applyNestedPact i pc pStep cont handler cenv
  where
    hashToDefPactId = DefPactId . hashToText
{-# SPECIALIZE initPact
   :: ()
   -> DefPactContinuation QualifiedName PactValue
   -> CoreCEKCont
   -> CoreCEKHandler
   -> CoreCEKEnv
   -> Eval (EvalResult CEKBigStep CoreBuiltin () Eval)
    #-}

applyPact
  :: (CEKEval step b i m, MonadEval b i m)
  => i
  -> DefPactContinuation QualifiedName PactValue
  -> DefPactStep
  -> Cont step b i m
  -> CEKErrorHandler step b i m
  -> CEKEnv step b i m
  -> M.Map DefPactId DefPactExec
  -> m (CEKEvalResult step b i m)
applyPact i pc ps cont handler cenv nested = useEvalState esDefPactExec >>= \case
  Just pe -> throwExecutionError i (MultipleOrNestedDefPactExecFound pe)
  Nothing -> getModuleMember i (_cePactDb cenv) (pc ^. pcName) >>= \case
    DPact defPact -> do
      let nSteps = NE.length (_dpSteps defPact)

      -- Check we try to apply the correct pact Step
      unless (ps ^. psStep < nSteps) $
        throwExecutionError i (DefPactStepNotFound ps nSteps)   -- TODO TODO how to trigger this?

      step <- maybe (failInvariant i "Step not found") pure
        $ _dpSteps defPact ^? ix (ps ^. psStep)

      let pe = DefPactExec
               { _peYield = Nothing
               , _peStepHasRollback = hasRollback step
               , _peStepCount = nSteps
               , _peStep = _psStep ps
               , _peDefPactId = _psDefPactId ps
               , _peContinuation = pc
               , _peNestedDefPactExec = nested
               }

      setEvalState esDefPactExec (Just pe)
      let cont' = DefPactStepC cenv cont

      case (ps ^. psRollback, step) of
        (False, _) ->
          evalWithStackFrame i cont' handler cenv sf Nothing (ordinaryDefPactStepExec step)
        (True, StepWithRollback _ rollbackExpr) ->
          evalWithStackFrame i cont' handler cenv sf Nothing rollbackExpr
        (True, Step{}) -> throwExecutionError i (DefPactStepHasNoRollback ps)
    _otherwise -> failInvariant i "defpact continuation does not point to defun"
  where
  sf = StackFrame (view (pcName . qnName) pc) (view (pcName . qnModName) pc) SFDefPact
{-# SPECIALIZE applyPact
   :: ()
   -> DefPactContinuation QualifiedName PactValue
   -> DefPactStep
   -> CoreCEKCont
   -> CoreCEKHandler
   -> CoreCEKEnv
   -> M.Map DefPactId DefPactExec
   -> Eval (EvalResult CEKBigStep CoreBuiltin () Eval)
    #-}

emitXChainEvents
  :: (MonadEval b i m)
  => Maybe Yield
  -- ^ from '_psResume', indicating a cross-chain resume.
  -> DefPactExec
   -- ^ tested for yield provenance to indicate a cross-chain yield.
  -> m ()
emitXChainEvents mResume dpe = do
  forM_ mResume $ \r -> case r of
    (Yield _ (Just (Provenance _ mh)) (Just sc)) ->
      emitXEvent "X_RESUME" sc mh
    _ -> return ()
  forM_ (_peYield dpe) $ \y -> case y of
    (Yield _ (Just (Provenance tc mh)) _) ->
      emitXEvent "X_YIELD" tc mh
    _ -> return ()
  where
    emitXEvent eName (ChainId cid) mh = emitReservedEvent eName
      [ PString cid
      , PString (renderQualName (view (peContinuation . pcName) dpe))
      , PList (V.fromList (view (peContinuation . pcArgs) dpe)) ]
      mh

applyNestedPact
  :: (CEKEval step b i m, MonadEval b i m)
  => i
  -> DefPactContinuation QualifiedName PactValue
  -> DefPactStep
  -> Cont step b i m
  -> CEKErrorHandler step b i m
  -> CEKEnv step b i m
  -> m (CEKEvalResult step b i m)
applyNestedPact i pc ps cont handler cenv = useEvalState esDefPactExec >>= \case
  Nothing -> failInvariant i $
    "applyNestedPact: Nested DefPact attempted but no pactExec found" <> T.pack (show pc)

  Just pe -> getModuleMember i (_cePactDb cenv) (pc ^. pcName) >>= \case
    DPact defPact -> do
      step <- maybe (failInvariant i "Step not found") pure
        $ _dpSteps defPact ^? ix (ps ^. psStep)

      let
        stepCount = NE.length (_dpSteps defPact)
        isRollback = hasRollback step

      when (stepCount /= _peStepCount pe) $
        throwExecutionError i (NestedDefPactParentStepCountMismatch (_peDefPactId pe) stepCount (_peStepCount pe))

      when (isRollback /= _peStepHasRollback pe) $
        throwExecutionError i (NestedDefPactParentRollbackMismatch (_peDefPactId pe) isRollback (_peStepHasRollback pe))

      exec <- case pe ^. peNestedDefPactExec . at (_psDefPactId ps) of
        Nothing
          | _psStep ps == 0 -> pure $ DefPactExec
                               { _peStepCount = stepCount
                               , _peYield = Nothing
                               , _peStep = _psStep ps
                               , _peDefPactId = _psDefPactId ps
                               , _peContinuation = pc
                               , _peStepHasRollback = isRollback
                               , _peNestedDefPactExec = mempty
                               }
          | otherwise ->
            throwExecutionError i (NestedDefPactDoubleExecution ps)
        Just npe
          | _psStep ps >= 0 && isRollback && _peStep npe == _psStep ps ->
            pure (set peStepHasRollback isRollback npe)
          | _psStep ps >  0 && _peStep npe + 1 == _psStep ps ->
            pure (over peStep (+1) $ set peStepHasRollback isRollback npe)
          | otherwise ->
            throwExecutionError i (NestedDefPactNeverStarted ps)

      setEvalState esDefPactExec (Just exec)
      let
        cenv' = set ceDefPactStep (Just ps) cenv
        cont' = NestedDefPactStepC cenv' cont pe

      case (ps ^. psRollback, step) of
        (False, _) ->
          evalWithStackFrame i cont' handler cenv' sf Nothing  (ordinaryDefPactStepExec step)
        (True, StepWithRollback _ rollbackExpr) ->
          evalWithStackFrame i cont' handler cenv' sf Nothing rollbackExpr
        (True, Step{}) -> throwExecutionError i (DefPactStepHasNoRollback ps)
    _otherwise -> failInvariant i "applyNestedPact: Expected a DefPact bot got something else"
  where
  sf = StackFrame (view (pcName . qnName) pc) (view (pcName . qnModName) pc) SFDefPact
{-# SPECIALIZE applyNestedPact
   :: ()
   -> DefPactContinuation QualifiedName PactValue
   -> DefPactStep
   -> CoreCEKCont
   -> CoreCEKHandler
   -> CoreCEKEnv
   -> Eval (EvalResult CEKBigStep CoreBuiltin () Eval)
    #-}

resumePact
  :: (CEKEval step b i m, MonadEval b i m)
  => i
  -> Cont step b i m
  -> CEKErrorHandler step b i m
  -> CEKEnv step b i m
  -> Maybe DefPactExec
  -> m (CEKEvalResult step b i m)
resumePact i cont handler env crossChainContinuation = viewEvalEnv eeDefPactStep >>= \case
  Nothing -> throwExecutionError i DefPactStepNotInEnvironment    -- <- TODO apparently can't happen, `continuePact` ensures that
  Just ps -> do
    pdb <- viewEvalEnv eePactDb
    dbState <- liftDbFunction i (readDefPacts pdb (_psDefPactId ps))
    case (dbState, crossChainContinuation) of
      (Just Nothing, _) -> throwExecutionError i (DefPactAlreadyCompleted ps)
      (Nothing, Nothing) -> throwExecutionError i (NoPreviousDefPactExecutionFound ps)  -- TODO TODO how to trigger this?
      (Nothing, Just ccExec) -> resumeDefPactExec ccExec
      (Just (Just dbExec), Nothing) -> resumeDefPactExec dbExec
      (Just (Just dbExec), Just ccExec) -> do

        -- Validate CC execution environment progressed far enough
        unless (_peStep ccExec > succ (_peStep dbExec)) $
          throwExecutionError i
            (CCDefPactContinuationError ps ccExec dbExec)

        -- Validate continuation db state
        when (_peContinuation dbExec /= _peContinuation ccExec) $
          throwExecutionError i (CCDefPactContinuationError ps ccExec dbExec)    -- TODO TODO how to trigger this?

        -- Validate step count against db state
        when (_peStepCount dbExec /= _peStepCount ccExec) $
          throwExecutionError i (CCDefPactContinuationError ps ccExec dbExec)    -- TODO TODO how to trigger this?

        resumeDefPactExec ccExec
      where
        --resumeDefPactExec :: CEKEval step b i m, MonadEval b i m => DefPactExec -> m (CEKEvalResult step b i m)
        resumeDefPactExec pe = do
          when (_psDefPactId ps /= _peDefPactId pe) $
            throwExecutionError i (DefPactIdMismatch (_psDefPactId ps) (_peDefPactId pe))    -- TODO TODO how to trigger this?

          when (_psStep ps < 0 || _psStep ps >= _peStepCount pe) $
            throwExecutionError i (InvalidDefPactStepSupplied ps pe)

          if _psRollback ps
            then when (_psStep ps /= _peStep pe) $
                 throwExecutionError i (DefPactRollbackMismatch ps pe)
            else when (_psStep ps /= succ (_peStep pe)) $
                 throwExecutionError i (DefPactStepMismatch ps pe)

          let pc = view peContinuation pe
              args = VPactValue <$> _pcArgs pc
              resume = case _psResume ps of
                         r@Just{} -> r
                         Nothing -> _peYield pe
              env' = set ceLocal (RAList.fromList (reverse args)) $ set ceDefPactStep (Just $ set psResume resume ps) env
          applyPact i pc ps cont handler env' (_peNestedDefPactExec pe)
{-# SPECIALIZE resumePact
   :: ()
   -> CoreCEKCont
   -> CoreCEKHandler
   -> CoreCEKEnv
   -> Maybe DefPactExec
   -> Eval (EvalResult CEKBigStep CoreBuiltin () Eval)
    #-}


-- Todo: fail invariant
-- Todo: is this enough checks for ndynref?
nameToFQN
  :: (MonadEval b i m)
  => i
  -> CEKEnv step b i m
  -> Name
  -> m FullyQualifiedName
nameToFQN info env (Name n nk) = case nk of
  NTopLevel mn mh -> pure (FullyQualifiedName mn n mh)
  NDynRef (DynamicRef dArg i) -> case RAList.lookup (view ceLocal env) i of
    Just (VModRef mr) -> do
      md <- getModule info (view cePactDb env) (_mrModule mr)
      pure (FullyQualifiedName (_mrModule mr) dArg (_mHash md))
    Just _ -> throwExecutionError info (DynNameIsNotModRef dArg)
<<<<<<< HEAD
    -- TODO this ^ is supposedly caught by the typechecker, so it's an invariant error now
    Nothing -> failInvariant info ("unbound identifier" <> T.pack (show n))
  _ -> failInvariant info ("invalid name in fq position" <> T.pack (show n))

guardTable :: (MonadEval b i m) => i -> CEKEnv b i m -> TableValue -> GuardTableOp -> m ()
guardTable i env (TableValue tn mh _) dbop = do
=======
    Nothing -> failInvariant info ("unbound identifier " <> n)
  _ -> failInvariant info ("invalid name in fq position " <> n)
{-# SPECIALIZE nameToFQN
   :: ()
   -> CoreCEKEnv
   -> Name
   -> Eval FullyQualifiedName
    #-}

guardTable
  :: (CEKEval step b i m, MonadEval b i m)
  => i
  -> Cont step b i m
  -> CEKErrorHandler step b i m
  -> CEKEnv step b i m
  -> TableValue
  -> GuardTableOp
  -> m (CEKEvalResult step b i m)
guardTable i cont handler env (TableValue tn mh _) dbop = do
  let mn = _tableModuleName tn
>>>>>>> 21c1afa1
  checkLocalBypass $
    guardForModuleCall i cont handler env mn $ do
      mdl <- getModule i (view cePactDb env) mn
      enforceBlessedHashes i mdl mh
      returnCEKValue cont handler VUnit
  where
  checkLocalBypass notBypassed = do
    enabled <- isExecutionFlagSet FlagAllowReadInLocal
    case dbop of
      GtWrite -> notBypassed
      GtCreateTable -> notBypassed
      _ | enabled -> returnCEKValue cont handler VUnit
        | otherwise -> notBypassed
{-# SPECIALIZE guardTable
   :: ()
   -> CoreCEKCont
   -> CoreCEKHandler
   -> CoreCEKEnv
   -> TableValue
   -> GuardTableOp
   -> Eval (EvalResult CEKBigStep CoreBuiltin () Eval)
    #-}


enforceBlessedHashes :: (MonadEval b i m) => i -> EvalModule b i -> ModuleHash -> m ()
enforceBlessedHashes info md mh
  | _mHash md == mh = return ()
  | mh `S.member` _mBlessed md = return ()
  | otherwise = throwExecutionError info (HashNotBlessed (_mName md) mh)

guardForModuleCall
  :: (CEKEval step b i m, MonadEval b i m)
  => i
  -> Cont step b i m
  -> CEKErrorHandler step b i m
  -> CEKEnv step b i m
  -> ModuleName
  -> m (CEKEvalResult step b i m)
  -> m (CEKEvalResult step b i m)
guardForModuleCall i cont handler env currMod onFound =
  findCallingModule >>= \case
    Just mn | mn == currMod -> onFound
    _ -> do
      mc <- useEvalState (esCaps . csModuleAdmin)
      if S.member currMod mc then onFound
      else getModule i (view cePactDb env) currMod >>= acquireModuleAdmin i cont handler env
{-# SPECIALIZE guardForModuleCall
   :: ()
   -> CoreCEKCont
   -> CoreCEKHandler
   -> CoreCEKEnv
   -> ModuleName
   -> Eval (EvalResult CEKBigStep CoreBuiltin () Eval)
   -> Eval (EvalResult CEKBigStep CoreBuiltin () Eval)
    #-}

-- | Acquires module admin for a known module
-- NOTE: This function should only be called _after_
-- checking whether `esCaps . csModuleAdmin` for the particular
-- module is in scope
acquireModuleAdmin
  :: (CEKEval step b i m, MonadEval b i m)
  => i
  -> Cont step b i m
  -> CEKErrorHandler step b i m
  -> CEKEnv step b i m
  -> EvalModule b i
  -> m (CEKEvalResult step b i m)
acquireModuleAdmin i cont handler env mdl = do
  case _mGovernance mdl of
    KeyGov ksn -> do
      let cont' = ModuleAdminC (_mName mdl) cont
      isKeysetNameInSigs i cont' handler env ksn
    CapGov (FQName fqn) -> do
      let wcapBody = Constant LUnit i
<<<<<<< HEAD
      -- *special* use of `evalCap` here to evaluate module governance.
      evalCap i Mt CEKNoHandler env (CapToken fqn []) (CapBodyC PopCapInvoke) wcapBody >>= \case
        VError _ _ ->
          throwExecutionError i (ModuleGovernanceFailure (_mName mdl))        -- TODO TODO how to trigger this?
        EvalValue _ -> do
          esCaps . csModuleAdmin %== S.insert (_mName mdl)
=======
      let cont' = ModuleAdminC (_mName mdl) cont
      evalCap i cont' handler env (CapToken fqn []) (CapBodyC PopCapInvoke) wcapBody
{-# SPECIALIZE acquireModuleAdmin
   :: ()
   -> CoreCEKCont
   -> CoreCEKHandler
   -> CoreCEKEnv
   -> EvalModule CoreBuiltin ()
   -> Eval (EvalResult CEKBigStep CoreBuiltin () Eval)
    #-}
>>>>>>> 21c1afa1

evalWithStackFrame
  :: (CEKEval step b i m, MonadEval b i m)
  => i
  -> Cont step b i m
  -> CEKErrorHandler step b i m
  -> CEKEnv step b i m
  -> StackFrame
  -> Maybe Type
  -> EvalTerm b i
  -> m (CEKEvalResult step b i m)
evalWithStackFrame info cont handler env sf mty body = do
  cont' <- pushStackFrame info cont mty sf
  evalCEK cont' handler env body

pushStackFrame
  :: (MonadEval b i m)
  => i
  -> Cont step b i m
  -> Maybe Type
  -> StackFrame
  -> m (Cont step b i m)
pushStackFrame info cont mty sf = do
  esStack %== (sf :)
  pure (StackPopC info mty cont)

type ModCapCont step b i m
  = CEKEnv step b i m
  -> i
  -> Maybe (CapToken QualifiedName PactValue)
  -> Maybe (PactEvent PactValue)
  -> EvalTerm b i
  -> Cont step b i m
  -> Cont step b i m

-- | Our main workhorse for "Evaluate a capability, then do something else"
-- `evalCap` handles
--   - with-capability
--   - test-capability
--   - compose-capability
-- In all cases, evalCap checks if the capability is in scope
-- if it is, it is a no-op and does simply evaluates `contbody` with the current continuation
--
-- If it is not inscope, it pushes the `contbody` into a new continuation that will
-- evaluate it after cap aquisition, with the cap in scope.
-- Then:
--   - If the cap is unmanaged, simply evaluate the cap body with the new continuation
--   - If the cap is @event, set the event to emit after cap body evaluation, then eval the cap body
--   - If the cap is managed, install the cap (If possible) then evaluate the body, and if
--     the cap is user managed, ensure that the manager function run after the cap body
evalCap
  :: (CEKEval step b i m, MonadEval b i m)
  => i
  -> Cont step b i m
  -> CEKErrorHandler step b i m
  -> CEKEnv step b i m
  -> FQCapToken
  -> ModCapCont step b i m
  -> EvalTerm b i
  -> m (CEKEvalResult step b i m)
evalCap info currCont handler env origToken@(CapToken fqn args) modCont contbody = do
  capInStack <- isCapInStack' origToken
  if not capInStack then go else evalCEK currCont handler env contbody
  where
  go = do
    d <- getDefCap info fqn
    when (length args /= length (_dcapArgs d)) $ failInvariant info "Dcap argument length mismatch"
    let newLocals = RAList.fromList $ fmap VPactValue (reverse args)
        capBody = _dcapTerm d
    -- Todo: clean up the staircase of doom.
    case _dcapMeta d of
      -- Managed capability, so we should look for it in the set of csmanaged
      DefManaged mdm -> do
        case mdm of
          -- | Not automanaged, so it must have a defmeta
          -- We are handling user-managed caps
          DefManagedMeta (cix,_) _ -> do
            let filteredCap = CapToken qualCapName (filterIndex cix args)
            -- Find the capability post-filtering
            mgdCaps <- useEvalState (esCaps . csManaged)
            case find ((==) filteredCap . _mcCap) mgdCaps of
              Nothing -> do
                msgCaps <- S.unions <$> viewEvalEnv eeMsgSigs
                case find (findMsgSigCap cix filteredCap) msgCaps of
                  Just c -> do
                    let c' = set ctName fqn c
                        cont' = modCont env info (Just qualCapToken) (Just (fqctToPactEvent origToken)) contbody currCont
                    installCap info env c' False >>= evalUserManagedCap cont' newLocals capBody
                  Nothing ->
                    throwExecutionError info (CapNotInstalled fqn)
              Just managedCap -> do
                let cont' = modCont env info (Just qualCapToken) (Just (fqctToPactEvent origToken)) contbody currCont
                evalUserManagedCap cont' newLocals capBody managedCap
          -- handle autonomous caps
          AutoManagedMeta -> do
            -- Find the capability post-filtering
            let cont' = modCont env info Nothing (Just (fqctToPactEvent origToken)) contbody currCont
            mgdCaps <- useEvalState (esCaps . csManaged)
            case find ((==) qualCapToken . _mcCap) mgdCaps of
              Nothing -> do
                msgCaps <- S.unions <$> viewEvalEnv eeMsgSigs
                case find (== qualCapToken) msgCaps of
                  Just c -> do
                    let c' = set ctName fqn c
                    installCap info env c' False >>= evalAutomanagedCap cont' newLocals capBody
                  Nothing ->
                    throwExecutionError info (CapNotInstalled fqn)
              Just managedCap ->
                evalAutomanagedCap cont' newLocals capBody managedCap
      DefEvent -> do
        let cont' = modCont env info Nothing (Just (fqctToPactEvent origToken)) contbody currCont
        let inCapEnv = set ceInCap True $ set ceLocal newLocals env
        (esCaps . csSlots) %== (CapSlot qualCapToken []:)
        sfCont <- pushStackFrame info cont' Nothing capStackFrame
        evalCEK sfCont handler inCapEnv capBody
      -- Not automanaged _nor_ user managed.
      -- Todo: a type that's basically `Maybe` here would save us a lot of grief.
      Unmanaged -> do
        let cont' = modCont env info Nothing Nothing contbody currCont
            inCapEnv = set ceInCap True $ set ceLocal newLocals env
        (esCaps . csSlots) %== (CapSlot qualCapToken []:)
        evalWithStackFrame info cont' handler inCapEnv capStackFrame Nothing capBody
  qualCapName = fqnToQualName fqn
  qualCapToken = CapToken qualCapName args
  capStackFrame = StackFrame (_fqName fqn) (_fqModule fqn) SFDefcap
  -- This function is handles both evaluating the manager function for the installed parameter
  -- and continuing evaluation for the actual capability body.
  evalUserManagedCap cont' env' capBody managedCap =  case _mcManaged managedCap of
    ManagedParam mpfqn oldV managedIx -> do
      dfun <- getDefun info mpfqn
      dfunClo <- mkDefunClosure dfun (_fqModule mpfqn) env
      newV <- maybe (failInvariant info "Managed param does not exist at index") pure (args ^? ix managedIx)
      -- Set the mgr fun to evaluate after we apply the capability body
      let mgrFunCont = CapInvokeC env info (ApplyMgrFunC managedCap dfunClo oldV newV) cont'
      let inCapEnv = set ceInCap True $ set ceLocal env' $ env
      let inCapBodyToken = _mcOriginalCap managedCap
      -- BIG SEMANTICS NOTE HERE
      -- the cap slot here that we push should NOT be the qualified original token.
      -- Instead, it's the original token from the installed from the static cap. Otherwise, enforce checks
      -- within the cap body will fail (That is, keyset enforcement). Instead, once we are evaluating the body,
      -- we pop the current cap stack, then replace the head with the original intended token.
      -- this is done in `CapBodyC` and this is the only way to do this.
      (esCaps . csSlots) %== (CapSlot inCapBodyToken []:)
      sfCont <- pushStackFrame info mgrFunCont Nothing capStackFrame
      evalCEK sfCont handler inCapEnv capBody
    _ -> failInvariant info "Invalid managed cap type"
  evalAutomanagedCap cont' env' capBody managedCap = case _mcManaged managedCap of
    AutoManaged b -> do
      if b then returnCEK currCont handler (VError "Automanaged capability used more than once" info)
      else do
        let newManaged = AutoManaged True
        esCaps . csManaged %== S.union (S.singleton (set mcManaged newManaged managedCap))
        esCaps . csSlots %== (CapSlot qualCapToken []:)
        let inCapEnv = set ceLocal env' $ set ceInCap True $ env
        sfCont <- pushStackFrame info cont' Nothing capStackFrame
        evalCEK sfCont handler inCapEnv capBody
    _ -> failInvariant info "Invalid managed cap type"
{-# SPECIALIZE evalCap
   :: ()
   -> CoreCEKCont
   -> CoreCEKHandler
   -> CoreCEKEnv
   -> CapToken FullyQualifiedName PactValue
   -> ModCapCont CEKBigStep CoreBuiltin () Eval
   -> CoreTerm
   -> Eval (EvalResult CEKBigStep CoreBuiltin () Eval)
    #-}


emitEvent
  :: (MonadEval b i m)
  => i
  -> PactEvent PactValue
  -> m ()
emitEvent info pe = findCallingModule >>= \case
    Just mn -> do
      -- Todo: ++ definitely feels suboptimal, especially for gas.
      -- That said: we can simply reverse the events in `env-events` as
      -- well as after final emission.
      let ctModule = _peModule pe
      if ctModule == mn then do
        esEvents %== (++ [pe])
      else throwExecutionError info (EventDoesNotMatchModule mn)
    Nothing -> failInvariant info "emit-event called outside of module code"

emitEventUnsafe
  :: (MonadEval b i m)
  => PactEvent PactValue
  -> m ()
emitEventUnsafe pe = esEvents %== (++ [pe])

emitReservedEvent :: MonadEval b i m => T.Text -> [PactValue] -> ModuleHash -> m ()
emitReservedEvent name params mhash = do
  let pactModule = ModuleName "pact" Nothing
  let pe = PactEvent name params pactModule mhash
  emitEventUnsafe pe

emitCapability
  :: (MonadEval b i m)
  => i
  -> CapToken FullyQualifiedName PactValue
  -> m ()
emitCapability info tkn =
  emitEvent info (fqctToPactEvent tkn)
{-# SPECIALIZE emitCapability
   :: ()
   -> CapToken FullyQualifiedName PactValue
   -> Eval ()
    #-}

fqctToPactEvent :: CapToken FullyQualifiedName PactValue -> PactEvent PactValue
fqctToPactEvent (CapToken fqn args) = PactEvent (_fqName fqn) args (_fqModule fqn) (_fqHash fqn)

enforceNotWithinDefcap
  :: (MonadEval b i m)
  => i
  -> CEKEnv step b i m
  -> T.Text
  -> m ()
enforceNotWithinDefcap info env form =
  when (_ceInCap env) $ throwExecutionError info (FormIllegalWithinDefcap form)
<<<<<<< HEAD
  -- TODO this seems to be an invariant failure at the point where this is called, since desugar takes care of this
=======
{-# SPECIALIZE enforceNotWithinDefcap
   :: ()
   -> CoreCEKEnv
   -> T.Text
   -> Eval ()
    #-}
>>>>>>> 21c1afa1

requireCap
  :: (CEKEval step b i m, MonadEval b i m)
  => i
  -> Cont step b i m
  -> CEKErrorHandler step b i m
  -> FQCapToken
  -> m (CEKEvalResult step b i m)
requireCap info cont handler (CapToken fqn args) = do
  capInStack <- isCapInStack (CapToken (fqnToQualName fqn) args)
  if capInStack then returnCEKValue cont handler (VBool True)
  else returnCEK cont handler $
    VError ("cap not in scope " <> renderQualName (fqnToQualName fqn)) info
{-# SPECIALIZE requireCap
   :: ()
   -> CoreCEKCont
   -> CoreCEKHandler
   -> FQCapToken
   -> Eval CoreEvalResult
    #-}

isCapInStack
  :: (MonadEval b i m)
  => CapToken QualifiedName PactValue
  -> m Bool
isCapInStack ct = do
  capSet <- getAllStackCaps
  pure $ S.member ct capSet
{-# SPECIALIZE isCapInStack
   :: CapToken QualifiedName PactValue
   -> Eval Bool
    #-}

isCapInStack'
  :: (MonadEval b i m)
  => CapToken FullyQualifiedName PactValue
  -> m Bool
isCapInStack' (CapToken fqn args) =
  isCapInStack (CapToken (fqnToQualName fqn) args)
{-# SPECIALIZE isCapInStack'
   :: FQCapToken
   -> Eval Bool
    #-}

composeCap
  :: (CEKEval step b i m, MonadEval b i m)
  => i
  -> Cont step b i m
  -> CEKErrorHandler step b i m
  -> CEKEnv step b i m
  -> FQCapToken
  -> m (CEKEvalResult step b i m)
composeCap info cont handler env origToken =
  isCapInStack' origToken >>= \case
    False ->
      evalCap info cont handler env origToken (CapBodyC PopCapComposed) (Constant (LBool True) info)
    True ->
      returnCEKValue cont handler (VBool True)
{-# SPECIALIZE composeCap
   :: ()
   -> CoreCEKCont
   -> CoreCEKHandler
   -> CoreCEKEnv
   -> FQCapToken
   -> Eval CoreEvalResult
    #-}

filterIndex :: Int -> [a] -> [a]
filterIndex i xs = [x | (x, i') <- zip xs [0..], i /= i']

findMsgSigCap :: Int -> CapToken QualifiedName PactValue -> CapToken QualifiedName PactValue -> Bool
findMsgSigCap cix ct1 ct2 =
  _ctName ct1 == _ctName ct2 && (_ctArgs ct1 == filterIndex cix (_ctArgs ct2))

-- Todo:
-- `capAutonomous` are what we should use to match semantics accurately.
installCap :: (MonadEval b i m)
  => i
  -> CEKEnv step b i m
  -> FQCapToken
  -> Bool
  -> m (ManagedCap QualifiedName PactValue)
installCap info _env (CapToken fqn args) autonomous = do
  let ct = CapToken (fqnToQualName fqn) args
<<<<<<< HEAD
  lookupFqName fqn >>= \case
    Just (DCap d) -> case _dcapMeta d of
      DefManaged m -> case m of
        DefManagedMeta (paramIx,_) (FQName fqnMgr) -> do
          managedParam <- maybe (throwExecutionError info (InvalidManagedCap fqn)) pure (args ^? ix paramIx)
          -- TODO ^ OOB index is invariant failure?
          let mcapType = ManagedParam fqnMgr managedParam paramIx
              ctFiltered = CapToken (fqnToQualName fqn) (filterIndex paramIx args)
              mcap = ManagedCap ctFiltered ct mcapType
          (esCaps . csManaged) %== S.insert mcap
          when autonomous $
            (esCaps . csAutonomous) %== S.insert ct
          pure mcap
        AutoManagedMeta -> do
          let mcapType = AutoManaged False
              mcap = ManagedCap ct ct mcapType
          (esCaps . csManaged) %== S.insert mcap
          when autonomous $
            (esCaps . csAutonomous) %== S.insert ct
          pure mcap
      DefEvent ->
        throwExecutionError info (InvalidManagedCap fqn)
      Unmanaged -> throwExecutionError info (InvalidManagedCap fqn)
    Just d ->
      -- todo: error loc here is not in install-cap
      throwExecutionError (defInfo d) (InvalidDefKind (defKind d) "install-capability")
      -- TODO apparently this ^ is caught earlier by the type checker?
    Nothing -> throwExecutionError' (NoSuchDef fqn)
=======
  d <- getDefCap info fqn
  case _dcapMeta d of
    DefManaged m -> case m of
      DefManagedMeta (paramIx,_) (FQName fqnMgr) -> do
        managedParam <- maybe (throwExecutionError info (InvalidManagedCap fqn)) pure (args ^? ix paramIx)
        let mcapType = ManagedParam fqnMgr managedParam paramIx
            ctFiltered = CapToken (fqnToQualName fqn) (filterIndex paramIx args)
            mcap = ManagedCap ctFiltered ct mcapType
        capAlreadyInstalled <- S.member mcap <$> useEvalState (esCaps . csManaged)
        when capAlreadyInstalled $ throwExecutionError info (CapAlreadyInstalled fqn)
        (esCaps . csManaged) %== S.insert mcap
        when autonomous $
          (esCaps . csAutonomous) %== S.insert ct
        pure mcap
      AutoManagedMeta -> do
        let mcapType = AutoManaged False
            mcap = ManagedCap ct ct mcapType
        capAlreadyInstalled <- S.member mcap <$> useEvalState (esCaps . csManaged)
        when capAlreadyInstalled $ throwExecutionError info (CapAlreadyInstalled fqn)
        (esCaps . csManaged) %== S.insert mcap
        when autonomous $
          (esCaps . csAutonomous) %== S.insert ct
        pure mcap
    DefEvent ->
      throwExecutionError info (InvalidManagedCap fqn)
    Unmanaged -> throwExecutionError info (InvalidManagedCap fqn)
{-# SPECIALIZE installCap
   :: ()
   -> CoreCEKEnv
   -> FQCapToken
   -> Bool
   -> Eval (ManagedCap QualifiedName PactValue)
    #-}
>>>>>>> 21c1afa1

-- Todo: should we typecheck / arity check here?
createUserGuard
  :: (CEKEval step b i m, MonadEval b i m)
  => i
  -> Cont step b i m
  -> CEKErrorHandler step b i m
  -> FullyQualifiedName
  -> [PactValue]
  -> m (CEKEvalResult step b i m)
createUserGuard info cont handler fqn args =
  lookupFqName fqn >>= \case
    Just (Dfun _) ->
      returnCEKValue cont handler (VGuard (GUserGuard (UserGuard (fqnToQualName fqn) args)))
    Just _ ->
      returnCEK cont handler (VError "create-user-guard pointing to non-guard" info)
    Nothing ->
      failInvariant info "User guard pointing to no defn"
{-# SPECIALIZE createUserGuard
   :: ()
   -> CoreCEKCont
   -> CoreCEKHandler
   -> FullyQualifiedName
   -> [PactValue]
   -> Eval CoreEvalResult
    #-}


applyCont
  :: (CEKEval step b i m, MonadEval b i m)
  => Cont step b i m
  -> CEKErrorHandler step b i m
  -> EvalResult step b i m
  -> m (CEKEvalResult step b i m)
applyCont Mt handler v =
  case handler of
    CEKNoHandler -> returnFinal v
    CEKHandler env catchTerm cont' errState handler' -> case v of
      VError{} -> do
        modifyEvalState (restoreFromErrorState errState)
        evalCEK cont' handler' env catchTerm
      EvalValue v' ->
        returnCEKValue cont' handler' v'
    -- Enforce one is tricky. Not only do false results
    -- mean "continue to evaluate the list of expressions",
    -- but it also HANDLES ERRORS and continues to chug away!!!!
    -- Therefore, it has a custom handler which holds:
    --  - The last eval env
    --  - The "lazy" string expression
    --  - The remaining conditions, in case a falsy error needs to be handled
    --  - The remainder of the continuation and the old handler
    --
    -- This handler upon encountering an error has a choice to make:
    --  - Do we have unhandled expressions left? If so, resume evaluation with the head of
    --    the expression list
    --  - Are we done evaluating expressions? Then we have an enforce error: compute the
    --    error string and boom boom de boom return an unhandled error with it
    --
    --  How is the list of expressions kept up to date you may ask?
    --  EnforceOne is the only native that actualy has to _modify the handler_
    --  on successful expression evaluation in the case that it errors
    CEKEnforceOne env i str li cont errState h -> case v of
      VError{} -> case li of
        [] -> do
          modifyEvalState (restoreFromErrorState errState)
          let cont' = EnforceErrorC i cont
          evalCEK cont' h env str
        x:xs -> do
          modifyEvalState (restoreFromErrorState errState)
          let handler' = CEKEnforceOne env i str xs cont errState h
              oldFrame = CondC env i EnforceOneC Mt
          evalCEK oldFrame handler' env x
      EvalValue v' ->
        returnCEKValue cont h v'
applyCont cont handler v = case v of
  VError{} -> returnCEK Mt handler v
  EvalValue v' -> applyContToValue cont handler v'
{-# SPECIALIZE applyCont
   :: CoreCEKCont
   -> CoreCEKHandler
   -> CoreEvalResult
   -> Eval CoreEvalResult
    #-}

-- | if true then 1 else 2
applyContToValue
  :: (CEKEval step b i m, MonadEval b i m)
  => Cont step b i m
  -> CEKErrorHandler step b i m
  -> CEKValue step b i m
  -> m (CEKEvalResult step b i m)
applyContToValue Mt handler v =
  case handler of
    CEKNoHandler -> returnFinal (EvalValue v)
    -- Assuming no error, the caps will have been popped naturally
    CEKHandler _env _term cont' _ handler' ->
      returnCEKValue cont' handler' v
    CEKEnforceOne _ _ _ _ cont' _ handler' ->
      returnCEKValue cont' handler' v
-- Error terms that don't simply returnt the empty continuation
-- "Zero out" the continuation up to the latest handler
-- returnCEKValue _cont handler v@VError{} =
--   returnCEK Mt handler v
-- | ------ From ------------------------- | ------------ To -------------- |
--   <VClosure c, Args(E, (x:xs), K), H>     <x, E, Fn(c, E, xs, K), H>
--
applyContToValue (Args env i args cont) handler fn = do
  c <- canApply fn
  -- Argument evaluation
  case args of
    [] -> applyLam c [] cont handler
    (x:xs) -> do
      let cont' = Fn c env xs [] cont
      evalCEK cont' handler env x
  where
  canApply = \case
    -- Todo: restrict the type of closures applied to user functions
    VClosure (C clo) -> pure (C clo)
    VClosure (LC clo) -> pure (LC clo)
    VClosure (N clo) -> pure (N clo)
    VClosure (DPC clo) -> pure (DPC clo)
    VClosure (CT clo) -> pure (CT clo)
    VClosure _ ->
      throwExecutionError i CannotApplyPartialClosure
    -- Todo: this is _not_ an invariant failure. Requires a better error
    _ -> failInvariant i "Cannot apply non-function to arguments"
-- | ------ From ------------------------- | ------ To ----------------------- |
--   <v, _, Fn(clo, E, (x:xs), acc, K), H>   <x, E, Fn(c, E, xs, (v:acc), K), H>
--   <v, _, Fn(clo, E, [], K), H>            (apply clo (reverse (v:acc)) K H)
--
applyContToValue (Fn fn env args vs cont) handler v = do
  case args of
    [] -> do
      applyLam fn (reverse (v:vs)) cont handler
    x:xs ->
      evalCEK (Fn fn env xs (v:vs) cont) handler env x
-- | ------ From ------------ | ------ To ---------------- |
--   <v, LetC(E, body, K), H>   <body, (cons v E), K, H>
--
applyContToValue (LetC env letbody cont) handler v = do
  evalCEK cont handler (over ceLocal (RAList.cons v) env) letbody
-- | ------ From ------------ | ------ To ---------------- |
--   <_, SeqC(E, e2, K), H>     <e2, E, K, H>
--
applyContToValue (SeqC env e cont) handler _ =
  evalCEK cont handler env e
-- | ------ From ------------------------ | ------ To ---------------- |
--   <VBool b, CondC(E, AndC(e2), K), H>   if b then <e2, E, EnforceBool(K), H>
--                                         else <VBool b, K, H>
--   <VBool b, CondC(E, OrC(e2), K), H>    if b then <VBool b, K, H>
--                                         else <e2, E, EnforceBool(K), H>
--
-- | ------ From ------------------------------ | ------ To ---------------- |
--   <VBool b, CondC(E, IfC(ifE, elseE), K), H>   if b then <ifE, E, K, H>
--                                                else <VBool b, K, H>
--
-- Note: we charge gas for this reduction here, as these are essentially natives
-- that match and perform an uncons/match.
applyContToValue (CondC env info frame cont) handler v = do
  chargeGasArgs info (GAConstant constantWorkNodeGas)
  case v of
    VBool b -> case frame of
      AndC te ->
        if b then evalCEK (EnforceBoolC info cont) handler env te
        else returnCEKValue cont handler v
      OrC te ->
        if b then returnCEKValue cont handler v
        else evalCEK (EnforceBoolC info cont) handler env te
      IfC ifExpr elseExpr ->
        if b then evalCEK cont handler env ifExpr
        else evalCEK cont handler env elseExpr
      EnforceC str ->
        if b then returnCEKValue cont handler v
        else do
          let cont' = EnforceErrorC info cont
          evalCEK cont' handler env str
      FilterC clo elem' rest acc -> do
        let acc' = if b then elem':acc else acc
        case rest of
          x:xs -> do
            let cont' = CondC env info (FilterC clo x xs acc') cont
            applyLam clo [VPactValue x] cont' handler
          [] -> returnCEKValue cont handler (VList (V.fromList (reverse acc')))
      EnforceOneC ->
        if b then returnCEKValue cont handler v
        else returnCEK cont handler (VError "enforce-one bool check failure" info)
      AndQC clo pv ->
        if b then applyLam clo [VPactValue pv] (EnforceBoolC info cont) handler
        else returnCEKValue cont handler v
      OrQC clo pv ->
        if not b then applyLam clo [VPactValue pv] (EnforceBoolC info cont) handler
        else returnCEKValue cont handler v
      NotQC -> returnCEKValue cont handler (VBool (not b))
    _ ->
      returnCEK cont handler (VError "Evaluation of conditional expression yielded non-boolean value" info)
applyContToValue currCont@(CapInvokeC env info cf cont) handler v = case cf of
  WithCapC body -> case v of
    VCapToken ct@(CapToken fqn _) -> do
      -- Todo: CEK-style this
      let cont' = IgnoreValueC (PCapToken ct) currCont
      guardForModuleCall info cont' handler env (_fqModule fqn) $
        evalCap info cont handler env ct (CapBodyC PopCapInvoke) body
    -- Todo: this is actually more like "expected cap token"
    _ -> throwExecutionError info ExpectedPactValue
  CreateUserGuardC fqn terms pvs -> do
    pv <- enforcePactValue info v
    case terms of
      x:xs -> do
        let cf' = CreateUserGuardC fqn xs (pv:pvs)
            cont' = CapInvokeC env info cf' cont
        evalCEK cont' handler env x
      [] -> createUserGuard info cont handler fqn (reverse (pv:pvs))
  ApplyMgrFunC mgdCap clo old new -> do
    -- Set the manager fun to update the current managed cap.
    let cont' = CapInvokeC env info (UpdateMgrFunC mgdCap) cont
    applyLam (C clo) [VPactValue old, VPactValue new] cont' handler
  -- note: typechecking should be handled by the manager function here.
  UpdateMgrFunC mcap -> case v of
    VPactValue v' -> do
      let mcap' = unsafeUpdateManagedParam v' mcap
      (esCaps . csManaged) %== S.insert mcap'
      returnCEKValue cont handler v
    _ -> returnCEK cont handler (VError "Manager function for managed cap did not return a value" info)
applyContToValue (BuiltinC env info frame cont) handler cv = do
  let pdb = _cePactDb env
  case cv of
    VPactValue v -> case frame of
      MapC closure rest acc -> do
        chargeGasArgs info (GAConstant unconsWorkNodeGas)
        case rest of
          x:xs -> do
            let cont' = BuiltinC env info (MapC closure xs (v:acc)) cont
            applyLam closure [VPactValue x] cont' handler
          [] ->
            returnCEKValue cont handler (VList (V.fromList (reverse (v:acc))))
      FoldC clo rest -> do
        chargeGasArgs info (GAConstant unconsWorkNodeGas)
        case rest of
          x:xs ->
            let cont' = BuiltinC env info (FoldC clo xs) cont
            in applyLam clo [VPactValue v, VPactValue x] cont' handler
          [] -> returnCEKValue cont handler cv
      ZipC clo (l, r) acc -> do
        chargeGasArgs info (GAConstant unconsWorkNodeGas)
        case (l, r) of
          (x:xs, y:ys) ->
            let cont' = BuiltinC env info (ZipC clo (xs, ys) (v:acc)) cont
            in applyLam clo [VPactValue x, VPactValue y] cont' handler
          (_, _) ->
            returnCEKValue cont handler (VList (V.fromList (reverse (v:acc))))
      ---------------------------------------------------------
      -- Db frames
      -- Todo: gas costs if post-read actions
      ---------------------------------------------------------
      PreSelectC tv clo mf -> do
        keys <- liftDbFunction info (_pdbKeys pdb (tvToDomain tv))
        selectRead tv clo keys [] mf
      SelectC tv clo rdata remaining acc mf -> case v of
        PBool b -> do
          let acc' = if b then rdata:acc else acc
          selectRead tv clo remaining acc' mf
        _ -> returnCEK cont handler (VError "select query did not return a boolean " info)
      ReadC tv rowkey -> do
        liftDbFunction info (_pdbRead pdb (tvToDomain tv) rowkey) >>= \case
          Just (RowData rdata) ->
            returnCEKValue cont handler (VObject rdata)
          Nothing -> returnCEK cont handler (VError "no such read object" info)
      WithDefaultReadC tv rowkey (ObjectData defaultObj) clo -> do
        liftDbFunction info (_pdbRead pdb (tvToDomain tv) rowkey) >>= \case
          Just (RowData rdata) ->
            applyLam clo [VObject rdata] cont handler
          Nothing -> applyLam clo [VObject defaultObj] cont handler
      KeysC tv -> do
        ks <- liftDbFunction info (_pdbKeys pdb (tvToDomain tv))
        let li = V.fromList (PString . _rowKey <$> ks)
        returnCEKValue cont handler (VList li)
      WriteC tv wt rk (ObjectData rv) -> do
        let check' = if wt == Update then checkPartialSchema else checkSchema
        if check' rv (_tvSchema tv) then do
          let rdata = RowData rv
          liftDbFunction info (_pdbWrite pdb wt (tvToDomain tv) rk rdata)
          returnCEKValue cont handler (VString "Write succeeded")
        else returnCEK cont handler (VError "object does not match schema" info)
      PreFoldDbC tv queryClo appClo -> do
        let tblDomain = DUserTables (_tvName tv)
        -- Todo: keys gas
        keys <- liftDbFunction info (_pdbKeys pdb tblDomain)
        foldDBRead tv queryClo appClo keys []
      TxIdsC tv tid -> do
        ks <- liftDbFunction info (_pdbTxIds pdb (_tvName tv) (TxId (fromIntegral tid)))
        let li = V.fromList (PInteger . fromIntegral . _txId <$> ks)
        returnCEKValue cont handler (VList li)
      KeyLogC tv (RowKey key) tid -> do
        let txId = TxId (fromInteger tid)
        ids <- liftDbFunction info (_pdbTxIds pdb (_tvName tv) txId)
        ks <- concat <$> traverse (\t -> fmap (t,) <$> liftDbFunction info (_pdbGetTxLog pdb (_tvName tv) t)) ids
        let ks' = filter (\(_, txl) -> _txKey txl == key) ks
        let li = V.fromList (txLogToObj <$> ks')
        returnCEKValue cont handler (VList li)
        where
        txLogToObj (TxId txid, TxLog _domain _key (RowData rdata)) = do
          PObject $ M.fromList
            [ (Field "txid", PInteger (fromIntegral txid))
            , (Field "value", PObject rdata)]
      FoldDbFilterC tv queryClo appClo (rk, ObjectData om) remaining accum -> case v of
        PBool b -> do
          let accum' = if b then (rk, PObject om):accum else accum
          foldDBRead tv queryClo appClo remaining accum'
        _ -> returnCEK cont handler (VError "fold-db error: query returned non-boolean value" info)
      FoldDbMapC tv appClo remaining acc -> case remaining of
        (RowKey rk, pv):xs -> do
          let rdf = FoldDbMapC tv appClo xs (v:acc)
              cont' = BuiltinC env info rdf cont
          applyLam appClo [VString rk, VPactValue pv] cont' handler
        [] -> returnCEKValue cont handler (VList (V.fromList (v:acc)))
      TxLogC tv tid -> do
        let txId = TxId (fromInteger tid)
        ks <- liftDbFunction info (_pdbGetTxLog pdb (_tvName tv) txId)
        let li = V.fromList (txLogToObj <$> ks)
        returnCEKValue cont handler (VList li)
        where
        txLogToObj (TxLog domain key (RowData rdata)) = do
          PObject $ M.fromList
            [ (Field "table", PString domain)
            , (Field "key", PString key)
            , (Field "value", PObject rdata)]
      CreateTableC (TableValue tn _ _) -> do
        liftDbFunction info (_pdbCreateUserTable pdb tn)
        returnCEKValue cont handler (VString "TableCreated")
      EmitEventC ct@(CapToken fqn _) ->
        lookupFqName (_ctName ct) >>= \case
          Just (DCap d) -> do
            enforceMeta (_dcapMeta d)
            emitCapability info ct
            returnCEKValue cont handler (VBool True)
          Just _ ->
            failInvariant info "CapToken does not point to defcap"
          _ -> failInvariant info "No Capability found in emit-event"
        where
        enforceMeta Unmanaged = throwExecutionError info (InvalidEventCap fqn)
        enforceMeta _ = pure ()
      DefineKeysetC ksn newKs -> do
        liftDbFunction info (writeKeySet pdb Write ksn newKs)
        returnCEKValue cont handler (VString "Keyset write success")
      DefineNamespaceC ns -> case v of
        PBool allow ->
          if allow then do
            let nsn = _nsName ns
            liftDbFunction info (_pdbWrite pdb Write DNamespaces nsn ns)
            returnCEKValue cont handler $ VString $ "Namespace defined: " <> (_namespaceName nsn)
          else throwExecutionError info $ DefineNamespaceError "Namespace definition not permitted"
        _ ->
          throwExecutionError info $ DefineNamespaceError "Namespace manager function returned an invalid value"
      RunKeysetPredC -> case v of
        PBool allow ->
          if allow then returnCEKValue cont handler (VBool True)
          else returnCEK cont handler (VError "keyset enforce failure" info)
        _ -> returnCEK cont handler (VError "keyset enforce failure" info)
      where
      foldDBRead tv queryClo appClo remaining acc =
        case remaining of
          rk@(RowKey raw):remaining' -> liftDbFunction info (_pdbRead pdb (tvToDomain tv) rk) >>= \case
            Just (RowData row) -> do
              let rdf = FoldDbFilterC tv queryClo appClo (rk, ObjectData row) remaining' acc
                  cont' = BuiltinC env info rdf cont
              applyLam queryClo [VString raw, VObject row] cont' handler
            Nothing ->
              failInvariant info "foldDB read a key that is not in the database"
          [] -> case acc of
            (RowKey rk, pv):xs -> do
              let rdf = FoldDbMapC tv appClo xs []
                  cont' = BuiltinC env info rdf cont
              applyLam appClo [VString rk, VPactValue pv] cont' handler
            [] -> returnCEKValue cont handler (VList mempty)
      selectRead tv clo keys acc mf = case keys of
        k:ks -> liftDbFunction info (_pdbRead pdb (tvToDomain tv) k) >>= \case
          Just (RowData r) -> do
            let bf = SelectC tv clo (ObjectData r) ks acc mf
                cont' = BuiltinC env info bf cont
            applyLam clo [VObject r] cont' handler
          Nothing ->
            failInvariant info "Select keys returned a key that did not exist"
        [] -> case mf of
          Just fields ->
            let acc' = PObject . (`M.restrictKeys` S.fromList fields) . _objectData <$> reverse acc
            in returnCEKValue cont handler (VList (V.fromList acc'))
          Nothing ->
            let acc' = PObject . _objectData <$> reverse acc
            in returnCEKValue cont handler (VList (V.fromList acc'))
    _ -> returnCEK cont handler (VError "higher order apply did not return a pactvalue" info)
applyContToValue (CapBodyC cappop env info mcap mevent capbody cont) handler _ = do
  -- Todo: I think this requires some administrative check?
  chargeGasArgs info (GAConstant unconsWorkNodeGas)
  maybe (pure ()) (emitEvent def) mevent
  case mcap of
    Nothing -> do
      let cont' = CapPopC cappop cont
      evalCEK cont' handler env capbody
    -- We're in a managed cap! We gotta do some quick stack manipulation.
    Just cap -> useEvalState (esCaps . csSlots) >>= \case
      (CapSlot _ tl:rest) -> do
        setEvalState (esCaps . csSlots)  (CapSlot cap tl:rest)
        let cont' = CapPopC PopCapInvoke cont
        evalCEK cont' handler env capbody
      [] -> failInvariant def "In CapBodyC but with no caps in stack"

applyContToValue (CapPopC st cont) handler v = case st of
  PopCapInvoke -> do
    esCaps . csSlots %== safeTail
    returnCEKValue cont handler v
  PopCapComposed -> do
    useEvalState (esCaps . csSlots) >>= \case
      cap:cs -> do
        let csList = _csCap cap : _csComposed cap
            caps' = over (_head . csComposed) (++ csList) cs
        setEvalState (esCaps . csSlots) caps'
        returnCEKValue cont handler VUnit
      [] -> failInvariant def "PopCapComposed present outside of cap eval"

applyContToValue (ListC env info args vals cont) handler v = do
  pv <- enforcePactValue def v
  case args of
    [] ->
      returnCEKValue cont handler (VList (V.fromList (reverse (pv:vals))))
    e:es ->
      evalCEK (ListC env info es (pv:vals) cont) handler env e

applyContToValue (ObjC env info currfield fs vs cont) handler v = do
  v' <- enforcePactValue def v
  let fields = (currfield,v'):vs
  case fs of
    (f', term):fs' ->
      let cont' = ObjC env info f' fs' fields cont
      in evalCEK cont' handler env term
    [] ->
      returnCEKValue cont handler (VObject (M.fromList (reverse fields)))

applyContToValue (EnforceErrorC info _) handler v = case v of
  VString err -> returnCEK Mt handler (VError err info)
  _ -> failInvariant info "enforce function did not return a string"
-- Discard the value of running a user guard, no error occured, so
applyContToValue (IgnoreValueC v cont) handler _v =
  returnCEKValue cont handler (VPactValue v)

applyContToValue (StackPopC i mty cont) handler v = do
  v' <- (\pv -> maybeTCType i pv mty) =<< enforcePactValue i v
  -- Todo: this seems like an invariant failure, so maybe safeTail is not what we want?
  -- Testing will determine whether this is observable.
  (esStack %== safeTail) *> returnCEKValue cont handler (VPactValue v')
applyContToValue (DefPactStepC env cont) handler v =
  useEvalState esDefPactExec >>= \case
    Nothing -> failInvariant def "No PactExec found"
    Just pe -> case env ^. ceDefPactStep of
      Nothing -> failInvariant def "Expected a PactStep in the environment"
      Just ps -> do
        let
          pdb = view cePactDb env
          isLastStep = _psStep ps == pred (_peStepCount pe)
          done = (not (_psRollback ps) && isLastStep) || _psRollback ps
        when (nestedPactsNotAdvanced pe ps) $
          throwExecutionError def (NestedDefpactsNotAdvanced (_peDefPactId pe))
        liftDbFunction def
          (writeDefPacts pdb Write (_psDefPactId ps)
            (if done then Nothing else Just pe))
        emitXChainEvents (_psResume ps) pe
        returnCEKValue cont handler v

applyContToValue (NestedDefPactStepC env cont parentDefPactExec) handler v =
  useEvalState esDefPactExec >>= \case
    Nothing -> failInvariant def "No DefPactExec found"
    Just pe ->  case env ^. ceDefPactStep of
      Nothing -> failInvariant def "Expected a DefPactStep in the environment"
      Just ps -> do
        when (nestedPactsNotAdvanced pe ps) $
          throwExecutionError def (NestedDefpactsNotAdvanced (_peDefPactId pe))
        let npe = parentDefPactExec & peNestedDefPactExec %~ M.insert (_psDefPactId ps) pe
        setEvalState esDefPactExec (Just npe)
        returnCEKValue cont handler v

applyContToValue (EnforcePactValueC info cont) handler v = case v of
  VPactValue{} -> returnCEKValue cont handler v
  _ -> returnCEK cont handler (VError "function expected to return pact value" info)

applyContToValue (EnforceBoolC info cont) handler v = case v of
  VBool{} -> returnCEKValue cont handler v
  _ -> returnCEK cont handler (VError "function expected to return boolean" info)

applyContToValue (ModuleAdminC mn cont) handler v = do
  (esCaps . csModuleAdmin) %== S.insert mn
  returnCEKValue cont handler v

-- applyContToValue (EvalCapC env info captoken withCapBody cont) handler _ =
--   evalCap info cont handler env captoken (CapBodyC PopCapInvoke) withCapBody
{-# SPECIALIZE applyContToValue
   :: CoreCEKCont
   -> CoreCEKHandler
   -> CoreCEKValue
   -> Eval CoreEvalResult
    #-}


-- | Important check for nested pacts:
--   Nested step must be equal to the parent step after execution.
nestedPactsNotAdvanced :: DefPactExec -> DefPactStep -> Bool
nestedPactsNotAdvanced resultState ps =
  any (\npe -> _peStep npe /= _psStep ps) (_peNestedDefPactExec resultState)
{-# INLINE nestedPactsNotAdvanced #-}

applyLam
  :: (CEKEval step b i m, MonadEval b i m)
  => CanApply step b i m
  -> [CEKValue step b i m]
  -> Cont step b i m
  -> CEKErrorHandler step b i m
  -> m (CEKEvalResult step b i m)
applyLam vc@(C (Closure fn mn ca arity term mty env cloi)) args cont handler
  | arity == argLen = case ca of
    ArgClosure cloargs -> do
      args' <- traverse (enforcePactValue cloi) args
      tcArgs <- zipWithM (\arg (Arg _ ty) -> VPactValue <$> maybeTCType cloi arg ty) args' (NE.toList cloargs)
      esStack %== (StackFrame fn mn SFDefun :)
      let cont' = StackPopC cloi mty cont
          varEnv = RAList.fromList (reverse tcArgs)
      evalCEK cont' handler (set ceLocal varEnv env) term
    NullaryClosure -> do
      esStack %== (StackFrame fn mn SFDefun :)
      let cont' = StackPopC cloi mty cont
          varEnv = mempty
      evalCEK cont' handler (set ceLocal varEnv env) term
  | argLen > arity = throwExecutionError cloi ClosureAppliedToTooManyArgs
  | otherwise = case ca of
    NullaryClosure -> throwExecutionError cloi ClosureAppliedToTooManyArgs
    ArgClosure cloargs
      | null args ->
        returnCEKValue cont handler (VClosure vc)
      | otherwise ->
        apply' mempty (NE.toList cloargs) args
  where
  argLen = length args
  -- Here we enforce an argument to a user fn is a
  apply' e (Arg _ ty:tys) (x:xs) = do
    x' <- (\pv -> maybeTCType cloi pv ty) =<< enforcePactValue cloi x
    apply' (RAList.cons (VPactValue x') e) tys xs
  apply' e (ty:tys) [] = do
    let env' = set ceLocal e env
        pclo = PartialClosure (Just (StackFrame fn mn SFDefun)) (ty :| tys) (length tys + 1) term mty env' cloi
    returnCEKValue cont handler (VPartialClosure pclo)
  apply' _ [] _ = throwExecutionError cloi ClosureAppliedToTooManyArgs

applyLam (LC (LamClosure ca arity term mty env cloi)) args cont handler
  | arity == argLen = case ca of
    ArgClosure _ -> do
      let locals = view ceLocal env
          locals' = foldl' (flip RAList.cons) locals args
          cont' = EnforcePactValueC cloi cont
      evalCEK cont' handler (set ceLocal locals' env) term
    NullaryClosure -> do
      let cont' = EnforcePactValueC cloi cont
      evalCEK cont' handler env term
  | argLen > arity = throwExecutionError cloi ClosureAppliedToTooManyArgs
  | otherwise = case ca of
      NullaryClosure -> throwExecutionError cloi ClosureAppliedToTooManyArgs
      ArgClosure cloargs ->
        apply' (view ceLocal env) (NE.toList cloargs) args
  where
  argLen = length args
  -- Todo: runtime TC here
  apply' e (Arg _ ty:tys) (x:xs) = do
    x' <- (\pv -> maybeTCType cloi pv ty) =<< enforcePactValue cloi x
    apply' (RAList.cons (VPactValue x') e) tys xs
  apply' e [] [] = do
    evalCEK cont handler (set ceLocal e env) term
  apply' e (ty:tys) [] =
    returnCEKValue cont handler
    (VPartialClosure (PartialClosure Nothing (ty :| tys) (length tys + 1) term mty (set ceLocal e env) cloi))
  apply' _ [] _ = throwExecutionError cloi ClosureAppliedToTooManyArgs

applyLam (PC (PartialClosure li argtys _ term mty env cloi)) args cont handler =
  apply' (view ceLocal env) (NE.toList argtys) args
  where
  apply' e (Arg _ ty:tys) (x:xs) = do
    x' <- (\pv -> maybeTCType cloi pv ty) =<< enforcePactValue cloi x
    apply' (RAList.cons (VPactValue x') e) tys xs
  apply' e [] [] = do
    case li of
      Just sf -> do
        let cont' = StackPopC cloi mty cont
        esStack %== (sf :)
        evalCEK cont' handler (set ceLocal e env) term
      Nothing -> do
        let cont' = EnforcePactValueC cloi cont
        evalCEK cont' handler (set ceLocal e env) term
  apply' e (ty:tys) [] = do
    let pclo = PartialClosure li (ty :| tys) (length tys + 1) term mty (set ceLocal e env) cloi
    returnCEKValue cont handler (VPartialClosure pclo)
  apply' _ [] _ = throwExecutionError cloi ClosureAppliedToTooManyArgs

applyLam nclo@(N (NativeFn b env fn arity i)) args cont handler
  | arity == argLen = do
    chargeFlatNativeGas i b
    fn i b cont handler env args
  | argLen > arity = throwExecutionError i ClosureAppliedToTooManyArgs
  | null args = returnCEKValue cont handler (VClosure nclo)
  | otherwise = apply' arity [] args
  where
  argLen = length args
  apply' !a pa (x:xs) = apply' (a - 1) (x:pa) xs
  apply' !a pa [] =
    returnCEKValue cont handler (VPartialNative (PartialNativeFn b env fn a pa i))

applyLam (PN (PartialNativeFn b env fn arity pArgs i)) args cont handler
  | arity == argLen = do
    chargeFlatNativeGas i b
    fn i b cont handler env (reverse pArgs ++ args)
  | argLen > arity = throwExecutionError i ClosureAppliedToTooManyArgs
  | otherwise = apply' arity [] args
  where
  argLen = length args
  apply' !a pa (x:xs) = apply' (a - 1) (x:pa) xs
  apply' !a pa [] =
    returnCEKValue cont handler (VPartialNative (PartialNativeFn b env fn a pa i))

applyLam (DPC (DefPactClosure fqn argtys arity env i)) args cont handler
  | arity == argLen = case argtys of
    ArgClosure cloargs -> do
      args' <- traverse (enforcePactValue i) args
      tcArgs <- zipWithM (\arg (Arg _ ty) -> maybeTCType i arg ty) args' (NE.toList cloargs)
      let pc = DefPactContinuation (fqnToQualName fqn) tcArgs
          env' = set ceLocal (RAList.fromList (reverse (VPactValue <$> tcArgs))) env
      initPact i pc cont handler env'
    NullaryClosure -> do
      let pc = DefPactContinuation (fqnToQualName fqn) []
          env' = set ceLocal mempty env
      initPact i pc cont handler env'
  | otherwise = throwExecutionError i ClosureAppliedToTooManyArgs
  where
  argLen = length args
applyLam (CT (CapTokenClosure fqn argtys arity i)) args cont handler
  | arity == argLen = do
    args' <- traverse (enforcePactValue i) args
    tcArgs <- zipWithM (\arg ty -> maybeTCType i arg ty) args' argtys
    returnCEKValue cont handler (VPactValue (PCapToken (CapToken fqn tcArgs)))
  | otherwise = throwExecutionError i ClosureAppliedToTooManyArgs
  where
  argLen = length args
{-# SPECIALIZE applyLam
   :: CanApply CEKBigStep CoreBuiltin () Eval
   -> [CoreCEKValue]
   -> CoreCEKCont
   -> CoreCEKHandler
   -> Eval (EvalResult CEKBigStep CoreBuiltin () Eval)
    #-}

checkSchema :: M.Map Field PactValue -> Schema -> Bool
checkSchema o (Schema sc) = isJust $ do
  let keys = M.keys o
  when (keys /= M.keys sc) Nothing
  traverse_ go (M.toList o)
  where
  go (k, v) = M.lookup k sc >>= (`checkPvType` v)

checkPartialSchema :: M.Map Field PactValue -> Schema -> Bool
checkPartialSchema o (Schema sc) =
  M.isSubmapOfBy (\obj ty -> isJust (checkPvType ty obj)) o sc

instance MonadEval b i m => CEKEval CEKSmallStep b i m where
  returnCEKValue cont handler v = pure (CEKReturn cont handler (EvalValue v))
  returnCEK cont handler v = pure (CEKReturn cont handler v)
  evalCEK cont handler env term = pure (CEKEvaluateTerm cont handler env term)
  returnFinal v = pure (CEKReturn Mt CEKNoHandler v)
  applyLamUnsafe ca vs lc lh = applyLam ca vs lc lh >>= evalUnsafe

  evalNormalForm initialEnv initialTerm = evalUnsafe (CEKEvaluateTerm Mt CEKNoHandler initialEnv initialTerm)
  evalUnsafe (CEKReturn Mt CEKNoHandler result) =
    return result
  evalUnsafe (CEKReturn cont handler (EvalValue v)) =
    applyContToValue cont handler v >>= evalUnsafe
  evalUnsafe (CEKReturn cont handler result) =
    applyCont cont handler result >>= evalUnsafe
  evalUnsafe (CEKEvaluateTerm cont handler env term) =
    evaluateTerm cont handler env term >>= evalUnsafe


instance MonadEval b i m => CEKEval CEKBigStep b i m where
  returnCEKValue = applyContToValue
  {-# INLINE returnCEKValue #-}
  returnCEK = applyCont
  {-# INLINE returnCEK #-}
  evalCEK = evaluateTerm
  {-# INLINE evalCEK #-}
  returnFinal = return
  {-# INLINE returnFinal #-}
  applyLamUnsafe = applyLam
  {-# INLINE applyLamUnsafe #-}

  evalNormalForm = evaluateTerm Mt CEKNoHandler
  {-# INLINE evalNormalForm #-}

  evalUnsafe = pure

-- | The main logic of enforcing a guard.
--
-- The main difference to `coreEnforceGuard` is this function's type doesn't need to be a `NativeFunction step b i m`,
-- thus there's no need to wrap/unwrap the guard into a `VPactValue`,
-- and moreover it does not need to take a `b` which it does not use anyway.
enforceGuard
  :: (CEKEval step b i m, MonadEval b i m)
  => i
  -> Cont step b i m
  -> CEKErrorHandler step b i m
  -> CEKEnv step b i m
  -> Guard QualifiedName PactValue
  -> m (CEKEvalResult step b i m)
enforceGuard info cont handler env g = case g of
  GKeyset ks -> do
    isKeysetInSigs info cont handler env ks
  GKeySetRef ksn -> do
    isKeysetNameInSigs info cont handler env ksn
  GUserGuard ug -> runUserGuard info cont handler env ug
  GCapabilityGuard cg -> enforceCapGuard info cont handler cg
  GModuleGuard (ModuleGuard mn _) -> calledByModule mn >>= \case
    True -> returnCEKValue cont handler (VBool True)
    False -> do
      md <- getModule info (view cePactDb env) mn
      let cont' = IgnoreValueC (PBool True) cont
      acquireModuleAdmin info cont' handler env md
      -- returnCEKValue cont handler (VBool True)guard
  GDefPactGuard (DefPactGuard dpid _) -> do
    curDpid <- getDefPactId info
    if curDpid == dpid
       then returnCEKValue cont handler (VBool True)
       else returnCEK cont handler (VError "Capability pact guard failed: invalid pact id" info)
{-# SPECIALIZE enforceGuard
   :: ()
   -> CoreCEKCont
   -> CoreCEKHandler
   -> CoreCEKEnv
   -> Guard QualifiedName PactValue
   -> Eval (EvalResult CEKBigStep CoreBuiltin () Eval)
    #-}

enforceCapGuard
  :: (CEKEval step b i m, MonadEval b i m)
  => i
  -> Cont step b i m
  -> CEKErrorHandler step b i m
  -> CapabilityGuard QualifiedName PactValue
  -> m (CEKEvalResult step b i m)
enforceCapGuard info cont handler (CapabilityGuard qn args mpid) = case mpid of
  Nothing -> enforceCap
  Just pid -> do
    currPid <- getDefPactId info
    if currPid == pid then enforceCap
    else returnCEK cont handler (VError "Capability pact guard failed: invalid pact id" info)
  where
  enforceCap = do
    cond <- isCapInStack (CapToken qn args)
    if cond then returnCEKValue cont handler (VBool True)
    else do
      let errMsg = "Capability guard enforce failure cap not in scope: " <> renderQualName qn
      returnCEK cont handler (VError errMsg info)
{-# SPECIALIZE enforceCapGuard
   :: ()
   -> CoreCEKCont
   -> CoreCEKHandler
   -> CapabilityGuard QualifiedName PactValue
   -> Eval (EvalResult CEKBigStep CoreBuiltin () Eval)
    #-}

runUserGuard
  :: (CEKEval step b i m, MonadEval b i m)
  => i
  -> Cont step b i m
  -> CEKErrorHandler step b i m
  -> CEKEnv step b i m
  -> UserGuard QualifiedName PactValue
  -> m (CEKEvalResult step b i m)
runUserGuard info cont handler env (UserGuard qn args) =
  getModuleMember info (_cePactDb env) qn >>= \case
    Dfun d -> do
      when (length (_dfunArgs d) /= length args) $ throwExecutionError info CannotApplyPartialClosure
      let env' = sysOnlyEnv env
      clo <- mkDefunClosure d (_qnModName qn) env'
      -- Todo: sys only here
      applyLam (C clo) (VPactValue <$> args) (IgnoreValueC (PBool True) cont) handler
    d -> throwExecutionError info (InvalidDefKind (defKind d) "run-user-guard")
{-# SPECIALIZE runUserGuard
   :: ()
   -> CoreCEKCont
   -> CoreCEKHandler
   -> CoreCEKEnv
   -> UserGuard QualifiedName PactValue
   -> Eval (EvalResult CEKBigStep CoreBuiltin () Eval)
    #-}

eval
  :: forall step b i m
  .  (MonadEval b i m, CEKEval step b i m)
  => Purity
  -> BuiltinEnv step b i m
  -> EvalTerm b i
  -> m PactValue
eval purity benv term = do
  ee <- readEnv
  let cekEnv = envFromPurity purity (CEKEnv mempty (_eePactDb ee) benv (_eeDefPactStep ee) False)
  evalNormalForm cekEnv term >>= \case
    VError txt i ->
      throwExecutionError i (EvalError txt)
    EvalValue v -> do
      case v of
        VPactValue pv -> pure pv
        _ ->
          throwExecutionError (view termInfo term) (EvalError "Evaluation did not reduce to a value")
{-# SPECIALIZE eval
   :: Purity
   -> CoreBuiltinEnv
   -> CoreTerm
   -> Eval PactValue
    #-}

interpretGuard
  :: forall step b i m
  .  (CEKEval step b i m, MonadEval b i m)
  => i
  -> BuiltinEnv step b i m
  -> Guard QualifiedName PactValue
  -> m PactValue
interpretGuard info bEnv g = do
  ee <- readEnv
  let cekEnv = CEKEnv mempty (_eePactDb ee) bEnv (_eeDefPactStep ee) False
  enforceGuard info Mt CEKNoHandler cekEnv g >>= evalUnsafe @step >>= \case
    VError txt errInfo ->
      throwExecutionError errInfo (EvalError txt)
    EvalValue v -> do
      case v of
        VPactValue pv -> pure pv
        _ ->
          throwExecutionError info (EvalError "Evaluation did not reduce to a value")
{-# SPECIALIZE interpretGuard
   :: ()
   -> CoreBuiltinEnv
   -> Guard QualifiedName PactValue
   -> Eval PactValue
    #-}

evalResumePact
  :: forall step b i m
  . (CEKEval step b i m, MonadEval b i m)
  => i
  -> BuiltinEnv step b i m
  -> Maybe DefPactExec
  -> m PactValue
evalResumePact info bEnv mdpe = do
  ee <- readEnv
  let pdb = _eePactDb ee
  let env = CEKEnv mempty pdb bEnv (_eeDefPactStep ee) False
  resumePact info Mt CEKNoHandler env mdpe >>= evalUnsafe @step >>= \case
    VError txt i ->
      throwExecutionError i (EvalError txt)
    EvalValue v -> do
      case v of
        VPactValue pv -> pure pv
        _ ->
          throwExecutionError info (EvalError "Evaluation did not reduce to a value")
{-# SPECIALIZE evalResumePact
   :: ()
   -> CoreBuiltinEnv
   -> Maybe DefPactExec
   -> Eval PactValue
    #-}


evaluateTermSmallStep
  :: Cont CEKSmallStep CoreBuiltin () Eval
  -> CEKErrorHandler CEKSmallStep CoreBuiltin () Eval
  -> CEKEnv CEKSmallStep CoreBuiltin () Eval
  -> CoreTerm
  -> Eval (CEKReturn CoreBuiltin () Eval)
evaluateTermSmallStep = evaluateTerm


applyContToValueSmallStep
  :: Cont CEKSmallStep CoreBuiltin () Eval
  -> CEKErrorHandler CEKSmallStep CoreBuiltin () Eval
  -> CEKValue CEKSmallStep CoreBuiltin () Eval
  -> Eval (CEKReturn CoreBuiltin () Eval)
applyContToValueSmallStep = applyContToValue


applyContSmallStep
  :: Cont CEKSmallStep CoreBuiltin () Eval
  -> CEKErrorHandler CEKSmallStep CoreBuiltin () Eval
  -> EvalResult CEKSmallStep CoreBuiltin () Eval
  -> Eval (CEKReturn CoreBuiltin () Eval)
applyContSmallStep = applyCont

-- Keyset Code
isKeysetInSigs
  :: (MonadEval b i m, CEKEval step b i m)
  => i
  -> Cont step b i m
  -> CEKErrorHandler step b i m
  -> CEKEnv step b i m
  -> KeySet
  -> m (CEKEvalResult step b i m)
isKeysetInSigs info cont handler env (KeySet kskeys ksPred) = do
  matchedSigs <- M.filterWithKey matchKey <$> viewEvalEnv eeMsgSigs
  sigs <- checkSigCaps matchedSigs
  runPred (M.size sigs)
  where
  matchKey k _ = k `elem` kskeys
  atLeast t m = m >= t
  count = S.size kskeys
  run p matched =
    if p count matched then returnCEKValue cont handler (VBool True)
    else returnCEK cont handler (VError "keyset enforce failure" info)
  runPred matched =
    case ksPred of
      KeysAll -> run atLeast matched
      KeysAny -> run (\_ m -> atLeast 1 m) matched
      Keys2 -> run (\_ m -> atLeast 2 m) matched
      CustomPredicate n -> runCustomPred matched n
  runCustomPred matched = \case
    TQN qn -> do
      pdb <- viewEvalEnv eePactDb
      getModuleMember info pdb qn >>= \case
        Dfun d -> do
          clo <- mkDefunClosure d (_qnModName qn) env
          let cont' = BuiltinC env info RunKeysetPredC cont
          applyLam (C clo) [VInteger (fromIntegral count), VInteger (fromIntegral matched)] cont' handler
        _ -> failInvariant info "invalid def type for custom keyset predicate"
    TBN (BareName bn) -> do
      m <- viewEvalEnv eeNatives
      case M.lookup bn m of
        Just b -> do
          let builtins = view ceBuiltins env
          let nativeclo = builtins info b env
          let cont' = BuiltinC env info RunKeysetPredC cont
          applyLam (N nativeclo) [VInteger (fromIntegral count), VInteger (fromIntegral matched)] cont' handler
        Nothing ->
          failInvariant info "could not find native definition for custom predicate"

isKeysetNameInSigs
  :: (MonadEval b i m, CEKEval step b i m)
  => i
  -> Cont step b i m
  -> CEKErrorHandler step b i m
  -> CEKEnv step b i m
  -> KeySetName
  -> m (CEKEvalResult step b i m)
isKeysetNameInSigs info cont handler env ksn = do
  pdb <- viewEvalEnv eePactDb
  liftIO (readKeySet pdb ksn) >>= \case
    Just ks -> isKeysetInSigs info cont handler env ks
    Nothing ->
      throwExecutionError info (NoSuchKeySet ksn)

--------------------------
-- Gas-related code
--------------------------
constantWorkNodeGas :: MilliGas
constantWorkNodeGas = (MilliGas 50)

unconsWorkNodeGas :: MilliGas
unconsWorkNodeGas = (MilliGas 100)

tryNodeGas :: MilliGas
tryNodeGas = (MilliGas 100)
<|MERGE_RESOLUTION|>--- conflicted
+++ resolved
@@ -265,15 +265,12 @@
   case cf of
     WithCapability rawCap body -> do
       enforceNotWithinDefcap info env "with-capability"
-<<<<<<< HEAD
       -- TODO this seems to be an invariant failure at this point since desugar takes care of this check
-=======
       let capFrame = WithCapC body
           cont' = CapInvokeC env info capFrame cont
       evalCEK cont' handler env rawCap
     CreateUserGuard name args -> do
       fqn <- nameToFQN info env name
->>>>>>> 21c1afa1
       case args of
         [] -> createUserGuard info cont handler fqn []
         x : xs -> do
@@ -618,14 +615,7 @@
       md <- getModule info (view cePactDb env) (_mrModule mr)
       pure (FullyQualifiedName (_mrModule mr) dArg (_mHash md))
     Just _ -> throwExecutionError info (DynNameIsNotModRef dArg)
-<<<<<<< HEAD
     -- TODO this ^ is supposedly caught by the typechecker, so it's an invariant error now
-    Nothing -> failInvariant info ("unbound identifier" <> T.pack (show n))
-  _ -> failInvariant info ("invalid name in fq position" <> T.pack (show n))
-
-guardTable :: (MonadEval b i m) => i -> CEKEnv b i m -> TableValue -> GuardTableOp -> m ()
-guardTable i env (TableValue tn mh _) dbop = do
-=======
     Nothing -> failInvariant info ("unbound identifier " <> n)
   _ -> failInvariant info ("invalid name in fq position " <> n)
 {-# SPECIALIZE nameToFQN
@@ -646,7 +636,6 @@
   -> m (CEKEvalResult step b i m)
 guardTable i cont handler env (TableValue tn mh _) dbop = do
   let mn = _tableModuleName tn
->>>>>>> 21c1afa1
   checkLocalBypass $
     guardForModuleCall i cont handler env mn $ do
       mdl <- getModule i (view cePactDb env) mn
@@ -722,14 +711,6 @@
       isKeysetNameInSigs i cont' handler env ksn
     CapGov (FQName fqn) -> do
       let wcapBody = Constant LUnit i
-<<<<<<< HEAD
-      -- *special* use of `evalCap` here to evaluate module governance.
-      evalCap i Mt CEKNoHandler env (CapToken fqn []) (CapBodyC PopCapInvoke) wcapBody >>= \case
-        VError _ _ ->
-          throwExecutionError i (ModuleGovernanceFailure (_mName mdl))        -- TODO TODO how to trigger this?
-        EvalValue _ -> do
-          esCaps . csModuleAdmin %== S.insert (_mName mdl)
-=======
       let cont' = ModuleAdminC (_mName mdl) cont
       evalCap i cont' handler env (CapToken fqn []) (CapBodyC PopCapInvoke) wcapBody
 {-# SPECIALIZE acquireModuleAdmin
@@ -740,7 +721,6 @@
    -> EvalModule CoreBuiltin ()
    -> Eval (EvalResult CEKBigStep CoreBuiltin () Eval)
     #-}
->>>>>>> 21c1afa1
 
 evalWithStackFrame
   :: (CEKEval step b i m, MonadEval b i m)
@@ -962,16 +942,13 @@
   -> m ()
 enforceNotWithinDefcap info env form =
   when (_ceInCap env) $ throwExecutionError info (FormIllegalWithinDefcap form)
-<<<<<<< HEAD
   -- TODO this seems to be an invariant failure at the point where this is called, since desugar takes care of this
-=======
 {-# SPECIALIZE enforceNotWithinDefcap
    :: ()
    -> CoreCEKEnv
    -> T.Text
    -> Eval ()
     #-}
->>>>>>> 21c1afa1
 
 requireCap
   :: (CEKEval step b i m, MonadEval b i m)
@@ -1056,41 +1033,12 @@
   -> m (ManagedCap QualifiedName PactValue)
 installCap info _env (CapToken fqn args) autonomous = do
   let ct = CapToken (fqnToQualName fqn) args
-<<<<<<< HEAD
-  lookupFqName fqn >>= \case
-    Just (DCap d) -> case _dcapMeta d of
-      DefManaged m -> case m of
-        DefManagedMeta (paramIx,_) (FQName fqnMgr) -> do
-          managedParam <- maybe (throwExecutionError info (InvalidManagedCap fqn)) pure (args ^? ix paramIx)
-          -- TODO ^ OOB index is invariant failure?
-          let mcapType = ManagedParam fqnMgr managedParam paramIx
-              ctFiltered = CapToken (fqnToQualName fqn) (filterIndex paramIx args)
-              mcap = ManagedCap ctFiltered ct mcapType
-          (esCaps . csManaged) %== S.insert mcap
-          when autonomous $
-            (esCaps . csAutonomous) %== S.insert ct
-          pure mcap
-        AutoManagedMeta -> do
-          let mcapType = AutoManaged False
-              mcap = ManagedCap ct ct mcapType
-          (esCaps . csManaged) %== S.insert mcap
-          when autonomous $
-            (esCaps . csAutonomous) %== S.insert ct
-          pure mcap
-      DefEvent ->
-        throwExecutionError info (InvalidManagedCap fqn)
-      Unmanaged -> throwExecutionError info (InvalidManagedCap fqn)
-    Just d ->
-      -- todo: error loc here is not in install-cap
-      throwExecutionError (defInfo d) (InvalidDefKind (defKind d) "install-capability")
-      -- TODO apparently this ^ is caught earlier by the type checker?
-    Nothing -> throwExecutionError' (NoSuchDef fqn)
-=======
   d <- getDefCap info fqn
   case _dcapMeta d of
     DefManaged m -> case m of
       DefManagedMeta (paramIx,_) (FQName fqnMgr) -> do
         managedParam <- maybe (throwExecutionError info (InvalidManagedCap fqn)) pure (args ^? ix paramIx)
+        -- TODO ^ OOB index is invariant failure?
         let mcapType = ManagedParam fqnMgr managedParam paramIx
             ctFiltered = CapToken (fqnToQualName fqn) (filterIndex paramIx args)
             mcap = ManagedCap ctFiltered ct mcapType
@@ -1119,7 +1067,6 @@
    -> Bool
    -> Eval (ManagedCap QualifiedName PactValue)
     #-}
->>>>>>> 21c1afa1
 
 -- Todo: should we typecheck / arity check here?
 createUserGuard
