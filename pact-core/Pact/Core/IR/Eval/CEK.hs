{-# LANGUAGE RankNTypes #-}
{-# LANGUAGE GADTs #-}
{-# LANGUAGE ScopedTypeVariables #-}

module Pact.Core.IR.Eval.CEK
  ( eval
  , returnCEKValue
  , returnCEK
  , applyLam
  , throwExecutionError
  , unsafeApplyOne
  , unsafeApplyTwo
  , mkDefPactClosure
  , evalCap
  , nameToFQN
  , guardTable
  , enforceKeyset
  , enforceKeysetName
  , requireCap
  , installCap
  , composeCap
  , emitEvent
  , acquireModuleAdmin) where

--import Debug.Trace

import Control.Lens hiding ((%%=))
import Control.Monad(zipWithM, unless, when)
import Control.Monad.IO.Class
import Control.Monad.Except
import Data.Default
import Data.Text(Text)
import Data.List.NonEmpty(NonEmpty(..))
import Data.Foldable(find, foldl')
import qualified Data.RAList as RAList
import qualified Data.Text as T
import qualified Data.Vector as V
import qualified Data.Set as S
import qualified Data.Map.Strict as M
import qualified Data.List.NonEmpty as NE
import Data.Maybe (isJust)

import Pact.Core.Builtin
import Pact.Core.Names
import Pact.Core.Errors
import Pact.Core.Gas
import Pact.Core.Literal
import Pact.Core.PactValue
import Pact.Core.Capabilities
import Pact.Core.Type
import Pact.Core.Guards
import Pact.Core.ModRefs
import Pact.Core.Environment
import Pact.Core.Persistence
import Pact.Core.Hash

import Pact.Core.IR.Term hiding (PactStep)
import Pact.Core.IR.Eval.Runtime
import Pact.Core.Pacts.Types (PactStep(..), PactExec(..), PactId(..), PactContinuation(..), peYield
                             , peStepCount, psStep, psRollback)


chargeNodeGas :: MonadEval b i m => NodeType -> m ()
chargeNodeGas _nt = pure ()
  -- gm <- view (eeGasModel . geGasModel . gmNodes) <$> readEnv
  -- chargeGas (gm nt)

eval
  :: forall b i m. (MonadEval b i m)
  => CEKEnv b i m
  -> EvalTerm b i
  -> m (EvalResult b i m)
eval = evalCEK Mt CEKNoHandler

evalCEK
  :: (MonadEval b i m)
  => Cont b i m
  -> CEKErrorHandler b i m
  -> CEKEnv b i m
  -> EvalTerm b i
  -> m (EvalResult b i m)
evalCEK cont handler env (Var n info)  = do
  chargeNodeGas VarNode
  case _nKind n of
    NBound i -> case RAList.lookup (view ceLocal env) i of
      -- Todo: module ref anns here
      Just v -> returnCEKValue cont handler v
      Nothing -> failInvariant' ("unbound identifier" <> T.pack (show n)) info
    -- Top level names are not closures, so we wipe the env
    NTopLevel mname mh -> do
      let fqn = FullyQualifiedName mname (_nName n) mh
      lookupFqName fqn >>= \case
        Just (Dfun d) -> do
          dfunClo <- mkDefunClosure d mname env
          returnCEKValue cont handler dfunClo
        Just (DConst d) ->
          evalCEK cont handler (set ceLocal mempty env) (_dcTerm d)
        Just (DPact d) -> do
          dpactClo <- mkDefPactClosure fqn d env
          returnCEKValue cont handler dpactClo
        Just (DTable d) ->
          let (ResolvedTable sc) = _dtSchema d
              tn = TableName $ renderModuleName mname <> "_" <> _dtName d
              tbl = VTable (TableValue tn mname mh sc)
          in returnCEKValue cont handler tbl
        Just (DCap d) -> do
          let args = _argType <$> _dcapArgs d
              clo = CapTokenClosure fqn args (length args) info
          returnCEKValue cont handler (VClosure (CT clo))
        Just d ->
          throwExecutionError info (InvalidDefKind (defKind d) "in var position")
        Nothing ->
          throwExecutionError info (NameNotInScope (FullyQualifiedName mname (_nName n) mh))
    NModRef m ifs -> case ifs of
      [x] -> returnCEKValue cont handler (VModRef (ModRef m ifs (Just x)))
      [] -> throwExecutionError info (ModRefNotRefined (_nName n))
      _ -> returnCEKValue cont handler (VModRef (ModRef m ifs Nothing))
    NDynRef _ -> error "stub dynrefs"
evalCEK cont handler _env (Constant l _) = do
  chargeNodeGas ConstantNode
  returnCEKValue cont handler (VLiteral l)
evalCEK cont handler env (App fn args _) = do
  chargeNodeGas AppNode
  evalCEK (Args env args cont) handler env fn
evalCEK cont handler env (Let arg e1 e2 i) =
  let cont' = LetC env e2 cont
  in evalCEK cont' handler env e1
evalCEK cont handler env (Lam li args body info) = do
  chargeNodeGas LamNode
  let clo = VLamClosure (LamClosure (_argType <$> args) (NE.length args) body Nothing env info)
  returnCEKValue cont handler clo
evalCEK cont handler env (Builtin b i) = do
  chargeNodeGas BuiltinNode
  let builtins = view ceBuiltins env
  returnCEKValue cont handler (VNative (builtins i b env))
evalCEK cont handler env (Sequence e1 e2 _) = do
  chargeNodeGas SeqNode
  evalCEK (SeqC env e2 cont) handler env e1
evalCEK cont handler env (Conditional c _) = case c of
  CAnd te te' ->
    evalCEK (CondC env (AndFrame te') cont) handler env te
  COr te te' ->
    evalCEK (CondC env (OrFrame te') cont) handler env te
  CIf cond e1 e2 ->
    evalCEK (CondC env (IfFrame e1 e2) cont) handler env cond
evalCEK cont handler env (CapabilityForm cf _) = do
  fqn <- nameToFQN (view capFormName cf)
  case cf of
    -- Todo: duplication here in the x:xs case
    WithCapability _ args body -> case args of
      x:xs -> let
        capFrame = WithCapFrame fqn body
        cont' = CapInvokeC env xs [] capFrame cont
        in evalCEK cont' handler env x
      [] -> evalCap cont handler env (CapToken fqn []) body
--     RequireCapability _ args -> case args of
--       [] ->
--         requireCap cont handler (CapToken fqn [])
--       x:xs -> let
--         capFrame = RequireCapFrame fqn
--         cont' = CapInvokeC env xs [] capFrame cont
--         in evalCEK cont' handler env x
--     ComposeCapability _ args -> case args of
--       [] -> composeCap cont handler env (CapToken fqn [])
--       x:xs -> let
--         capFrame = ComposeCapFrame fqn
--         cont' = CapInvokeC env xs [] capFrame cont
--         in evalCEK cont' handler env x
--     InstallCapability _ args -> case args of
--       [] -> installCap cont handler (CapToken fqn [])
--       x : xs -> let
--         capFrame = InstallCapFrame fqn
--         cont' = CapInvokeC env xs [] capFrame cont
--         in evalCEK cont' handler env x
--     EmitEvent _ args -> case args of
--       [] -> emitEvent cont handler (CapToken fqn [])
--       x : xs -> let
--         capFrame = EmitEventFrame fqn
--         cont' = CapInvokeC env xs [] capFrame cont
--         in evalCEK cont' handler env x
    CreateUserGuard _ args -> case args of
      [] -> createUserGuard cont handler fqn []
      x : xs -> let
        capFrame = CreateUserGuardFrame fqn
        cont' = CapInvokeC env xs [] capFrame cont
        in evalCEK cont' handler env x
evalCEK cont handler env (ListLit ts _) = do
  chargeNodeGas ListNode
  case ts of
    [] -> returnCEKValue cont handler (VList mempty)
    x:xs -> evalCEK (ListC env xs [] cont) handler env x
evalCEK cont handler env (Try catchExpr rest _) = do
  caps <- useEvalState (esCaps . csSlots)
  let handler' = CEKHandler env catchExpr cont caps handler
  let env' = readOnlyEnv env
  evalCEK Mt handler' env' rest
-- evalCEK cont handler env (DynInvoke n fn _) =
--   evalCEK (DynInvokeC env fn cont) handler env n
evalCEK cont handler env (ObjectLit o _) =
  case o of
    (f, term):rest -> do
      let cont' = ObjC env f rest [] cont
      evalCEK cont' handler env term
    [] -> returnCEKValue cont handler (VObject mempty)

-- Error terms ignore the current cont
evalCEK _ handler _ (Error e _) =
  returnCEK Mt handler (VError e)

mkDefunClosure
  :: (MonadEval b i m)
  => Defun Name Type b i
  -> ModuleName
  -> CEKEnv b i m
  -> m (CEKValue b i m)
mkDefunClosure d mn e = case _dfunTerm d of
  Lam _ args body i ->
    pure (VDefClosure (Closure (_dfunName d) mn (_argType <$> args) (NE.length args) body (_dfunRType d) e i))
  _ ->
    throwExecutionError (_dfunInfo d) (DefIsNotClosure (_dfunName d))

mkDefPactClosure
  :: (MonadEval b i m)
  => FullyQualifiedName
  -> DefPact Name Type b i
  -> CEKEnv b i m
  -> m (CEKValue b i m)
mkDefPactClosure fqn (DefPact _ _ mrty (step :| steps) info) env = case step of
  Step step' _ -> toClosure False step'
  StepWithRollback step' _ _ -> toClosure True step'
  where
    nSteps = length steps + 1
    toClosure rb = \case
      Lam li args body i ->
        let dpc = DefPactClosure fqn li (_argType <$> args) (NE.length args) body rb nSteps mrty env i
        in pure (VDefPactClosure dpc)
      _ -> throwExecutionError info (InvariantFailure "Step is not lambda")


initPact
  :: MonadEval b i m
  => i
  -> PactExec
  -> Cont b i m
  -> CEKErrorHandler b i m
  -> CEKEnv b i m
  -> EvalTerm b i
  -> m (EvalResult b i m)
initPact i pe cont handler cenv term = do
  case view cePactStep cenv of
    Nothing ->
      let
        pId = PactId ""-- (view eeHash env)
        pStep = PactStep 0 False pId Nothing
        cenv' = set cePactStep (Just pStep) cenv
      in applyPact i pe pStep cont handler cenv' term
    Just _ -> pure (VError "not implemented")

applyPact
  :: MonadEval b i m
  => i
  -> PactExec
  -> PactStep
  -> Cont b i m
  -> CEKErrorHandler b i m
  -> CEKEnv b i m
  -> EvalTerm b i
  -> m (EvalResult b i m)
applyPact i pe ps cont handler cenv term = do
  mCurrExec <- useEvalState esPactExec
  when (isJust mCurrExec) $
    throwExecutionError i MultipleOrNestedPactExecFound

  -- TODO: Does this makes sense, `applyPact` should always start executing step 0

  -- If the PactStep we want to execute is outside of
  -- 0 <= peStepCount < ps ^. peStepCount
  -- we fail with `PactStepNotFound`
  when (ps ^. psStep < pe ^. peStepCount) $
    throwExecutionError i (PactStepNotFound (ps ^. psStep))

  -- TODO: another invariant should be that steps progress monoton linearly

  -- store the initial PactExec
  setEvalState esPactExec (Just pe)

  evalCEK cont handler cenv term

enforceKeyset
  :: MonadEval b i m
  => KeySet FullyQualifiedName
  -> m Bool
enforceKeyset (KeySet kskeys ksPred) = do
  allSigs <- viewCEKEnv eeMsgSigs
  let matchedSigs = M.filterWithKey matchKey allSigs
  sigs <- checkSigCaps matchedSigs
  runPred (M.size sigs)
  where
  matchKey k _ = k `elem` kskeys
  atLeast t m = m >= t
  -- elide pk
  --   | T.length pk < 8 = pk
  --   | otherwise = T.take 8 pk <> "..."
  count = S.size kskeys
  -- failed = "Keyset failure"
  runPred matched =
    case ksPred of
      KeysAll -> run atLeast
      KeysAny -> run (\_ m -> atLeast 1 m)
      Keys2 -> run (\_ m -> atLeast 2 m)
    where
    run p = pure (p count matched)

enforceKeysetName
  :: MonadEval b i m
  => i
  -> CEKEnv b i m
  -> KeySetName
  -> m Bool
enforceKeysetName info env ksn = do
  let pdb = view cePactDb env
  liftIO (readKeyset pdb ksn) >>= \case
    Just ks -> enforceKeyset ks
    Nothing ->
      throwExecutionError info (NoSuchKeySet ksn)

-- Todo: fail invariant
nameToFQN :: Applicative f => Name -> f FullyQualifiedName
nameToFQN (Name n nk) = case nk of
  NTopLevel mn mh -> pure (FullyQualifiedName mn n mh)
  NBound{} -> error "expected fully resolve FQ name"
  NModRef{} -> error "expected non-modref"
  NDynRef{} -> error "expected non dynref"

guardTable :: (MonadEval b i m) => i -> CEKEnv b i m -> TableValue -> m ()
guardTable i env (TableValue _ mn mh _) = do
  guardForModuleCall i env mn $ do
    mdl <- getModule mn env
    enforceBlessedHashes mdl mh

enforceBlessedHashes :: (MonadEval b i m) => EvalModule b i -> ModuleHash -> m ()
enforceBlessedHashes md mh
  | _mHash md == mh = return ()
  | mh `S.member` (_mBlessed md) = return ()
  | otherwise = error "Execution aborted: hash not blessed"

guardForModuleCall :: (MonadEval b i m) => i -> CEKEnv b i m -> ModuleName -> m () -> m ()
guardForModuleCall i env currMod onFound =
  findCallingModule >>= \case
    Just mn | mn == currMod -> onFound
    _ -> getModule currMod env >>= acquireModuleAdmin i env

acquireModuleAdmin :: (MonadEval b i m) => i -> CEKEnv b i m -> EvalModule b i -> m ()
acquireModuleAdmin i env mdl = case _mGovernance mdl of
  KeyGov ksn -> do
    signed <- enforceKeysetName i env ksn
    unless signed $ error "module admin key enforce failure"
  CapGov n -> do
    -- Todo: GADT fixes this.
    fqn <- nameToFQN n
    let wcapBody = Constant LUnit i
    -- *special* use of `evalCap` here to evaluate module governance.
    evalCap Mt CEKNoHandler (set ceLocal mempty env) (CapToken fqn [])  wcapBody >>= \case
      VError e -> error (T.unpack e)
      _ -> pure ()

-- | Evaluate a capability in `(with-capability)`
-- the resulting
evalCap
  :: MonadEval b i m
  => Cont b i m
  -> CEKErrorHandler b i m
  -> CEKEnv b i m
  -> FQCapToken
  -> EvalTerm b i
  -> m (EvalResult b i m)
evalCap cont handler env (CapToken fqn args) contbody = do
  let qn = fqnToQualName fqn
  let ct = CapToken qn args
  lookupFqName fqn >>= \case
    Just (DCap d) -> do
      (esCaps . csSlots) %%= (CapSlot ct []:)
      let (env', capBody) = applyCapBody args (_dcapTerm d)
          cont' = CapBodyC env contbody cont
      -- Todo: clean up the staircase of doom.
      case _dcapMeta d of
        -- Managed capability, so we should look for it in the set of csmanaged
        Just (DefManaged mdm) -> do
          caps <- useEvalState (esCaps . csManaged)
          case mdm of
            -- | Not automanaged, so it must have a defmeta
            Just (DefManagedMeta cix _) -> do
              let cap = CapToken qn (filterIndex cix args)
              -- Find the capability post-filtering
              case find ((==) cap . _mcCap) caps of
                Nothing ->
                  throwExecutionError (_dcapInfo d) (CapNotInstalled fqn)
                Just managedCap -> case _mcManaged managedCap of
                  ManagedParam mpfqn pv managedIx -> do
                    lookupFqName mpfqn >>= \case
                      Just (Dfun dfun) -> do
                        mparam <- maybe (error "fatal: no param") pure (args ^? ix managedIx)
                        result <- evaluate mpfqn (_dfunTerm dfun) pv mparam
                        let mcM = ManagedParam mpfqn result managedIx
                        esCaps . csManaged %%= S.union (S.singleton (set mcManaged mcM managedCap))
                        evalCEK cont' handler (set ceLocal env' env) capBody
                      _ -> error "not a defun"
                  _ -> error "incorrect cap type"
            Nothing -> do
              -- Find the capability post-filtering
              case find ((==) ct . _mcCap) caps of
                Nothing -> error "cap not installed"
                Just managedCap -> case _mcManaged managedCap of
                  AutoManaged b -> do
                    if b then error "automanaged cap already used once"
                    else do
                      let newManaged = AutoManaged True
                      esCaps . csManaged %%= S.union (S.singleton (set mcManaged newManaged managedCap))
                      evalCEK cont' handler (set ceLocal env' env) capBody
                  _ -> error "incorrect cap type"
        Just DefEvent -> error "defEvent"
        Nothing -> evalCEK cont' handler (set ceLocal env' env) capBody
    Just {} -> error "was not defcap, invariant violated"
    Nothing -> error "No such def"
  where
  evaluate fqn' term managed value = case term of
    Lam _ lamargs body i -> do
      -- Todo: `applyLam` here gives suboptimal errors
      -- Todo: this completely violates our "step" semantics.
      -- This should be its own frame
      let clo = Closure (_fqName fqn') (_fqModule fqn') (_argType <$> lamargs) (NE.length lamargs) body Nothing env i
      res <- applyLam (C clo) [VPactValue managed, VPactValue value] Mt CEKNoHandler
      case res of
        EvalValue out -> enforcePactValue out
        _ -> error "did not return a value"
    _t -> failInvariant "mgr function was not a lambda"
  -- Todo: typecheck arg here
  -- Todo: definitely a bug if a cap has a lambda as a body
  applyCapBody bArgs (Lam _ _lamArgs body _) = (RAList.fromList (fmap VPactValue (reverse bArgs)), body)
  applyCapBody [] b = (mempty, b)
  applyCapBody _ _ = error "invariant broken: cap does not take arguments but is a lambda"


requireCap
  :: MonadEval b i m
  => Cont b i m
  -> CEKErrorHandler b i m
  -> FQCapToken
  -> m (EvalResult b i m)
requireCap cont handler (CapToken fqn args) = do
  let ct = CapToken (fqnToQualName fqn) args
  caps <- useEvalState (esCaps.csSlots)
  let csToSet cs = S.insert (_csCap cs) (S.fromList (_csComposed cs))
      capSet = foldMap csToSet caps
  if S.member ct capSet then returnCEKValue cont handler VUnit
  else throwExecutionError' (CapNotInScope "cap not in scope")

composeCap
  :: (MonadEval b i m)
  => Cont b i m
  -> CEKErrorHandler b i m
  -> CEKEnv b i m
  -> FQCapToken
  -> m (EvalResult b i m)
composeCap cont handler env (CapToken fqn args) = do
  let ct = CapToken (fqnToQualName fqn) args
  lookupFqName fqn >>= \case
    Just (DCap d) -> do
      (esCaps . csSlots) %%= (CapSlot ct []:)
      (env', capBody) <- applyCapBody (_dcapTerm d)
      let cont' = CapPopC PopCapComposed cont
      evalCEK cont' handler (set ceLocal env' env) capBody
    -- todo: this error loc is _not_ good. Need to propagate `i` here, maybe in the stack
    Just d ->
      throwExecutionError (defInfo d) $ InvalidDefKind (defKind d) "in compose-capability"
    Nothing ->
      -- Todo: error loc here
      throwExecutionError' (NoSuchDef fqn)
  where
  -- Todo: typecheck arg here
  -- Todo: definitely a bug if a cap has a lambda as a body
  applyCapBody (Lam _ lamArgs body _) = do
    args' <- zipWithM (\pv arg -> maybeTCType pv (_argType arg)) args (NE.toList lamArgs)
    pure (RAList.fromList (fmap VPactValue (reverse args')), body)
  applyCapBody b = pure (mempty, b)

filterIndex :: Int -> [a] -> [a]
filterIndex i xs = [x | (x, i') <- zip xs [0..], i /= i']

-- Todo:
-- `capAutonomous` are what we should use to match semantics accurately.
installCap :: (MonadEval b i m)
  => Cont b i m
  -> CEKErrorHandler b i m
  -> FQCapToken
  -> m (EvalResult b i m)
installCap cont handler (CapToken fqn args) = do
  let ct = CapToken (fqnToQualName fqn) args
  lookupFqName fqn >>= \case
    Just (DCap d) -> case _dcapMeta d of
      Just (DefManaged m) -> case m of
        Just (DefManagedMeta paramIx mgrfn) -> do
          fqnMgr <- nameToFQN mgrfn
          managedParam <- maybe (throwExecutionError (_dcapInfo d) (InvalidManagedCap fqn)) pure (args ^? ix paramIx)
          let mcapType = ManagedParam fqnMgr managedParam paramIx
              ctFiltered = CapToken (fqnToQualName fqn) (filterIndex paramIx args)
              mcap = ManagedCap ctFiltered ct mcapType
          (esCaps . csManaged) %%= S.insert mcap
          returnCEKValue cont handler VUnit
        Nothing -> do
          let mcapType = AutoManaged False
              mcap = ManagedCap ct ct mcapType
          (esCaps . csManaged) %%= S.insert mcap
          returnCEKValue cont handler VUnit
      Just DefEvent ->
        throwExecutionError (_dcapInfo d) (InvalidManagedCap fqn)
      Nothing -> throwExecutionError (_dcapInfo d) (InvalidManagedCap fqn)
    Just d ->
      -- todo: error loc here is not in install-cap
      throwExecutionError (defInfo d) (InvalidDefKind (defKind d) "install-capability")
    Nothing -> throwExecutionError' (NoSuchDef fqn)

-- Todo: should we typecheck / arity check here?
createUserGuard
  :: (MonadEval b i m)
  => Cont b i m
  -> CEKErrorHandler b i m
  -> FullyQualifiedName
  -> [PactValue]
  -> m (EvalResult b i m)
createUserGuard cont handler fqn args =
  lookupFqName fqn >>= \case
    Just (Dfun _) ->
      returnCEKValue cont handler (VGuard (GUserGuard (UserGuard fqn args)))
    Just _ -> error "user guard not a defun"
    Nothing -> error "boom"


emitEvent
  :: MonadEval b i m
  => Cont b i m
  -> CEKErrorHandler b i m
  -> FQCapToken
  -> m (EvalResult b i m)
emitEvent cont handler ct@(CapToken fqn _) = do
  let pactEvent = PactEvent ct (_fqModule fqn) (_fqHash fqn)
  esEvents %%= (pactEvent:)
  returnCEKValue cont handler VUnit


returnCEK :: (MonadEval b i m)
  => Cont b i m
  -> CEKErrorHandler b i m
  -> EvalResult b i m
  -> m (EvalResult b i m)
returnCEK Mt handler v =
  case handler of
    CEKNoHandler -> return v
    CEKHandler env term cont' caps handler' -> case v of
      VError{} -> do
        setEvalState (esCaps . csSlots) caps
        evalCEK cont' handler' env term
      EvalValue v' ->
        returnCEKValue cont' handler' v'
returnCEK cont handler v = case v of
  VError{} -> returnCEK Mt handler v
  EvalValue v' -> returnCEKValue cont handler v'

returnCEKValue
  :: (MonadEval b i m)
  => Cont b i m
  -> CEKErrorHandler b i m
  -> CEKValue b i m
  -> m (EvalResult b i m)
returnCEKValue Mt handler v =
  case handler of
    CEKNoHandler -> return (EvalValue v)
    -- Assuming no error, the caps will have been popped naturally
    CEKHandler _env _term cont' _ handler' -> returnCEKValue cont' handler' v
-- Error terms that don't simply returnt the empty continuation
-- "Zero out" the continuation up to the latest handler
-- returnCEKValue _cont handler v@VError{} =
--   returnCEK Mt handler v
returnCEKValue (Args env (x :| xs) cont) handler fn = do
  c <- canApply fn
  let cont' = Fn c env xs [] cont
  evalCEK cont' handler env x
  where
  canApply = \case
    -- Todo: restrict the type of closures applied to user functions
    VClosure (C clo) -> pure (C clo)
    VClosure (LC clo) -> pure (LC clo)
    VClosure (N clo) -> pure (N clo)
    VClosure (DPC clo) -> pure (DPC clo)
    _ -> error "Cannot apply partial closure"
  -- evalCEK (Fn fn cont) handler env arg
returnCEKValue (Fn fn env args vs cont) handler v = do
  case args of
    [] -> do
      applyLam fn (reverse (v:vs)) cont handler
    x:xs ->
      evalCEK (Fn fn env xs (v:vs) cont) handler env x
returnCEKValue (LetC env term cont) handler v = do
  evalCEK cont handler (over ceLocal (RAList.cons v) env) term
returnCEKValue (SeqC env e cont) handler _ =
  evalCEK cont handler env e
returnCEKValue (CondC env frame cont) handler v = case v of
  (VLiteral (LBool b)) -> case frame of
    AndFrame te ->
      if b then evalCEK cont handler env te
      else returnCEKValue cont handler v
    OrFrame te ->
      if b then returnCEKValue cont handler v
      else evalCEK cont handler env te
    IfFrame ifExpr elseExpr ->
      if b then evalCEK cont handler env ifExpr
      else evalCEK cont handler env elseExpr
  _ ->
    -- Todo: thread error loc here
    failInvariant "Evaluation of conditional expression yielded non-boolean value"
returnCEKValue (CapInvokeC env terms pvs cf cont) handler v = do
  pv <- enforcePactValue v
  case terms of
    x:xs -> do
      let cont' = CapInvokeC env xs (pv:pvs) cf cont
      evalCEK cont' handler env x
    [] -> case cf of
      WithCapFrame fqn wcbody ->
        evalCap cont handler env (CapToken fqn (reverse (pv:pvs))) wcbody
      -- RequireCapFrame fqn  ->
      --   requireCap cont handler (CapToken fqn (reverse (pv:pvs)))
      -- ComposeCapFrame fqn ->
      --   composeCap cont handler env (CapToken fqn (reverse (pv:pvs)))
      -- InstallCapFrame fqn ->
      --   installCap cont handler (CapToken fqn (reverse (pv:pvs)))
      -- EmitEventFrame fqn ->
      --   emitEvent cont handler (CapToken fqn (reverse (pv:pvs)))
      CreateUserGuardFrame fqn ->
        createUserGuard cont handler fqn (reverse (pv:pvs))
returnCEKValue (CapBodyC env term cont) handler _ = do
  let cont' = CapPopC PopCapInvoke cont
  evalCEK cont' handler env term
returnCEKValue (CapPopC st cont) handler v = case st of
  PopCapInvoke -> do
    -- todo: need safe tail here, but this should be fine given the invariant that `CapPopC`
    -- will never show up otherwise
    esCaps . csSlots %%= tail
    returnCEKValue cont handler v
  PopCapComposed -> do
    caps <- useEvalState (esCaps . csSlots)
    let cs = head caps
        csList = _csCap cs : _csComposed cs
        caps' = over (_head . csComposed) (++ csList) (tail caps)
    setEvalState (esCaps . csSlots) caps'
    returnCEKValue cont handler VUnit
returnCEKValue (ListC env args vals cont) handler v = do
  pv <- enforcePactValue v
  case args of
    [] ->
      returnCEKValue cont handler (VList (V.fromList (reverse (pv:vals))))
    e:es ->
      evalCEK (ListC env es (pv:vals) cont) handler env e
returnCEKValue (ObjC env currfield fs vs cont) handler v = do
  v' <- enforcePactValue v
  let fields = (currfield,v'):vs
  case fs of
    (f', term):fs' ->
      let cont' = ObjC env f' fs' fields cont
      in evalCEK cont' handler env term
    [] ->
      returnCEKValue cont handler (VObject (M.fromList (reverse fields)))
-- Todo: note over here we might want to typecheck
-- Todo: inline the variable lookup instead of calling EvalCEK directly,
-- as we can provide a better error message this way.
returnCEKValue (DynInvokeC _env _fn _cont) _handler v = case v of
  VModRef _mn -> error "todo: stubbed while refactoring env"
    -- Todo: for when persistence is implemented
    -- here is where we would incur module loading
    -- readEnv >>= \e -> case view (eeMHashes . at (_mrModule mn)) e of
    --   Just mh ->
    --     evalCEK cont handler env (Var (Name fn (NTopLevel (_mrModule mn) mh)) def)
      -- Nothing -> failInvariant "No such module"
  _ -> failInvariant "Not a modref"
returnCEKValue (StackPopC mty cont) handler v = do
  v' <- (`maybeTCType` mty) =<< enforcePactValue v
  -- Todo: unsafe use of tail here. need `tailMay`
  (esStack %%= tail) *> returnCEKValue cont handler (VPactValue v')
returnCEKValue (PactStepC cont env) handler v =
  useEvalState esPactExec >>= \case
    Nothing -> error "invariant violation, pact exec missing"
    Just pe -> case env ^. cePactStep of
      Nothing -> error "invariant violation"
      Just ps -> do
        let isLastStep = ps ^. psStep == pred (pe ^. peStepCount)
            done = isLastStep || ps ^. psRollback

        -- If we want to rollback
        
        -- We need to reset the `yield` value of the current pact exection
        -- environment to match pact semantics. This `PactStepC` frame is
        -- only used as a continuation which resets the `yield`.
        setEvalState (esPactExec . _Just . peYield) Nothing
        returnCEKValue cont handler v




applyLam
  :: (MonadEval b i m)
  => CanApply b i m
  -> [CEKValue b i m]
  -> Cont b i m
  -> CEKErrorHandler b i m
  -> m (EvalResult b i m)
applyLam (C (Closure fn mn cloargs arity term mty env cloi)) args cont handler
  | arity == argLen = do
    args' <- traverse enforcePactValue args
    tcArgs <- zipWithM (\arg ty -> VPactValue <$> maybeTCType arg ty) args' (NE.toList cloargs)
    esStack %%= (StackFrame fn mn :)
    let cont' = StackPopC mty cont
        varEnv = RAList.fromList (reverse tcArgs)
    evalCEK cont' handler (set ceLocal varEnv env) term
  | argLen > arity = error "Closure applied to too many arguments"
  | otherwise = apply' mempty (NE.toList cloargs) args
  where
  argLen = length args
  -- Here we enforce an argument to a user fn is a
  apply' e (ty:tys) (x:xs) = do
    x' <- (`maybeTCType` ty) =<< enforcePactValue x
    apply' (RAList.cons (VPactValue x') e) tys xs
  apply' e (ty:tys) [] = do
    let env' = set ceLocal e env
        pclo = PartialClosure (Just (StackFrame fn mn)) (ty :| tys) (length tys + 1) term mty env' cloi
    returnCEKValue cont handler (VPartialClosure pclo)
  apply' _ [] _ = error "Applying too many arguments to function"

applyLam (LC (LamClosure cloargs arity term mty env cloi)) args cont handler
  | arity == argLen = do
    let locals = view ceLocal env
        locals' = foldl' (flip RAList.cons) locals args
    evalCEK cont handler (set ceLocal locals' env) term
  | argLen > arity = error "Closure applied to too many arguments"
  | otherwise = apply' (view ceLocal env) (NE.toList cloargs) args
  where
  argLen = length args
  -- Todo: runtime TC here
  apply' e (ty:tys) (x:xs) = do
    x' <- (`maybeTCType` ty) =<< enforcePactValue x
    apply' (RAList.cons (VPactValue x') e) tys xs
  apply' e [] [] = do
    evalCEK cont handler (set ceLocal e env) term
  apply' e (ty:tys) [] =
    returnCEKValue cont handler
    (VPartialClosure (PartialClosure Nothing (ty :| tys) (length tys + 1) term mty (set ceLocal e env) cloi))
  apply' _ [] _ = error "Applying too many arguments to function"

applyLam (PC (PartialClosure li argtys _ term mty env i)) args cont handler =
  apply' (view ceLocal env) (NE.toList argtys) args
  where
  apply' e (ty:tys) (x:xs) = do
    x' <- (`maybeTCType` ty) =<< enforcePactValue x
    apply' (RAList.cons (VPactValue x') e) tys xs
  apply' e [] [] = do
    case li of
      Just sf -> do
        let cont' = StackPopC mty cont
        esStack %%= (sf :)
        evalCEK cont' handler (set ceLocal e env) term
      Nothing -> evalCEK cont handler (set ceLocal e env) term
  apply' e (ty:tys) [] = do
    let pclo = PartialClosure li (ty :| tys) (length tys + 1) term mty (set ceLocal e env) i
    returnCEKValue cont handler (VPartialClosure pclo)
  apply' _ [] _ = error "Applying too many arguments to partial function"

applyLam (N (NativeFn b env fn arity i)) args cont handler
  | arity == argLen = fn i b cont handler env args
  | argLen > arity = error "Applying too many args to native"
  | otherwise = apply' arity [] args
  where
  argLen = length args
  apply' !a pa (x:xs) = apply' (a - 1) (x:pa) xs
  apply' !a pa [] =
    returnCEKValue cont handler (VPartialNative (PartialNativeFn b env fn a pa i))

applyLam (PN (PartialNativeFn b env fn arity pArgs i)) args cont handler
  | arity == argLen = fn i b cont handler env (reverse pArgs ++ args)
  | argLen > arity = error "Applying too many args to native partial"
  | otherwise = apply' arity [] args
  where
  argLen = length args
  apply' !a pa (x:xs) = apply' (a - 1) (x:pa) xs
  apply' !a pa [] =
    returnCEKValue cont handler (VPartialNative (PartialNativeFn b env fn a pa i))

<<<<<<< HEAD
applyLam (DPC (DefPactClosure fqn li cloargs arity term rb sc mty env i)) args cont handler
  | arity == argLen = do

    args' <- traverse enforcePactValue args
    tcArgs <- zipWithM (\arg ty -> VPactValue <$> maybeTCType arg ty) args' (NE.toList cloargs)

    let
      pe = PactExec
           { _peStepCount = sc
           , _peYield = Nothing
           , _peStep = 0
           , _peContinuation = PactContinuation fqn args'
           , _peStepHasRollback = rb
--           , _peNestedPactExec = mempty
           }
    esStack %%= (StackFrame li :)

    let env' = set ceLocal (RAList.fromList (reverse tcArgs)) env
        cont' = PactStepC (StackPopC mty cont) env'
    initPact i pe cont' handler env' term

  | argLen > arity = error "Closure applied to too many arguments"
  | otherwise = apply' mempty (NE.toList cloargs) args
  where
  argLen = length args
  -- Here we enforce an argument to a user fn is a
  apply' e (ty:tys) (x:xs) = do
    x' <- (`maybeTCType` ty) =<< enforcePactValue x
    apply' (RAList.cons (VPactValue x') e) tys xs
  apply' e [] [] = do
    esStack %%= (StackFrame li :)
    evalCEK cont handler (set ceLocal e env) term
  apply' e (ty:tys) [] =
    returnCEKValue cont handler (VPartialClosure (PartialClosure li (ty :| tys) (length tys + 1) term mty (set ceLocal e env) i))
  apply' _ [] _ = error "Applying too many arguments to function"
=======
applyLam (CT (CapTokenClosure fqn argtys arity _i)) args cont handler
  | arity == argLen = do
    args' <- traverse enforcePactValue args
    tcArgs <- zipWithM (\arg ty -> maybeTCType arg ty) args' argtys
    returnCEKValue cont handler (VPactValue (PCapToken (CapToken fqn tcArgs)))
  | otherwise = error "applying too many arguments to cap"
  where
  argLen = length args

>>>>>>> ea25849d

failInvariant :: MonadEval b i m => Text -> m a
failInvariant b =
  let e = PEExecutionError (InvariantFailure b) def
  in throwError e

failInvariant' :: MonadEval b i m => Text -> i -> m a
failInvariant' b i =
  let e = PEExecutionError (InvariantFailure b) i
  in throwError e

-- | Apply one argument to a value
unsafeApplyOne
  :: MonadEval b i m
  => CanApply b i m
  -> CEKValue b i m
  -> m (EvalResult b i m)
unsafeApplyOne c arg =
  applyLam c [arg] Mt CEKNoHandler

unsafeApplyTwo
  :: MonadEval b i m
  => CanApply b i m
  -> CEKValue b i m
  -> CEKValue b i m
  -> m (EvalResult b i m)
unsafeApplyTwo c arg1 arg2 = applyLam c [arg1, arg2] Mt CEKNoHandler<|MERGE_RESOLUTION|>--- conflicted
+++ resolved
@@ -57,7 +57,7 @@
 import Pact.Core.IR.Term hiding (PactStep)
 import Pact.Core.IR.Eval.Runtime
 import Pact.Core.Pacts.Types (PactStep(..), PactExec(..), PactId(..), PactContinuation(..), peYield
-                             , peStepCount, psStep, psRollback)
+                             , peStepCount, psStep)
 
 
 chargeNodeGas :: MonadEval b i m => NodeType -> m ()
@@ -122,10 +122,10 @@
 evalCEK cont handler env (App fn args _) = do
   chargeNodeGas AppNode
   evalCEK (Args env args cont) handler env fn
-evalCEK cont handler env (Let arg e1 e2 i) =
+evalCEK cont handler env (Let _arg e1 e2 _i) =
   let cont' = LetC env e2 cont
   in evalCEK cont' handler env e1
-evalCEK cont handler env (Lam li args body info) = do
+evalCEK cont handler env (Lam _li args body info) = do
   chargeNodeGas LamNode
   let clo = VLamClosure (LamClosure (_argType <$> args) (NE.length args) body Nothing env info)
   returnCEKValue cont handler clo
@@ -231,8 +231,8 @@
   where
     nSteps = length steps + 1
     toClosure rb = \case
-      Lam li args body i ->
-        let dpc = DefPactClosure fqn li (_argType <$> args) (NE.length args) body rb nSteps mrty env i
+      Lam _ args body i ->
+        let dpc = DefPactClosure fqn (_argType <$> args) (NE.length args) body rb nSteps mrty env i
         in pure (VDefPactClosure dpc)
       _ -> throwExecutionError info (InvariantFailure "Step is not lambda")
 
@@ -276,7 +276,7 @@
   -- If the PactStep we want to execute is outside of
   -- 0 <= peStepCount < ps ^. peStepCount
   -- we fail with `PactStepNotFound`
-  when (ps ^. psStep < pe ^. peStepCount) $
+  unless (ps ^. psStep < pe ^. peStepCount) $
     throwExecutionError i (PactStepNotFound (ps ^. psStep))
 
   -- TODO: another invariant should be that steps progress monoton linearly
@@ -284,7 +284,8 @@
   -- store the initial PactExec
   setEvalState esPactExec (Just pe)
 
-  evalCEK cont handler cenv term
+  let cont' = PactStepC cont cenv
+  evalCEK cont' handler cenv term
 
 enforceKeyset
   :: MonadEval b i m
@@ -688,14 +689,14 @@
 returnCEKValue (PactStepC cont env) handler v =
   useEvalState esPactExec >>= \case
     Nothing -> error "invariant violation, pact exec missing"
-    Just pe -> case env ^. cePactStep of
+    Just _pe -> case env ^. cePactStep of
       Nothing -> error "invariant violation"
-      Just ps -> do
-        let isLastStep = ps ^. psStep == pred (pe ^. peStepCount)
-            done = isLastStep || ps ^. psRollback
-
-        -- If we want to rollback
-        
+      Just _ps -> do
+        -- let isLastStep = ps ^. psStep == pred (pe ^. peStepCount)
+        --     done = isLastStep || ps ^. psRollback
+
+        -- -- If we want to rollback
+
         -- We need to reset the `yield` value of the current pact exection
         -- environment to match pact semantics. This `PactStepC` frame is
         -- only used as a continuation which resets the `yield`.
@@ -792,8 +793,7 @@
   apply' !a pa [] =
     returnCEKValue cont handler (VPartialNative (PartialNativeFn b env fn a pa i))
 
-<<<<<<< HEAD
-applyLam (DPC (DefPactClosure fqn li cloargs arity term rb sc mty env i)) args cont handler
+applyLam (DPC (DefPactClosure fqn cloargs arity term rb sc mty env i)) args cont handler
   | arity == argLen = do
 
     args' <- traverse enforcePactValue args
@@ -808,27 +808,29 @@
            , _peStepHasRollback = rb
 --           , _peNestedPactExec = mempty
            }
-    esStack %%= (StackFrame li :)
+    esStack %%= (sf:)
 
     let env' = set ceLocal (RAList.fromList (reverse tcArgs)) env
-        cont' = PactStepC (StackPopC mty cont) env'
+        cont' = StackPopC mty cont
     initPact i pe cont' handler env' term
 
   | argLen > arity = error "Closure applied to too many arguments"
   | otherwise = apply' mempty (NE.toList cloargs) args
   where
+  sf = StackFrame (_fqName fqn) (_fqModule fqn)
   argLen = length args
   -- Here we enforce an argument to a user fn is a
   apply' e (ty:tys) (x:xs) = do
     x' <- (`maybeTCType` ty) =<< enforcePactValue x
     apply' (RAList.cons (VPactValue x') e) tys xs
   apply' e [] [] = do
-    esStack %%= (StackFrame li :)
+    esStack %%= (sf:)
     evalCEK cont handler (set ceLocal e env) term
   apply' e (ty:tys) [] =
-    returnCEKValue cont handler (VPartialClosure (PartialClosure li (ty :| tys) (length tys + 1) term mty (set ceLocal e env) i))
+    let env' = set ceLocal e env
+        clo = PartialClosure (Just sf) (ty :| tys) (length tys + 1) term mty env' i
+    in returnCEKValue cont handler (VPartialClosure clo)
   apply' _ [] _ = error "Applying too many arguments to function"
-=======
 applyLam (CT (CapTokenClosure fqn argtys arity _i)) args cont handler
   | arity == argLen = do
     args' <- traverse enforcePactValue args
@@ -838,7 +840,6 @@
   where
   argLen = length args
 
->>>>>>> ea25849d
 
 failInvariant :: MonadEval b i m => Text -> m a
 failInvariant b =
