--- conflicted
+++ resolved
@@ -435,7 +435,6 @@
           applyPact i pc ps cont handler env' (_peNestedDefPactExec pe)
 
 
-<<<<<<< HEAD
 enforceKeyset
   :: MonadEval b i m
   => KeySet FullyQualifiedName
@@ -468,8 +467,6 @@
     Nothing ->
       throwExecutionError info (NoSuchKeySet ksn)
 
-=======
->>>>>>> 8a1a060d
 -- Todo: fail invariant
 nameToFQN
   :: MonadEval b i m
