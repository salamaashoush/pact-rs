--- conflicted
+++ resolved
@@ -381,19 +381,11 @@
   -> CEKEnv b i m
   -> Maybe DefPactExec
   -> m (EvalResult b i m)
-<<<<<<< HEAD
-resumePact i cont handler env crossChainContinuation = viewEvalEnv eePactStep >>= \case
-  Nothing -> throwExecutionError i PactStepNotInEnvironment
+resumePact i cont handler env crossChainContinuation = viewEvalEnv eeDefPactStep >>= \case
+  Nothing -> throwExecutionError i DefPactStepNotInEnvironment
   Just ps -> do
     pdb <- viewEvalEnv eePactDb
-    dbState <- liftDbFunction i (readPacts pdb (_psPactId ps))
-=======
-resumePact i cont handler env crossChainContinuation = viewCEKEnv eeDefPactStep >>= \case
-  Nothing -> throwExecutionError i DefPactStepNotInEnvironment
-  Just ps -> do
-    pdb <- viewCEKEnv eePactDb
     dbState <- liftDbFunction i (readPacts pdb (_psDefPactId ps))
->>>>>>> a5146ba0
     case (dbState, crossChainContinuation) of
       (Just Nothing, _) -> throwExecutionError i (DefPactAlreadyCompleted ps)
       (Nothing, Nothing) -> throwExecutionError i (NoPreviousDefPactExecutionFound ps)
@@ -1051,21 +1043,12 @@
 returnCEKValue (StackPopC i mty cont) handler v = do
   v' <- (\pv -> maybeTCType i pv mty) =<< enforcePactValue i v
   -- Todo: unsafe use of tail here. need `tailMay`
-<<<<<<< HEAD
   (esStack %== tail) *> returnCEKValue cont handler (VPactValue v')
-returnCEKValue (PactStepC env cont) handler v =
-  useEvalState esPactExec >>= \case
-    Nothing -> failInvariant def "No PactExec found"
-    Just pe -> case env ^. cePactStep of
-      Nothing -> failInvariant def "Expected a PactStep in the environment"
-=======
-  (esStack %%= tail) *> returnCEKValue cont handler (VPactValue v')
 returnCEKValue (DefPactStepC env cont) handler v =
   useEvalState esDefPactExec >>= \case
-    Nothing -> failInvariant def "No DefPactExec found"
+    Nothing -> failInvariant def "No PactExec found"
     Just pe -> case env ^. ceDefPactStep of
-      Nothing -> failInvariant def "Expected a DefPactStep in the environment"
->>>>>>> a5146ba0
+      Nothing -> failInvariant def "Expected a PactStep in the environment"
       Just ps -> do
         let
           pdb = view cePactDb env
