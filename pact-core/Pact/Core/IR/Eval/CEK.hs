--- conflicted
+++ resolved
@@ -196,11 +196,7 @@
 --   <Let e1 e2, E, K, H>      <e1, E, LetC(E,e2,K), H>
 --
 evaluateTerm cont handler env (Let _ e1 e2 _info) = do
-<<<<<<< HEAD
-  -- chargeGasArgs info (GAConstant constantWorkNodeGas)
-=======
   -- chargeGasArgs _info (GAConstant constantWorkNodeGas)
->>>>>>> 138230a4
   let cont' = LetC env e2 cont
   evalCEK cont' handler env e1
 -- | ------ From ---------- | ------ To ------ |
