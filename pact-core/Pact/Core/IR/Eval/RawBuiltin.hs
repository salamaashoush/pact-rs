--- conflicted
+++ resolved
@@ -58,11 +58,8 @@
 import Pact.Core.DefPacts.Types
 import Pact.Core.Environment
 import Pact.Core.Capabilities
-<<<<<<< HEAD
 import Pact.Core.Principal qualified as Pr
-=======
 import Pact.Core.Namespace
->>>>>>> f37bc9ad
 
 import Pact.Core.IR.Term
 import Pact.Core.IR.Eval.Runtime
@@ -1402,8 +1399,7 @@
       err -> returnCEK cont handler err
   args -> argsError info b args
 
-<<<<<<< HEAD
-createPrincipalForGuard :: (MonadGas m) => Guard FullyQualifiedName PactValue -> m Pr.Principal
+createPrincipalForGuard :: (Monad m) => Guard FullyQualifiedName PactValue -> m Pr.Principal
 createPrincipalForGuard g = do
   case g of
     GKeyset (KeySet ks pf) -> case (toList ks, pf) of
@@ -1456,7 +1452,7 @@
     returnCEKValue cont handler $ VBool $ Pr.mkPrincipalIdent pr' == s
   args -> argsError info b args
 
-=======
+
 --------------------------------------------------
 -- Namespace functions
 --------------------------------------------------
@@ -1550,7 +1546,6 @@
       Nothing ->
         returnCEK cont handler (VError ("Namespace not defined " <> n) info)
   args -> argsError info b args
->>>>>>> f37bc9ad
 
 -----------------------------------
 -- Core definitions
@@ -1675,13 +1670,10 @@
   RawDays -> days
   RawCompose -> coreCompose
   RawSelectWithFields -> dbSelect
-<<<<<<< HEAD
   RawCreatePrincipal -> coreCreatePrincipal
   RawIsPrincipal -> coreIsPrincipal
   RawTypeOfPrincipal -> coreTypeOfPrincipal
   RawValidatePrincipal -> coreValidatePrincipal
-=======
   RawNamespace -> coreNamespace
   RawDefineNamespace -> coreDefineNamespace
-  RawDescribeNamespace -> coreDescribeNamespace
->>>>>>> f37bc9ad
+  RawDescribeNamespace -> coreDescribeNamespace