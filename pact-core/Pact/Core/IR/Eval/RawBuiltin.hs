{-# LANGUAGE TypeSynonymInstances #-}
{-# LANGUAGE RankNTypes #-}
{-# LANGUAGE ScopedTypeVariables #-}
{-# LANGUAGE OverloadedStrings #-}
{-# LANGUAGE FlexibleContexts #-}
{-# LANGUAGE TypeFamilies #-}
{-# LANGUAGE BlockArguments #-}
{-# LANGUAGE DerivingVia #-}
{-# LANGUAGE ConstraintKinds #-}
{-# LANGUAGE MultiWayIf #-}

module Pact.Core.IR.Eval.RawBuiltin
 ( rawBuiltinRuntime
 , rawBuiltinEnv
 , coreEnforceGuard) where

-- |
-- Module      :  Pact.Core.Eval.RawBuiltin
-- Copyright   :  (C) 2022 Kadena
-- License     :  BSD-style (see the file LICENSE)
-- Maintainer  :  Jose Cardona <jose@kadena.io>
--
-- CEK runtime for our IR term
--

import Control.Lens hiding (from, to, op, parts)
import Control.Monad(when, unless, foldM)
import Control.Monad.IO.Class
import Data.Containers.ListUtils(nubOrd)
import Data.Bits
import Data.Foldable(foldl', traverse_)
import Data.Decimal(roundTo', Decimal)
import Data.Vector(Vector)
import Data.Maybe(isJust)
import Numeric(showIntAtBase)
import qualified Data.Vector as V
import qualified Data.Vector.Algorithms.Intro as V
import qualified Data.Text as T
import qualified Data.Text.Encoding as T
import qualified Data.Map.Strict as M
import qualified Data.Set as S
import qualified Data.Char as Char
import qualified Data.ByteString as BS
import qualified Pact.Time as PactTime

import Pact.Core.Builtin
import Pact.Core.Literal
import Pact.Core.Errors
import Pact.Core.Hash
import Pact.Core.Names
import Pact.Core.Guards
import Pact.Core.Type
import Pact.Core.PactValue
import Pact.Core.Persistence
import Pact.Core.DefPacts.Types
import Pact.Core.Environment
import Pact.Core.Capabilities
import Pact.Core.Namespace

import Pact.Core.IR.Term
import Pact.Core.IR.Eval.Runtime
import Pact.Core.StableEncoding
import Pact.Core.IR.Eval.CEK

import qualified Pact.Core.Pretty as Pretty


----------------------------------------------------------------------
-- Our builtin definitions start here
----------------------------------------------------------------------

-- -- Todo: runtime error
unaryIntFn :: (IsBuiltin b, MonadEval b i m) => (Integer -> Integer) -> NativeFunction b i m
unaryIntFn op = \info b cont handler _env -> \case
  [VLiteral (LInteger i)] -> returnCEKValue cont handler (VLiteral (LInteger (op i)))
  args -> argsError info b args
{-# INLINE unaryIntFn #-}

binaryIntFn
  :: (IsBuiltin b, MonadEval b i m)
  => (Integer -> Integer -> Integer)
  -> NativeFunction b i m
binaryIntFn op = \info b cont handler _env -> \case
  [VLiteral (LInteger i), VLiteral (LInteger i')] -> returnCEKValue cont handler (VLiteral (LInteger (op i i')))
  args -> argsError info b args
{-# INLINE binaryIntFn #-}

roundingFn :: (IsBuiltin b, MonadEval b i m) => (Rational -> Integer) -> NativeFunction b i m
roundingFn op = \info b cont handler _env -> \case
  [VLiteral (LDecimal i)] -> returnCEKValue cont handler (VLiteral (LInteger (truncate (roundTo' op 0 i))))
  args -> argsError info b args
{-# INLINE roundingFn #-}

---------------------------------
-- Arithmetic Ops
------------------------------
rawAdd :: (IsBuiltin b, MonadEval b i m) => NativeFunction b i m
rawAdd = \info b cont handler _env -> \case
  [VLiteral (LInteger i), VLiteral (LInteger i')] -> returnCEKValue cont handler (VLiteral (LInteger (i + i')))
  [VLiteral (LDecimal i), VLiteral (LDecimal i')] -> returnCEKValue cont handler (VLiteral (LDecimal (i + i')))
  [VLiteral (LString i), VLiteral (LString i')] ->
    returnCEKValue cont handler  (VLiteral (LString (i <> i')))
  [VObject l, VObject r] ->
    let o' = VObject (l `M.union` r)
    in returnCEKValue cont handler o'
  [VList l, VList r] -> returnCEKValue cont handler (VList (l <> r))
  args -> argsError info b args

rawSub :: (IsBuiltin b, MonadEval b i m) => NativeFunction b i m
rawSub = \info b cont handler _env -> \case
  [VLiteral (LInteger i), VLiteral (LInteger i')] -> returnCEKValue cont handler (VLiteral (LInteger (i - i')))
  [VLiteral (LDecimal i), VLiteral (LDecimal i')] -> returnCEKValue cont handler (VLiteral (LDecimal (i - i')))
  args -> argsError info b args

rawMul :: (IsBuiltin b, MonadEval b i m) => NativeFunction b i m
rawMul = \info b cont handler _env -> \case
  [VLiteral (LInteger i), VLiteral (LInteger i')] -> returnCEKValue cont handler (VLiteral (LInteger (i * i')))
  [VLiteral (LDecimal i), VLiteral (LDecimal i')] -> returnCEKValue cont handler (VLiteral (LDecimal (i * i')))
  args -> argsError info b args

rawPow :: (IsBuiltin b, MonadEval b i m) => NativeFunction b i m
rawPow = \info b cont handler _env -> \case
  [VLiteral (LInteger i), VLiteral (LInteger i')] -> do
    when (i' < 0) $ throwExecutionError info (ArithmeticException "negative exponent in integer power")
    returnCEKValue cont handler (VLiteral (LInteger (i ^ i')))
  [VLiteral (LDecimal l), VLiteral (LDecimal r)] -> do
    let result = dec2F l ** dec2F r
    guardNanOrInf info result
    returnCEKValue cont handler (VLiteral (LDecimal (f2Dec result)))
  args -> argsError info b args

rawLogBase :: (IsBuiltin b, MonadEval b i m) => NativeFunction b i m
rawLogBase = \info b cont handler _env -> \case
  [VLiteral (LInteger base), VLiteral (LInteger n)] -> do
    when (base < 0 || n <= 0) $ throwExecutionError info (ArithmeticException "Illegal log base")
    let base' = fromIntegral base :: Double
        n' = fromIntegral n
        out = round (logBase base' n')
    returnCEKValue cont handler (VLiteral (LInteger out))
    -- if i' == 0 then throwExecutionError' (ArithmeticException "div by zero")
    -- else returnCEKValue cont handler (VLiteral (LInteger (div i i')))
  [VLiteral (LDecimal base), VLiteral (LDecimal arg)] -> do
    when (base < 0 || arg <= 0) $ throwExecutionError info (ArithmeticException "Invalid base or argument in log")
    let result = logBase (dec2F base) (dec2F arg)
    guardNanOrInf info result
    returnCEKValue cont handler (VLiteral (LDecimal (f2Dec result)))
  args -> argsError info b args

rawDiv :: (IsBuiltin b, MonadEval b i m) => NativeFunction b i m
rawDiv = \info b cont handler _env -> \case
  [VLiteral (LInteger i), VLiteral (LInteger i')] ->
    if i' == 0 then throwExecutionError info (ArithmeticException "div by zero")
    else returnCEKValue cont handler (VLiteral (LInteger (div i i')))
  [VLiteral (LDecimal i), VLiteral (LDecimal i')] ->
    if i' == 0 then throwExecutionError info (ArithmeticException "div by zero, decimal")
    else returnCEKValue cont handler (VLiteral (LDecimal (i / i')))
  args -> argsError info b args

rawNegate :: (IsBuiltin b, MonadEval b i m) => NativeFunction b i m
rawNegate = \info b cont handler _env -> \case
  [VLiteral (LInteger i)] ->
    returnCEKValue cont handler (VLiteral (LInteger (negate i)))
  [VLiteral (LDecimal i)] ->
    returnCEKValue cont handler (VLiteral (LDecimal (negate i)))
  args -> argsError info b args

rawEq :: (IsBuiltin b, MonadEval b i m) => NativeFunction b i m
rawEq = \info b cont handler _env -> \case
  [VPactValue pv, VPactValue pv'] -> returnCEKValue cont handler (VBool (pv == pv'))
  args -> argsError info b args

modInt :: (IsBuiltin b, MonadEval b i m) => NativeFunction b i m
modInt = binaryIntFn mod

rawNeq :: (IsBuiltin b, MonadEval b i m) => NativeFunction b i m
rawNeq = \info b cont handler _env -> \case
  [VPactValue pv, VPactValue pv'] ->
    returnCEKValue cont handler (VBool (pv /= pv'))
  args -> argsError info b args

rawGt :: (IsBuiltin b, MonadEval b i m) => NativeFunction b i m
rawGt = \info b cont handler _env -> \case
  [VLiteral (LInteger i), VLiteral (LInteger i')] -> returnCEKValue cont handler (VLiteral (LBool (i > i')))
  [VLiteral (LDecimal i), VLiteral (LDecimal i')] -> returnCEKValue cont handler (VLiteral (LBool (i > i')))
  [VLiteral (LString i), VLiteral (LString i')] -> returnCEKValue cont handler (VLiteral (LBool (i > i')))
  args -> argsError info b args

rawLt :: (IsBuiltin b, MonadEval b i m) => NativeFunction b i m
rawLt = \info b cont handler _env -> \case
  [VLiteral (LInteger i), VLiteral (LInteger i')] -> returnCEKValue cont handler (VLiteral (LBool (i < i')))
  [VLiteral (LDecimal i), VLiteral (LDecimal i')] -> returnCEKValue cont handler (VLiteral (LBool (i < i')))
  [VLiteral (LString i), VLiteral (LString i')] -> returnCEKValue cont handler (VLiteral (LBool (i < i')))
  args -> argsError info b args

rawGeq :: (IsBuiltin b, MonadEval b i m) => NativeFunction b i m
rawGeq = \info b cont handler _env -> \case
  [VLiteral (LInteger i), VLiteral (LInteger i')] -> returnCEKValue cont handler (VLiteral (LBool (i >= i')))
  [VLiteral (LDecimal i), VLiteral (LDecimal i')] -> returnCEKValue cont handler (VLiteral (LBool (i >= i')))
  [VLiteral (LString i), VLiteral (LString i')] -> returnCEKValue cont handler (VLiteral (LBool (i >= i')))
  args -> argsError info b args

rawLeq :: (IsBuiltin b, MonadEval b i m) => NativeFunction b i m
rawLeq = \info b cont handler _env -> \case
  [VLiteral (LInteger i), VLiteral (LInteger i')] -> returnCEKValue cont handler (VLiteral (LBool (i <= i')))
  [VLiteral (LDecimal i), VLiteral (LDecimal i')] -> returnCEKValue cont handler (VLiteral (LBool (i <= i')))
  [VLiteral (LString i), VLiteral (LString i')] -> returnCEKValue cont handler (VLiteral (LBool (i <= i')))
  args -> argsError info b args

bitAndInt :: (IsBuiltin b, MonadEval b i m) => NativeFunction b i m
bitAndInt = binaryIntFn (.&.)

bitOrInt :: (IsBuiltin b, MonadEval b i m) => NativeFunction b i m
bitOrInt = binaryIntFn (.|.)

bitComplementInt :: (IsBuiltin b, MonadEval b i m) => NativeFunction b i m
bitComplementInt = unaryIntFn complement

bitXorInt :: (IsBuiltin b, MonadEval b i m) => NativeFunction b i m
bitXorInt = binaryIntFn xor

bitShiftInt :: (IsBuiltin b, MonadEval b i m) => NativeFunction b i m
bitShiftInt =  binaryIntFn (\i s -> shift i (fromIntegral s))

rawAbs :: (IsBuiltin b, MonadEval b i m) => NativeFunction b i m
rawAbs = \info b cont handler _env -> \case
  [VLiteral (LInteger i)] ->
    returnCEKValue cont handler (VLiteral (LInteger (abs i)))
  [VLiteral (LDecimal e)] -> do
    returnCEKValue cont handler (VLiteral (LDecimal (abs e)))
  args -> argsError info b args

rawExp :: (IsBuiltin b, MonadEval b i m) => NativeFunction b i m
rawExp = \info b cont handler _env -> \case
  [VLiteral (LInteger i)] -> do
    let result = exp (fromIntegral i)
    guardNanOrInf info result
    returnCEKValue cont handler (VLiteral (LDecimal (f2Dec result)))
  [VLiteral (LDecimal e)] -> do
    let result = exp (dec2F e)
    guardNanOrInf info result
    returnCEKValue cont handler (VLiteral (LDecimal (f2Dec result)))
  args -> argsError info b args

rawLn :: (IsBuiltin b, MonadEval b i m) => NativeFunction b i m
rawLn = \info b cont handler _env -> \case
  [VLiteral (LInteger i)] -> do
    let result = log (fromIntegral i)
    guardNanOrInf info result
    returnCEKValue cont handler (VLiteral (LDecimal (f2Dec result)))
  [VLiteral (LDecimal e)] -> do
    let result = log (dec2F e)
    guardNanOrInf info result
    returnCEKValue cont handler (VLiteral (LDecimal (f2Dec result)))
  args -> argsError info b args

rawSqrt :: (IsBuiltin b, MonadEval b i m) => NativeFunction b i m
rawSqrt = \info b cont handler _env -> \case
  [VLiteral (LInteger i)] -> do
    when (i < 0) $ throwExecutionError info (ArithmeticException "Square root must be non-negative")
    let result = sqrt (fromIntegral i)
    guardNanOrInf info result
    returnCEKValue cont handler (VLiteral (LDecimal (f2Dec result)))
  [VLiteral (LDecimal e)] -> do
    when (e < 0) $ throwExecutionError info (ArithmeticException "Square root must be non-negative")
    let result = sqrt (dec2F e)
    guardNanOrInf info result
    returnCEKValue cont handler (VLiteral (LDecimal (f2Dec result)))
  args -> argsError info b args

-- Todo: fix all show instances
rawShow :: (IsBuiltin b, MonadEval b i m) => NativeFunction b i m
rawShow = \info b cont handler _env -> \case
  [VLiteral (LInteger i)] ->
    returnCEKValue cont handler (VLiteral (LString (T.pack (show i))))
  [VLiteral (LDecimal i)] ->
    returnCEKValue cont handler (VLiteral (LString (T.pack (show i))))
  [VLiteral (LString i)] ->
    returnCEKValue cont handler (VLiteral (LString (T.pack (show i))))
  [VLiteral (LBool i)] ->
    returnCEKValue cont handler (VLiteral (LString (T.pack (show i))))
  [VLiteral LUnit] ->
    returnCEKValue cont handler (VLiteral (LString "()"))
  args -> argsError info b args

rawContains :: (IsBuiltin b, MonadEval b i m) => NativeFunction b i m
rawContains = \info b cont handler _env -> \case
  [VString f, VObject o] ->
    returnCEKValue cont handler (VBool (M.member (Field f) o))
  [VString s, VString s'] ->
    returnCEKValue cont handler (VBool (s `T.isInfixOf` s'))
  [VPactValue v, VList vli] ->
    returnCEKValue cont handler (VBool (v `V.elem` vli))
  args -> argsError info b args

rawSort :: (IsBuiltin b, MonadEval b i m) => NativeFunction b i m
rawSort = \info b cont handler _env -> \case
  [VList vli]
    | V.null vli -> returnCEKValue cont handler (VList mempty)
    | otherwise -> do
    vli' <- liftIO $ do
      v' <- V.thaw vli
      V.sort v'
      V.freeze v'
    returnCEKValue cont handler (VList vli')
  args -> argsError info b args

rawRemove :: (IsBuiltin b, MonadEval b i m) => NativeFunction b i m
rawRemove = \info b cont handler _env -> \case
  [VString s, VObject o] -> returnCEKValue cont handler (VObject (M.delete (Field s) o))
  args -> argsError info b args

asObject
  :: (MonadEval b i m, IsBuiltin b)
  => i
  -> b
  -> PactValue
  -> m (M.Map Field PactValue)
asObject info b = \case
  PObject o -> pure o
  arg -> argsError info b [VPactValue arg]

rawSortObject :: (IsBuiltin b, MonadEval b i m) => NativeFunction b i m
rawSortObject = \info b cont handler _env -> \case
  [VList fields, VList objs]
    | V.null fields -> returnCEKValue cont handler (VList objs)
    | V.null objs -> returnCEKValue cont handler (VList objs)
    | otherwise -> do
        objs' <- traverse (asObject info b) objs
        fields' <- traverse (fmap Field . asString info b) fields
        v' <- liftIO $ do
          mobjs <- V.thaw objs'
          V.sortBy (sort fields') mobjs
          V.freeze mobjs
        returnCEKValue cont handler (VList (PObject <$> v'))
    where
    sort fs o o' =
      foldr go EQ fs
      where
      go field EQ = case (,) <$> M.lookup field o <*> M.lookup field o' of
        Just (PLiteral l1, PLiteral l2) -> l1 `compare` l2
        _ -> EQ
      go _ ne = ne
  args -> argsError info b args


-- -------------------------
-- double ops
-- -------------------------

guardNanOrInf :: MonadEval b i m => i -> Double -> m ()
guardNanOrInf info a =
  when (isNaN a || isInfinite a) $ throwExecutionError info (FloatingPointError "Floating operation resulted in Infinity or NaN")

dec2F :: Decimal -> Double
dec2F = fromRational . toRational

f2Dec :: Double -> Decimal
f2Dec = fromRational . toRational

roundDec :: (IsBuiltin b, MonadEval b i m) => NativeFunction b i m
roundDec = roundingFn round

floorDec :: (IsBuiltin b, MonadEval b i m) => NativeFunction b i m
floorDec = roundingFn floor

ceilingDec :: (IsBuiltin b, MonadEval b i m) => NativeFunction b i m
ceilingDec = roundingFn ceiling

---------------------------
-- bool ops
---------------------------
notBool :: (IsBuiltin b, MonadEval b i m) => NativeFunction b i m
notBool = \info b cont handler _env -> \case
  [VLiteral (LBool i)] -> returnCEKValue cont handler  (VLiteral (LBool (not i)))
  args -> argsError info b args

---------------------------
-- string ops
---------------------------

rawTake :: (IsBuiltin b, MonadEval b i m) => NativeFunction b i m
rawTake = \info b cont handler _env -> \case
  [VLiteral (LInteger i), VLiteral (LString t)]
    | i >= 0 -> do
      let clamp = min (fromIntegral i) (T.length t)
      returnCEKValue cont handler  (VLiteral (LString (T.take clamp t)))
    | otherwise -> do
      let clamp = min (abs (T.length t + fromIntegral i)) (T.length t)
      returnCEKValue cont handler  (VLiteral (LString (T.drop clamp t)))
  [VLiteral (LInteger i), VList li]
    | i >= 0 -> do
      let clamp = fromIntegral $ min i (fromIntegral (V.length li))
      returnCEKValue cont handler  (VList (V.take clamp li))
    | otherwise -> do
      let clamp = fromIntegral $ max (fromIntegral (V.length li) + i) 0
      returnCEKValue cont handler (VList (V.drop clamp li))
  args -> argsError info b args

rawDrop :: (IsBuiltin b, MonadEval b i m) => NativeFunction b i m
rawDrop = \info b cont handler _env -> \case
  [VLiteral (LInteger i), VLiteral (LString t)]
    | i >= 0 -> do
      let clamp = min (fromIntegral i) (T.length t)
      returnCEKValue cont handler  (VLiteral (LString (T.drop clamp t)))
    | otherwise -> do
      let clamp = min (abs (T.length t + fromIntegral i)) (T.length t)
      returnCEKValue cont handler  (VLiteral (LString (T.take clamp t)))
  [VLiteral (LInteger i), VList li]
    | i >= 0 -> do
      let clamp = fromIntegral $ min i (fromIntegral (V.length li))
      returnCEKValue cont handler  (VList (V.drop clamp li))
    | otherwise -> do
      let clamp = fromIntegral $ max (fromIntegral (V.length li) + i) 0
      returnCEKValue cont handler (VList (V.take clamp li))
  args -> argsError info b args

rawLength :: (IsBuiltin b, MonadEval b i m) => NativeFunction b i m
rawLength = \info b cont handler _env -> \case
  [VLiteral (LString t)] -> do
    returnCEKValue cont handler  (VLiteral (LInteger (fromIntegral (T.length t))))
  [VList li] -> returnCEKValue cont handler (VLiteral (LInteger (fromIntegral (V.length li))))
  args -> argsError info b args

rawReverse :: (IsBuiltin b, MonadEval b i m) => NativeFunction b i m
rawReverse = \info b cont handler _env -> \case
  [VList li] ->
    returnCEKValue cont handler (VList (V.reverse li))
  [VLiteral (LString t)] -> do
    returnCEKValue cont handler  (VLiteral (LString (T.reverse t)))
  args -> argsError info b args

coreConcat :: (IsBuiltin b, MonadEval b i m) => NativeFunction b i m
coreConcat = \info b cont handler _env -> \case
  [VList li] -> do
    li' <- traverse (asString info b) li
    returnCEKValue cont handler (VString (T.concat (V.toList li')))
  args -> argsError info b args

strToList :: (IsBuiltin b, MonadEval b i m) => NativeFunction b i m
strToList = \info b cont handler _env -> \case
  [VLiteral (LString s)] -> do
    let v = VList (V.fromList (PLiteral . LString . T.singleton <$> T.unpack s))
    returnCEKValue cont handler v
  args -> argsError info b args


zipList :: (IsBuiltin b, MonadEval b i m) => NativeFunction b i m
zipList = \info b cont handler _env -> \case
  [VClosure clo, VList l, VList r] -> zip' (V.toList l) (V.toList r) []
    where
    zip' (x:xs) (y:ys) acc = unsafeApplyTwo clo (VPactValue x) (VPactValue y) >>= \case
       EvalValue v -> enforcePactValue info v >>= zip' xs ys . (:acc)
       v@VError{} -> returnCEK cont handler v
    zip' _ _ acc = returnCEKValue cont handler (VList (V.fromList (reverse acc)))
  args -> argsError info b args

-- (try [1] (map (+ 1) [1 2 (enforce false "greg")])
coreMap :: (IsBuiltin b, MonadEval b i m) => NativeFunction b i m
coreMap = \info b cont handler _env -> \case
  [VClosure fn, VList li] -> do
    map' (V.toList li) []
    where
    map' (x:xs) acc = applyLam fn [VPactValue x] Mt CEKNoHandler >>= \case
       EvalValue cv -> enforcePactValue info cv >>= map' xs . (:acc)
       v@VError{} -> returnCEK cont handler v
    map' _ acc = returnCEKValue cont handler (VList (V.fromList (reverse acc)))
  args -> argsError info b args

coreFilter :: (IsBuiltin b, MonadEval b i m) => NativeFunction b i m
coreFilter = \info b cont handler _env -> \case
  [VClosure fn, VList li] -> filter' (V.toList li) []
    where
    filter' (x:xs) acc = unsafeApplyOne fn (VPactValue x) >>= \case
      EvalValue (VLiteral (LBool b')) ->
        if b' then filter' xs (x:acc) else filter' xs acc
      EvalValue v -> argsError info b [v]
      v@VError{} ->
        returnCEK cont handler v
    filter' [] acc = returnCEKValue cont handler (VList (V.fromList (reverse acc)))
  args -> argsError info b args

coreFold :: (IsBuiltin b, MonadEval b i m) => NativeFunction b i m
coreFold = \info b cont handler _env -> \case
  [VClosure fn, initElem, VList li] ->
    fold' initElem (V.toList li)
    where
    fold' e (x:xs) = unsafeApplyTwo fn e (VPactValue x) >>= \case
      EvalValue v -> fold' v xs
      v -> returnCEK cont handler v
    fold' e [] = returnCEKValue cont handler e
  args -> argsError info b args

coreEnumerate :: (IsBuiltin b, MonadEval b i m) => NativeFunction b i m
coreEnumerate = \info b cont handler _env -> \case
  [VLiteral (LInteger from), VLiteral (LInteger to)] -> do
    v <- createEnumerateList info from to (if from > to then -1 else 1)
    returnCEKValue cont handler (VList (PLiteral . LInteger <$> v))
  args -> argsError info b args

createEnumerateList
  :: (MonadEval b i m)
  => i
  -> Integer
  -- ^ from
  -> Integer
  -- ^ to
  -> Integer
  -- ^ Step
  -> m (Vector Integer)
createEnumerateList info from to inc
  | from == to = pure (V.singleton from)
  | inc == 0 = pure mempty
  | from < to, from + inc < from =
    throwExecutionError info (EnumerationError "enumerate: increment diverges below from interval bounds.")
  | from > to, from + inc > from =
    throwExecutionError info (EnumerationError "enumerate: increment diverges above from interval bounds.")
  | otherwise = let
    step = succ (abs (from - to) `div` abs inc)
    in pure $ V.enumFromStepN from inc (fromIntegral step)

coreEnumerateStepN :: (IsBuiltin b, MonadEval b i m) => NativeFunction b i m
coreEnumerateStepN = \info b cont handler _env -> \case
  [VLiteral (LInteger from), VLiteral (LInteger to), VLiteral (LInteger inc)] -> do
    v <- createEnumerateList info from to inc
    returnCEKValue cont handler (VList (PLiteral . LInteger <$> v))
  args -> argsError info b args

makeList :: (IsBuiltin b, MonadEval b i m) => NativeFunction b i m
makeList = \info b cont handler _env -> \case
  [VLiteral (LInteger i), VPactValue v] -> do
    returnCEKValue cont handler (VList (V.fromList (replicate (fromIntegral i) v)))
  args -> argsError info b args

coreAccess :: (IsBuiltin b, MonadEval b i m) => NativeFunction b i m
coreAccess = \info b cont handler _env -> \case
  [VLiteral (LInteger i), VList vec] ->
    case vec V.!? fromIntegral i of
      Just v -> returnCEKValue cont handler (VPactValue v)
      _ -> throwExecutionError info (ArrayOutOfBoundsException (V.length vec) (fromIntegral i))
  [VString field, VObject o] ->
    case M.lookup (Field field) o of
      Just v -> returnCEKValue cont handler (VPactValue v)
      Nothing ->
        let msg = "Object does not have field: " <> field
        in returnCEK cont handler (VError msg info)
  args -> argsError info b args


coreYield :: (IsBuiltin b, MonadEval b i m) => NativeFunction b i m
coreYield info b cont handler _env = \case
  [VObject o] -> go o Nothing
  [VObject o, VString cid] -> go o (Just (ChainId cid))
  args -> argsError info b args
  where
  go o mcid = do
    mpe <- useEvalState esDefPactExec
    case mpe of
      Nothing -> throwExecutionError info YieldOutsiteDefPact
      Just pe -> case mcid of
        Nothing -> do
          esDefPactExec . _Just . peYield .== Just (Yield o Nothing Nothing)
          returnCEKValue cont handler (VObject o)
        Just cid -> do
          sourceChain <- viewEvalEnv (eePublicData . pdPublicMeta . pmChainId)
          p <- provenanceOf cid
          when (_peStepHasRollback pe) $ failInvariant info "Cross-chain yield not allowed in step with rollback"
          esDefPactExec . _Just . peYield .== Just (Yield o (Just p) (Just sourceChain))
          returnCEKValue cont handler (VObject o)
  provenanceOf tid =
    Provenance tid . _mHash <$> getCallingModule info


coreResume :: (IsBuiltin b, MonadEval b i m) => NativeFunction b i m
coreResume = \info b cont handler _env -> \case
  [VClosure clo] -> do
<<<<<<< HEAD
    mps <- viewEvalEnv eePactStep
=======
    mps <- viewCEKEnv eeDefPactStep
>>>>>>> a5146ba0
    case mps of
      Nothing -> throwExecutionError info NoActiveDefPactExec
      Just pactStep -> case _psResume pactStep of
        Nothing -> throwExecutionError info (NoYieldInDefPactStep pactStep)
        Just (Yield resumeObj _ _) -> applyLam clo [VObject resumeObj] cont handler
  args -> argsError info b args

-----------------------------------
-- try-related ops
-----------------------------------

enforceTopLevelOnly :: (IsBuiltin b, MonadEval b i m) => i -> b -> m ()
enforceTopLevelOnly info b = do
  s <- useEvalState esStack
  when (not (null s)) $ do
    throwExecutionError info (NativeIsTopLevelOnly (builtinName b))

-----------------------------------
-- Guards and reads
-----------------------------------


-----------------------------------
-- Other Core forms
-----------------------------------

coreB64Encode :: (IsBuiltin b, MonadEval b i m) => NativeFunction b i m
coreB64Encode = \info b cont handler _env -> \case
  [VLiteral (LString l)] ->
    returnCEKValue cont handler $ VLiteral $ LString $ toB64UrlUnpaddedText $ T.encodeUtf8 l
  args -> argsError info b args


coreB64Decode :: (IsBuiltin b, MonadEval b i m) => NativeFunction b i m
coreB64Decode = \info b cont handler _env -> \case
  [VLiteral (LString s)] -> case fromB64UrlUnpaddedText $ T.encodeUtf8 s of
    Left{} -> throwExecutionError info (DecodeError "invalid b64 encoding")
    Right txt -> returnCEKValue cont handler (VLiteral (LString txt))
  args -> argsError info b args

coreEnforceGuard :: (IsBuiltin b, MonadEval b i m) => NativeFunction b i m
coreEnforceGuard = \info b cont handler env -> \case
  [VGuard g] -> case g of
      GKeyset ks -> do
        cond <- enforceKeyset ks
        if cond then returnCEKValue cont handler (VBool True)
        else returnCEK cont handler (VError "enforce keyset failure" info)
      GKeySetRef ksn -> do
        cond <- enforceKeysetName info (view cePactDb env) ksn
        if cond then returnCEKValue cont handler (VBool True)
        else returnCEK cont handler (VError "enforce keyset ref failure" info)
      GUserGuard ug -> runUserGuard info cont handler env ug
      GCapabilityGuard cg -> enforceCapGuard info cont handler cg
      GModuleGuard (ModuleGuard mn _) -> calledByModule mn >>= \case
        True -> returnCEKValue cont handler (VBool True)
        False -> do
          md <- getModule info (view cePactDb env) mn
          acquireModuleAdmin info env md
          returnCEKValue cont handler (VBool True)
  [VString s] -> do
    let ksn = KeySetName s
    cond <- enforceKeysetName info (view cePactDb env) ksn
    if cond then returnCEKValue cont handler (VBool True)
    else returnCEK cont handler (VError "enforce keyset ref failure" info)
  args -> argsError info b args

keysetRefGuard :: (IsBuiltin b, MonadEval b i m) => NativeFunction b i m
keysetRefGuard = \info b cont handler env -> \case
  [VString g] -> do
    let pdb = view cePactDb env
    liftDbFunction info (_pdbRead pdb DKeySets (KeySetName g)) >>= \case
      Nothing -> returnCEK cont handler (VError ("no such keyset defined: " <> g) info)
      Just _ -> returnCEKValue cont handler (VGuard (GKeySetRef (KeySetName g)))
  args -> argsError info b args

coreReadInteger :: (IsBuiltin b, MonadEval b i m) => NativeFunction b i m
coreReadInteger = \info b cont handler _env -> \case
  [VString s] -> do
    EnvData envData <- viewEvalEnv eeMsgBody
    case M.lookup (Field s) envData of
      Just (PInteger p) -> returnCEKValue cont handler (VInteger p)
      _ -> returnCEK cont handler (VError "read-integer failure" info)
  args -> argsError info b args

readMsg :: (IsBuiltin b, MonadEval b i m) => NativeFunction b i m
readMsg = \info b cont handler _env -> \case
  [VString s] -> do
    EnvData envData <- viewEvalEnv eeMsgBody
    case M.lookup (Field s) envData of
      Just pv -> returnCEKValue cont handler (VPactValue pv)
      _ -> returnCEK cont handler (VError "read-integer failure" info)
  [] -> do
    EnvData envData <- viewEvalEnv eeMsgBody
    returnCEKValue cont handler (VObject envData)
  args -> argsError info b args

coreReadDecimal :: (IsBuiltin b, MonadEval b i m) => NativeFunction b i m
coreReadDecimal = \info b cont handler _env -> \case
  [VString s] -> do
    EnvData envData <- viewEvalEnv eeMsgBody
    case M.lookup (Field s) envData of
      Just (PDecimal p) -> returnCEKValue cont handler (VDecimal p)
      _ -> returnCEK cont handler (VError "read-integer failure" info)
  args -> argsError info b args

coreReadString :: (IsBuiltin b, MonadEval b i m) => NativeFunction b i m
coreReadString = \info b cont handler _env -> \case
  [VString s] -> do
    EnvData envData <- viewEvalEnv eeMsgBody
    case M.lookup (Field s) envData of
      Just (PString p) -> returnCEKValue cont handler (VString p)
      _ -> returnCEK cont handler (VError "read-integer failure" info)
  args -> argsError info b args

readKeyset' :: (MonadEval b i m) => T.Text -> m (Maybe (KeySet FullyQualifiedName))
readKeyset' ksn = do
    EnvData envData <- viewEvalEnv eeMsgBody
    case M.lookup (Field ksn) envData of
      Just (PObject dat) -> parseObj dat
        where
        parseObj d = pure $ do
          keys <- M.lookup (Field "keys") d
          keyText <- preview _PList keys >>= traverse (fmap PublicKeyText . preview (_PLiteral . _LString))
          predRaw <- M.lookup (Field "pred") d
          p <- preview (_PLiteral . _LString) predRaw
          pred' <- readPredicate p
          let ks = S.fromList (V.toList keyText)
          pure (KeySet ks pred')
        readPredicate = \case
          "keys-any" -> pure KeysAny
          "keys-2" -> pure Keys2
          "keys-all" -> pure KeysAll
          _ -> Nothing
      Just (PList li) ->
        case parseKeyList li of
          Just ks -> pure (Just (KeySet ks KeysAll))
          Nothing -> pure Nothing
        where
        parseKeyList d =
          S.fromList . V.toList . fmap PublicKeyText <$> traverse (preview (_PLiteral . _LString)) d
      _ -> pure Nothing


coreReadKeyset :: (IsBuiltin b, MonadEval b i m) => NativeFunction b i m
coreReadKeyset = \info b cont handler _env -> \case
  [VString ksn] ->
    readKeyset' ksn >>= \case
      Just ks -> returnCEKValue cont handler (VGuard (GKeyset ks))
      Nothing -> returnCEK cont handler (VError "read-keyset failure" info)
  args -> argsError info b args

enforceCapGuard
  :: MonadEval b i m
  => i
  -> Cont b i m
  -> CEKErrorHandler b i m
  -> CapabilityGuard FullyQualifiedName PactValue
  -> m (EvalResult b i m)
enforceCapGuard info cont handler (CapabilityGuard fqn args mpid) = do
  case mpid of
    Nothing -> enforceCap
    Just pid -> do
      currPid <- getDefPactId info
      if currPid == pid then enforceCap
      else returnCEK cont handler (VError "Capability pact guard failed: invalid pact id" info)
  where
  enforceCap = do
    cond <- isCapInStack (CapToken fqn args)
    if cond then returnCEKValue cont handler (VBool True)
    else do
      let errMsg = "Capability guard enforce failure cap not in scope: " <> renderFullyQualName fqn
      returnCEK cont handler (VError errMsg info)

runUserGuard
  :: MonadEval b i m
  => i
  -> Cont b i m
  -> CEKErrorHandler b i m
  -> CEKEnv b i m
  -> UserGuard FullyQualifiedName PactValue
  -> m (EvalResult b i m)
runUserGuard info cont handler env (UserGuard fqn args) =
  lookupFqName fqn >>= \case
    Just (Dfun d) -> do
      when (length (_dfunArgs d) /= length args) $ throwExecutionError info CannotApplyPartialClosure
      let env' = sysOnlyEnv env
      clo <- mkDefunClosure d (_fqModule fqn) env'
      -- Todo: sys only here
      applyLam (C clo) (VPactValue <$> args) (UserGuardC cont) handler
    Just d -> throwExecutionError info (InvalidDefKind (defKind d) "run-user-guard")
    Nothing -> throwExecutionError info (NameNotInScope fqn)

coreBind :: (IsBuiltin b, MonadEval b i m) => NativeFunction b i m
coreBind = \info b cont handler _env -> \case
  [v@VObject{}, VClosure clo] ->
    applyLam clo [v] cont handler
  args -> argsError info b args


--------------------------------------------------
-- Db functions
--------------------------------------------------

createTable :: (IsBuiltin b, MonadEval b i m) => NativeFunction b i m
createTable = \info b cont handler env -> \case
  [VTable tv@(TableValue tn mn _ _)] -> do
    enforceTopLevelOnly info b
    guardTable info env tv GtCreateTable
    let pdb = view cePactDb env
    -- Todo: error handling here
    -- Todo: guard table
    liftDbFunction info (_pdbCreateUserTable pdb tn mn)
    returnCEKValue cont handler VUnit
  args -> argsError info b args

dbSelect :: (IsBuiltin b, MonadEval b i m) => NativeFunction b i m
dbSelect info b cont handler env = \case
  [VTable tv, VClosure clo] -> do
    let pdb = view cePactDb env
    guardTable info env tv GtSelect
    ks <- liftDbFunction info (_pdbKeys pdb (tvToDomain tv))
    go Nothing clo tv pdb ks []
  [VTable tv, VList li, VClosure clo] -> do
    let pdb = view cePactDb env
    guardTable info env tv GtSelect
    li' <- traverse (fmap Field . asString info b) (V.toList li)
    ks <- liftDbFunction info (_pdbKeys pdb (tvToDomain tv))
    go (Just li') clo tv pdb ks []
  args -> argsError info b args
  where
    go mf _clo _tv _ [] acc = case mf of
      Just fields -> do
        let acc' = PObject . (`M.restrictKeys` (S.fromList fields)) <$> reverse acc
        returnCEKValue cont handler (VList (V.fromList acc'))
      Nothing ->
        returnCEKValue cont handler (VList (V.fromList (fmap PObject (reverse acc))))
    go mf clo tv pdb (k:ks) acc = do
      liftDbFunction info (_pdbRead pdb (tvToDomain tv) k) >>= \case
        Just (RowData rdata) -> applyLam clo [VObject rdata] Mt CEKNoHandler >>= \case
          EvalValue (VBool cond) ->
            if cond then go mf clo tv pdb ks (rdata:acc) else go mf clo tv pdb ks acc
          EvalValue _ -> returnCEK cont handler (VError "select query error" info)
          VError e i -> returnCEK cont handler (VError e i)
        Nothing -> returnCEK cont handler (VError "select is not enabled" info)

-- Todo: error handling
foldDb :: (IsBuiltin b, MonadEval b i m) => NativeFunction b i m
foldDb = \info b cont handler env -> \case
  [VTable tv, VClosure queryClo, VClosure consumer] -> do
    let pdb = view cePactDb env
    guardTable info env tv GtSelect
    let tblDomain = DUserTables (_tvName tv)
    keys <- liftDbFunction info (_pdbKeys pdb tblDomain)
    go pdb [] keys
    where
      -- todo: weird key invariant
      go pdb acc (rk@(RowKey k):ks) = do
        liftDbFunction info (_pdbRead pdb (DUserTables (_tvName tv)) rk) >>= \case
          Just (RowData row) -> do
            applyLam queryClo [VString k, VObject row] Mt CEKNoHandler >>= \case
              EvalValue (VBool qry) -> if qry then do
                applyLam consumer [VString k, VObject row] Mt CEKNoHandler >>= \case
                  EvalValue (VPactValue v) -> go pdb (v:acc) ks
                  EvalValue _ ->
                    returnCEK cont handler (VError "Fold db did not return a pact value" info)
                  v -> returnCEK cont handler v
                else go pdb acc ks
              EvalValue _ ->
                returnCEK cont handler (VError "Fold db did not return a pact value" info)
              v@VError{} -> returnCEK cont handler v
          Nothing -> error "no key despite keys"
      go _ acc [] =
        returnCEKValue cont handler (VList (V.fromList (reverse acc)))
  args -> argsError info b args

dbRead :: (IsBuiltin b, MonadEval b i m) => NativeFunction b i m
dbRead = \info b cont handler env -> \case
  [VTable tv, VString k] -> do
    let pdb = view cePactDb env
    guardTable info env tv GtRead
    liftDbFunction info (_pdbRead pdb (DUserTables (_tvName tv)) (RowKey k)) >>= \case
      Just (RowData v) -> returnCEKValue cont handler (VObject v)
      Nothing -> returnCEK cont handler (VError "no such read object" info)
  args -> argsError info b args

dbWithRead :: (IsBuiltin b, MonadEval b i m) => NativeFunction b i m
dbWithRead = \info b cont handler env -> \case
  [VTable tv, VString k, VClosure clo] -> do
    let pdb = view cePactDb env
    guardTable info env tv GtWithRead
    liftDbFunction info (_pdbRead pdb (DUserTables (_tvName tv)) (RowKey k)) >>= \case
      Just (RowData v) -> applyLam clo [VObject v] cont handler
      Nothing -> returnCEK cont handler (VError "no such read object" info)
  args -> argsError info b args

dbWithDefaultRead :: (IsBuiltin b, MonadEval b i m) => NativeFunction b i m
dbWithDefaultRead = \info b cont handler env -> \case
  [VTable tv, VString k, VObject defaultObj, VClosure clo] -> do
    let pdb = view cePactDb env
    guardTable info env tv GtWithDefaultRead
    liftDbFunction info (_pdbRead pdb (DUserTables (_tvName tv)) (RowKey k)) >>= \case
      Just (RowData v) -> applyLam clo [VObject v] cont handler
      Nothing -> applyLam clo [VObject defaultObj] cont handler
  args -> argsError info b args

-- | Todo: schema checking here? Or only on writes?
dbWrite :: (IsBuiltin b, MonadEval b i m) => NativeFunction b i m
dbWrite = write' Write

dbInsert :: (IsBuiltin b, MonadEval b i m) => NativeFunction b i m
dbInsert = write' Insert

write' :: (IsBuiltin b, MonadEval b i m) => WriteType -> NativeFunction b i m
write' wt = \info b cont handler env -> \case
  [VTable tv, VString key, VObject o] -> do
    guardTable info env tv GtWrite
    if checkSchema o (_tvSchema tv) then do
        let pdb = view cePactDb env
        let rowData = RowData o
        liftDbFunction info (_pdbWrite pdb wt (tvToDomain tv) (RowKey key) rowData)
        returnCEKValue cont handler (VString "Write succeeded")
    else
        returnCEK cont handler (VError "object does not match schema" info)
  args -> argsError info b args

dbUpdate :: (IsBuiltin b, MonadEval b i m) => NativeFunction b i m
dbUpdate = \info b cont handler env -> \case
  [VTable tv, VString key, VObject o] -> do
    guardTable info env tv GtWrite
    if checkPartialSchema o (_tvSchema tv) then do
        let pdb = view cePactDb env
        let rowData = RowData o
        liftDbFunction info (_pdbWrite pdb Update (tvToDomain tv) (RowKey key) rowData)
        returnCEKValue cont handler (VString "Write succeeded")
    else returnCEK cont handler (VError "object does not match schema" info)
  args -> argsError info b args

dbKeys :: (IsBuiltin b, MonadEval b i m) => NativeFunction b i m
dbKeys = \info b cont handler env -> \case
  [VTable tv] -> do
    guardTable info env tv GtKeys
    let pdb = view cePactDb env
    ks <- liftDbFunction info (_pdbKeys pdb (tvToDomain tv))
    let li = V.fromList (PString . _rowKey <$> ks)
    returnCEKValue cont handler (VList li)
  args -> argsError info b args

dbTxIds :: (IsBuiltin b, MonadEval b i m) => NativeFunction b i m
dbTxIds = \info b cont handler env -> \case
  [VTable tv, VInteger tid] -> do
    checkNonLocalAllowed info
    guardTable info env tv GtTxIds
    let pdb = view cePactDb env
    ks <- liftDbFunction info (_pdbTxIds pdb (_tvName tv) (TxId (fromIntegral tid)))
    let li = V.fromList (PInteger . fromIntegral . _txId <$> ks)
    returnCEKValue cont handler (VList li)
  args -> argsError info b args


dbTxLog :: (IsBuiltin b, MonadEval b i m) => NativeFunction b i m
dbTxLog = \info b cont handler env -> \case
  [VTable tv, VInteger tid] -> do
    checkNonLocalAllowed info
    guardTable info env tv GtTxLog
    let pdb = view cePactDb env
        txId = TxId (fromInteger tid)
    ks <- liftDbFunction info (_pdbGetTxLog pdb (_tvName tv) txId)
    let li = V.fromList (txLogToObj <$> ks)
    returnCEKValue cont handler (VList li)
    where
    txLogToObj (TxLog domain key (RowData v)) = do
      PObject $ M.fromList
        [ (Field "table", PString domain)
        , (Field "key", PString key)
        , (Field "value", PObject v)]
  args -> argsError info b args

dbKeyLog :: (IsBuiltin b, MonadEval b i m) => NativeFunction b i m
dbKeyLog = \info b cont handler env -> \case
  [VTable tv, VString key, VInteger tid] -> do
    checkNonLocalAllowed info
    guardTable info env tv GtKeyLog
    let pdb = view cePactDb env
        txId = TxId (fromInteger tid)
    ids <- liftDbFunction info (_pdbTxIds pdb (_tvName tv) txId)
    ks <- concat <$> traverse (\t -> fmap (t,) <$> liftDbFunction info (_pdbGetTxLog pdb (_tvName tv) t)) ids
    let ks' = filter (\(_, txl) -> _txKey txl == key) ks
    let li = V.fromList (txLogToObj <$> ks')
    returnCEKValue cont handler (VList li)
    where
    txLogToObj (TxId txid, TxLog _domain _key (RowData v)) = do
      PObject $ M.fromList
        [ (Field "txid", PInteger (fromIntegral txid))
        , (Field "value", PObject v)]
  args -> argsError info b args

tvToDomain :: TableValue -> Domain RowKey RowData b i
tvToDomain tv =
  DUserTables(_tvName tv)

-- | Todo: isProperSubmapOf
checkSchema :: M.Map Field PactValue -> Schema -> Bool
checkSchema o (Schema sc) = isJust $ do
  let keys = M.keys o
  when (keys /= M.keys sc) $ Nothing
  traverse_ go (M.toList o)
  where
  go (k, v) = M.lookup k sc >>= (`checkPvType` v)

checkPartialSchema :: M.Map Field PactValue -> Schema -> Bool
checkPartialSchema o (Schema sc) =
  M.isSubmapOfBy (\obj ty -> isJust (checkPvType ty obj)) o sc

defineKeySet'
  :: (MonadEval b i m)
  => i
  -> Cont b i m
  -> CEKErrorHandler b i m
  -> CEKEnv b i m
  -> T.Text
  -> KeySet FullyQualifiedName
  -> m (EvalResult b i m)
defineKeySet' info cont handler env ksname newKs  = do
  let pdb = view cePactDb env
  liftDbFunction info (_pdbRead pdb DKeySets (KeySetName ksname)) >>= \case
    Just oldKs -> do
      cond <- enforceKeyset oldKs
      if cond then do
          liftDbFunction info (_pdbWrite pdb Write DKeySets (KeySetName ksname) newKs)
          returnCEKValue cont handler (VString "Keyset write success")
      else returnCEK cont handler (VError "enforce keyset failure" info)
    Nothing -> do
      liftDbFunction info (_pdbWrite pdb Write DKeySets (KeySetName ksname) newKs)
      returnCEKValue cont handler (VString "Keyset write success")

defineKeySet :: (IsBuiltin b, MonadEval b i m) => NativeFunction b i m
defineKeySet = \info b cont handler env -> \case
  [VString ksname, VGuard (GKeyset ks)] ->
    defineKeySet' info cont handler env ksname ks
  [VString ksname] ->
    readKeyset' ksname >>= \case
      Just newKs ->
        defineKeySet' info cont handler env ksname newKs
      Nothing -> returnCEK cont handler (VError "read-keyset failure" info)
  args -> argsError info b args

--------------------------------------------------
-- Capabilities
--------------------------------------------------

requireCapability :: (IsBuiltin b, MonadEval b i m) => NativeFunction b i m
requireCapability = \info b cont handler _env -> \case
  [VCapToken ct] -> requireCap info cont handler ct
  args -> argsError info b args

composeCapability :: (IsBuiltin b, MonadEval b i m) => NativeFunction b i m
composeCapability = \info b cont handler env -> \case
  [VCapToken ct] ->
    useEvalState esStack >>= \case
      sf:_ -> do
        when (_sfFnType sf /= SFDefcap) $ failInvariant info "compose-cap "
        composeCap info cont handler env ct
      _ -> failInvariant info "compose-cap at the top level"
  args -> argsError info b args

installCapability :: (IsBuiltin b, MonadEval b i m) => NativeFunction b i m
installCapability = \info b cont handler env -> \case
  [VCapToken ct] -> do
    enforceNotWithinDefcap info env "install-capability"
    _ <- installCap info env ct True
    returnCEKValue cont handler (VString "Installed capability")
  args -> argsError info b args

coreEmitEvent :: (IsBuiltin b, MonadEval b i m) => NativeFunction b i m
coreEmitEvent = \info b cont handler env -> \case
  [VCapToken ct@(CapToken fqn _)] -> do
    guardForModuleCall info env (_fqModule fqn) $ return ()
    lookupFqName (_ctName ct) >>= \case
      Just (DCap d) -> do
        enforceMeta (_dcapMeta d)
        emitCapability info ct
        returnCEKValue cont handler (VBool True)
      Just _ ->
        failInvariant info "CapToken does not point to defcap"
      _ -> failInvariant info "No Capability found in emit-event"
      where
      enforceMeta Unmanaged = throwExecutionError info (InvalidEventCap fqn)
      enforceMeta _ = pure ()
  args -> argsError info b args

createCapGuard :: (IsBuiltin b, MonadEval b i m) => NativeFunction b i m
createCapGuard = \info b cont handler _env -> \case
  [VCapToken ct] ->
    let cg = CapabilityGuard (_ctName ct) (_ctArgs ct) Nothing
    in returnCEKValue cont handler (VGuard (GCapabilityGuard cg))
  args -> argsError info b args

createCapabilityPactGuard :: (IsBuiltin b, MonadEval b i m) => NativeFunction b i m
createCapabilityPactGuard = \info b cont handler _env -> \case
  [VCapToken ct] -> do
    pid <- getDefPactId info
    let cg = CapabilityGuard (_ctName ct) (_ctArgs ct) (Just pid)
    returnCEKValue cont handler (VGuard (GCapabilityGuard cg))
  args -> argsError info b args

createModuleGuard :: (IsBuiltin b, MonadEval b i m) => NativeFunction b i m
createModuleGuard = \info b cont handler _env -> \case
  [VString n] ->
    findCallingModule >>= \case
      Just mn ->  do
        let cg = GModuleGuard (ModuleGuard mn n)
        returnCEKValue cont handler (VGuard cg)
      Nothing ->
        returnCEK cont handler (VError "not-in-module" info)
  args -> argsError info b args


coreIntToStr :: (IsBuiltin b, MonadEval b i m) => NativeFunction b i m
coreIntToStr = \info b cont handler _env -> \case
  [VInteger base, VInteger v]
    | base >= 2 && base <= 16 -> do
      let v' = T.pack $ showIntAtBase base Char.intToDigit v ""
      returnCEKValue cont handler (VString v')
    | base == 64 && v >= 0 -> do
      let v' = toB64UrlUnpaddedText $ integerToBS v
      returnCEKValue cont handler (VString v')
    | base == 64 -> returnCEK cont handler (VError "only positive values allowed for base64URL conversion" info)
    | otherwise -> returnCEK cont handler (VError "invalid base for base64URL conversion" info)
  args -> argsError info b args

coreStrToInt :: (IsBuiltin b, MonadEval b i m) => NativeFunction b i m
coreStrToInt = \info b cont handler _env -> \case
  [VString s] ->
    checkLen info s *> doBase info cont handler 10 s
  args -> argsError info b args

coreStrToIntBase :: (IsBuiltin b, MonadEval b i m) => NativeFunction b i m
coreStrToIntBase = \info b _ _ _env -> \case
  [VInteger _base, VString _s] -> error "todo: base64"
  args -> argsError info b args

coreDistinct  :: (IsBuiltin b, MonadEval b i m) => NativeFunction b i m
coreDistinct = \info b cont handler _env -> \case
  [VList s] ->
    returnCEKValue cont handler
      $ VList
      $ V.fromList
      $ nubOrd
      $ V.toList s
  args -> argsError info b args

coreFormat  :: (IsBuiltin b, MonadEval b i m) => NativeFunction b i m
coreFormat = \info b cont handler _env -> \case
  [VString s, VList es] -> do
    let parts = T.splitOn "{}" s
        plen = length parts
    if | plen == 1 -> returnCEKValue cont handler (VString s)
       | plen - length es > 1 -> returnCEK cont handler $ VError "format: not enough arguments for template" info
       | otherwise -> do
          let args = formatArg <$> V.toList es
          returnCEKValue cont handler $ VString $  T.concat $ alternate parts (take (plen - 1) args)
    where
    formatArg (PString ps) = ps
    formatArg a = renderPactValue a
    alternate (x:xs) ys = x : alternate ys xs
    alternate _ _ = []
  args -> argsError info b args

-- Todo: This _Really_ needs gas
-- moreover this is kinda hacky
-- BIG TODO: REMOVE PRETTY FROM SEMANTICS.
-- THIS CANNOT MAKE IT TO PROD
renderPactValue :: PactValue -> T.Text
renderPactValue = T.pack . show . Pretty.pretty

checkLen
  :: (MonadEval b i m)
  => i
  -> T.Text
  -> m ()
checkLen info txt =
  unless (T.length txt <= 512) $
      throwExecutionError info $ DecodeError $ "Invalid input, only up to 512 length supported"

doBase
  :: (MonadEval b i m)
  => i
  -> Cont b i m
  -> CEKErrorHandler b i m
  -> Integer
  -> T.Text
  -> m (EvalResult b i m)
doBase info cont handler base txt = case baseStrToInt base txt of
  Left e -> throwExecutionError info (DecodeError e)
  Right n -> returnCEKValue cont handler (VInteger n)

baseStrToInt :: Integer -> T.Text -> Either T.Text Integer
baseStrToInt base t =
  if base <= 1 || base > 16
  then Left $ "unsupported base: " `T.append` T.pack (show base)
  else
    if T.null t
    then Left $ "empty text: " `T.append` t
    else foldM go 0 $ T.unpack t
  where
    go :: Integer -> Char -> Either T.Text Integer
    go acc c' =
      let val = fromIntegral . Char.digitToInt $ c'
      in if val < base
         then pure $ base * acc + val
         else Left $ "character '" <> T.singleton c' <>
                "' is out of range for base " <> T.pack (show base) <> ": " <> t

_bsToInteger :: BS.ByteString -> Integer
_bsToInteger bs = fst $ foldl' go (0,(BS.length bs - 1) * 8) $ BS.unpack bs
  where
    go (i,p) w = (i .|. (shift (fromIntegral w) p),p - 8)

integerToBS :: Integer -> BS.ByteString
integerToBS v = BS.pack $ reverse $ go v
  where
    go i | i <= 0xff = [fromIntegral i]
         | otherwise = (fromIntegral (i .&. 0xff)):go (shift i (-8))


coreAndQ :: (IsBuiltin b, MonadEval b i m) => NativeFunction b i m
coreAndQ = \info b cont handler _env -> \case
  [VClosure l, VClosure r, e] -> do
    applyLam l [e] Mt CEKNoHandler >>= \case
      EvalValue (VBool out)
        | out -> applyLam r [e] Mt CEKNoHandler >>= \case
            EvalValue (VBool out') -> returnCEKValue cont handler (VBool out')
            VError err i -> returnCEK cont handler (VError err i)
            _ -> returnCEK cont handler invalidCloValue
        | otherwise -> returnCEKValue cont handler (VBool out)
      EvalValue _ -> returnCEK cont handler invalidCloValue
      VError err i -> returnCEK cont handler (VError err i)
    where
    invalidCloValue = VError "invalid return application for and? closure" info
  args -> argsError info b args

coreOrQ :: (IsBuiltin b, MonadEval b i m) => NativeFunction b i m
coreOrQ = \info b cont handler _env -> \case
  [VClosure l, VClosure r, e] -> do
    applyLam l [e] Mt CEKNoHandler >>= \case
      EvalValue (VBool out)
        | out -> returnCEKValue cont handler (VBool out)
        | otherwise -> applyLam r [e] Mt CEKNoHandler >>= \case
            EvalValue (VBool out') -> returnCEKValue cont handler (VBool out')
            VError err i -> returnCEK cont handler (VError err i)
            _ -> returnCEK cont handler invalidCloValue
      EvalValue _ -> returnCEK cont handler invalidCloValue
      VError err i -> returnCEK cont handler (VError err i)
    where
    invalidCloValue = VError "invalid return application for and? closure" info
  args -> argsError info b args

coreNotQ :: (IsBuiltin b, MonadEval b i m) => NativeFunction b i m
coreNotQ = \info b cont handler _env -> \case
  [VClosure l, e] -> do
    applyLam l [e] Mt CEKNoHandler >>= \case
      EvalValue (VBool out) -> returnCEKValue cont handler (VBool (not out))
      EvalValue _ -> returnCEK cont handler invalidCloValue
      VError err i -> returnCEK cont handler (VError err i)
    where
    invalidCloValue = VError "invalid return application for and? closure" info
  args -> argsError info b args

coreWhere :: (IsBuiltin b, MonadEval b i m) => NativeFunction b i m
coreWhere = \info b cont handler _env -> \case
  [VString field, VClosure app, VObject o] -> do
    case M.lookup (Field field) o of
      Just v -> applyLam app [VPactValue v] Mt CEKNoHandler >>= \case
        EvalValue (VBool cond) -> returnCEKValue cont handler (VBool cond)
        EvalValue _ -> returnCEK cont handler (VError "where application did not result in a boolean" info)
        VError err i -> returnCEK cont handler (VError err i)
      Nothing -> returnCEK cont handler (VError "no such field in object in where application" info)
  args -> argsError info b args

coreHash :: (IsBuiltin b, MonadEval b i m) => NativeFunction b i m
coreHash = \info b cont handler _env -> \case
  [VString s] ->
    returnCEKValue cont handler (go (T.encodeUtf8 s))
  [VPactValue pv] -> do
    returnCEKValue cont handler (go (encodeStable pv))
  args -> argsError info b args
  where
  go =  VString . hashToText . pactHash

txHash :: (IsBuiltin b, MonadEval b i m) => NativeFunction b i m
txHash = \info b cont handler _env -> \case
  [] -> do
    h <- viewEvalEnv eeHash
    returnCEKValue cont handler (VString (hashToText h))
  args -> argsError info b args

coreContinue :: (IsBuiltin b, MonadEval b i m) => NativeFunction b i m
coreContinue info b cont handler _env = \case
  [v] -> do
    returnCEKValue cont handler v
  args -> argsError info b args

parseTime :: (IsBuiltin b, MonadEval b i m) => NativeFunction b i m
parseTime = \info b cont handler _env -> \case
  [VString fmt, VString s] ->
    case PactTime.parseTime (T.unpack fmt) (T.unpack s) of
      Just t -> returnCEKValue cont handler $ VPactValue (PTime t)
      Nothing ->
        returnCEK cont handler (VError "parse-time parse failure" info)
  args -> argsError info b args

formatTime :: (IsBuiltin b, MonadEval b i m) => NativeFunction b i m
formatTime = \info b cont handler _env -> \case
  [VString fmt, VPactValue (PTime t)] -> do
    let timeString = PactTime.formatTime (T.unpack fmt) t
    returnCEKValue cont handler $ VString (T.pack timeString)
  args -> argsError info b args

time :: (IsBuiltin b, MonadEval b i m) => NativeFunction b i m
time = \info b cont handler _env -> \case
  [VString s] -> do
    case PactTime.parseTime "%Y-%m-%dT%H:%M:%SZ" (T.unpack s) of
      Just t -> returnCEKValue cont handler $ VPactValue (PTime t)
      Nothing ->
        returnCEK cont handler (VError "time default format parse failure" info)
  args -> argsError info b args

addTime :: (IsBuiltin b, MonadEval b i m) => NativeFunction b i m
addTime = \info b cont handler _env -> \case
  [VPactValue (PTime t), VPactValue (PDecimal seconds)] -> do
      let newTime = t PactTime..+^ PactTime.fromSeconds seconds
      returnCEKValue cont handler $ VPactValue (PTime newTime)
  args -> argsError info b args

diffTime :: (IsBuiltin b, MonadEval b i m) => NativeFunction b i m
diffTime = \info b cont handler _env -> \case
  [VPactValue (PTime x), VPactValue (PTime y)] -> do
    let secondsDifference = PactTime.toSeconds $ x PactTime..-. y
    returnCEKValue cont handler $ VPactValue $ PDecimal secondsDifference
  args -> argsError info b args

minutes :: (IsBuiltin b, MonadEval b i m) => NativeFunction b i m
minutes = \info b cont handler _env -> \case
  [VDecimal x] -> do
    let seconds = x * 60
    returnCEKValue cont handler $ VDecimal seconds
  [VInteger x] -> do
    let seconds = fromIntegral x * 60
    returnCEKValue cont handler $ VDecimal seconds
  args -> argsError info b args

hours :: (IsBuiltin b, MonadEval b i m) => NativeFunction b i m
hours = \info b cont handler _env -> \case
  [VDecimal x] -> do
    let seconds = x * 60 * 60
    returnCEKValue cont handler $ VDecimal seconds
  [VInteger x] -> do
    let seconds = fromIntegral x * 60 * 60
    returnCEKValue cont handler $ VDecimal seconds
  args -> argsError info b args

days :: (IsBuiltin b, MonadEval b i m) => NativeFunction b i m
days = \info b cont handler _env -> \case
  [VDecimal x] -> do
    let seconds = x * 60 * 60 * 24
    returnCEKValue cont handler $ VDecimal seconds
  [VInteger x] -> do
    let seconds = fromIntegral x * 60 * 60 * 24
    returnCEKValue cont handler $ VDecimal seconds
  args -> argsError info b args

describeModule :: (IsBuiltin b, MonadEval b i m) => NativeFunction b i m
describeModule = \info b cont handler env -> \case
  [VString s] -> do
    checkNonLocalAllowed info
    getModuleData info (view cePactDb env) (ModuleName s Nothing) >>= \case
      ModuleData m _ -> returnCEKValue cont handler $
        VObject $ M.fromList $ fmap (over _1 Field)
          [ ("name", PString (renderModuleName (_mName m)))
          , ("hash", PString (hashToText (_mhHash (_mHash m))))
          , ("interfaces", PList (PString . renderModuleName <$> V.fromList (_mImplements m)))]
      InterfaceData iface _ -> returnCEKValue cont handler $
        VObject $ M.fromList $ fmap (over _1 Field)
          [ ("name", PString (renderModuleName (_ifName iface)))
          ]
  args -> argsError info b args

dbDescribeTable :: (IsBuiltin b, MonadEval b i m) => NativeFunction b i m
dbDescribeTable = \info b cont handler _env -> \case
  [VTable (TableValue name mname _ _)] ->
    returnCEKValue cont handler $ VObject $ M.fromList $ fmap (over _1 Field)
      [("name", PString (_tableName name))
      ,("module", PString (renderModuleName mname))
      ,("type", PString "asdf")]
  args -> argsError info b args

dbDescribeKeySet :: (IsBuiltin b, MonadEval b i m) => NativeFunction b i m
dbDescribeKeySet = \info b cont handler env -> \case
  [VString s] -> do
    checkNonLocalAllowed info
    getModuleData info (view cePactDb env) (ModuleName s Nothing) >>= \case
      ModuleData m _ -> returnCEKValue cont handler $
        VObject $ M.fromList $ fmap (over _1 Field)
          [ ("name", PString (renderModuleName (_mName m)))
          , ("hash", PString (hashToText (_mhHash (_mHash m))))
          , ("interfaces", PList (PString . renderModuleName <$> V.fromList (_mImplements m)))]
      InterfaceData iface _ -> returnCEKValue cont handler $
        VObject $ M.fromList $ fmap (over _1 Field)
          [ ("name", PString (renderModuleName (_ifName iface)))
          ]
  args -> argsError info b args

coreCompose :: (IsBuiltin b, MonadEval b i m) => NativeFunction b i m
coreCompose = \info b cont handler _env -> \case
  [VClosure clo1, VClosure clo2, v] ->
    applyLam clo1 [v] Mt CEKNoHandler >>= \case
      EvalValue v' ->
        applyLam clo2 [v'] cont handler
      err -> returnCEK cont handler err
  args -> argsError info b args

--------------------------------------------------
-- Namespace functions
--------------------------------------------------
coreNamespace :: (IsBuiltin b, MonadEval b i m) => NativeFunction b i m
coreNamespace = \info b cont handler env -> \case
  [VString n] -> do
    enforceTopLevelOnly info b
    let pdb = view cePactDb env
    if T.null n then do
      (esLoaded . loNamespace) .== Nothing
      returnCEKValue cont handler (VString "Namespace reset to root")
    else
      liftDbFunction info (_pdbRead pdb DNamespaces (NamespaceName n)) >>= \case
        Just ns -> do
          (esLoaded . loNamespace) .== Just ns
          let msg = "Namespace set to " <> n
          returnCEKValue cont handler (VString msg)
        Nothing ->
          returnCEK cont handler $ VError ("Namespace " <> n <> " not defined") info
  args -> argsError info b args




coreDefineNamespace :: (IsBuiltin b, MonadEval b i m) => NativeFunction b i m
coreDefineNamespace info b cont handler env = \case
  [VString n, VGuard usrG, VGuard adminG] -> do
    enforceTopLevelOnly info b
    unless (isValidNsFormat n) $ throwExecutionError info (DefineNamespaceError "invalid namespace format")
    let pdb = view cePactDb env
    liftDbFunction info (_pdbRead pdb DNamespaces (NamespaceName n)) >>= \case
      -- G!
      -- https://static.wikia.nocookie.net/onepiece/images/5/52/Lao_G_Manga_Infobox.png/revision/latest?cb=20150405020446
      -- Enforce the old guard
      Just (Namespace _ _ laoG) -> do
        coreEnforceGuard info b Mt CEKNoHandler env [VGuard laoG] >>= \case
          -- Enforce guard returns an error and never a different kind of value, so
          -- this pattern match is fine
          EvalValue _ -> do
            let nsn = NamespaceName n
                ns = Namespace nsn usrG adminG
            liftDbFunction info (_pdbWrite pdb Write DNamespaces nsn ns)
            returnCEKValue cont handler $ VString $ "Namespace defined: " <> n
          VError e i -> returnCEK cont handler (VError e i)
      Nothing -> do
        enforcePolicy pdb n adminG
        let nsn = NamespaceName n
            ns = Namespace nsn usrG adminG
        liftDbFunction info (_pdbWrite pdb Write DNamespaces nsn ns)
        returnCEKValue cont handler $ VString $ "Namespace defined: " <> n
  args -> argsError info b args
  where
  enforcePolicy pdb nsn adminG = viewEvalEnv eeNamespacePolicy >>= \case
    SimpleNamespacePolicy -> pure ()
    SmartNamespacePolicy _ fun -> getModuleMember info pdb fun >>= \case
      Dfun d -> do
        clo <- mkDefunClosure d (_qnModName fun) env
        -- Todo: nested exec?
        applyLam (C clo) [VString nsn, VGuard adminG] Mt CEKNoHandler >>= \case
          EvalValue (VBool allow) ->
            unless allow $ throwExecutionError info $ DefineNamespaceError "Namespace definition not permitted"
          EvalValue _ ->
            throwExecutionError info $ DefineNamespaceError "Namespace manager function returned an invalid value"
          VError e _ ->
            throwExecutionError info $ DefineNamespaceError e
      _ -> failInvariant info "Namespace manager function is not a defun"
  isValidNsFormat nsn = case T.uncons nsn of
    Just (h, tl) ->
      isValidNsHead h && T.all isValidNsChar tl
    Nothing -> False
    -- not (T.null nsn) && isValidNsHead (T.head nsn) && T.all isValidNsChar (T.tail )
  isValidNsHead c =
    Char.isLatin1 c && Char.isAlpha c
  isValidNsChar c =
    Char.isLatin1 c && (Char.isAlphaNum c || T.elem c validSpecialChars)
  validSpecialChars :: T.Text
  validSpecialChars =
    "%#+-_&$@<>=^?*!|/~"

coreDescribeNamespace :: (IsBuiltin b, MonadEval b i m) => NativeFunction b i m
coreDescribeNamespace = \info b cont handler _env -> \case
  [VString n] -> do
    pdb <- viewEvalEnv eePactDb
    liftDbFunction info (_pdbRead pdb DNamespaces (NamespaceName n)) >>= \case
      Just (Namespace _ usrG laoG) -> do
        let obj = M.fromList
                  [ (Field "user-guard", PGuard usrG)
                  , (Field "admin-guard", PGuard laoG)
                  , (Field "namespace-name", PString n)]
        returnCEKValue cont handler (VObject obj)
      Nothing ->
        returnCEK cont handler (VError ("Namespace not defined " <> n) info)
  args -> argsError info b args

-----------------------------------
-- Core definitions
-----------------------------------

rawBuiltinEnv
  :: (MonadEval RawBuiltin i m)
  => BuiltinEnv RawBuiltin i m
rawBuiltinEnv i b env = mkBuiltinFn i b env (rawBuiltinRuntime b)

rawBuiltinRuntime
  :: (MonadEval b i m, IsBuiltin b)
  => RawBuiltin
  -> NativeFunction b i m
rawBuiltinRuntime = \case
  RawAdd -> rawAdd
  RawSub -> rawSub
  RawMultiply -> rawMul
  RawDivide -> rawDiv
  RawNegate -> rawNegate
  RawAbs -> rawAbs
  RawPow -> rawPow
  RawNot -> notBool
  RawEq -> rawEq
  RawNeq -> rawNeq
  RawGT -> rawGt
  RawGEQ -> rawGeq
  RawLT -> rawLt
  RawLEQ -> rawLeq
  RawBitwiseAnd -> bitAndInt
  RawBitwiseOr -> bitOrInt
  RawBitwiseXor -> bitXorInt
  RawBitwiseFlip -> bitComplementInt
  RawBitShift -> bitShiftInt
  RawRound -> roundDec
  RawCeiling -> ceilingDec
  RawFloor -> floorDec
  RawExp -> rawExp
  RawLn -> rawLn
  RawSqrt -> rawSqrt
  RawLogBase -> rawLogBase
  RawLength -> rawLength
  RawTake -> rawTake
  RawDrop -> rawDrop
  RawConcat -> coreConcat
  RawReverse -> rawReverse
  RawMod -> modInt
  RawMap -> coreMap
  RawFilter -> coreFilter
  RawZip -> zipList
  RawIntToStr -> coreIntToStr
  RawStrToInt -> coreStrToInt
  RawStrToIntBase -> coreStrToIntBase
  RawFold -> coreFold
  RawDistinct -> coreDistinct
  RawFormat -> coreFormat
  RawContains -> rawContains
  RawSort -> rawSort
  RawSortObject -> rawSortObject
  RawRemove -> rawRemove
  -- RawEnforce -> coreEnforce
  -- RawEnforceOne -> unimplemented
  RawEnumerate -> coreEnumerate
  RawEnumerateStepN -> coreEnumerateStepN
  RawShow -> rawShow
  RawReadMsg -> readMsg
  RawReadMsgDefault -> readMsg
  RawReadInteger -> coreReadInteger
  RawReadDecimal -> coreReadDecimal
  RawReadString -> coreReadString
  RawReadKeyset -> coreReadKeyset
  RawEnforceGuard -> coreEnforceGuard
  RawYield -> coreYield
  RawResume -> coreResume
  RawEnforceKeyset -> coreEnforceGuard
  RawKeysetRefGuard -> keysetRefGuard
  RawAt -> coreAccess
  RawMakeList -> makeList
  RawB64Encode -> coreB64Encode
  RawB64Decode -> coreB64Decode
  RawStrToList -> strToList
  RawBind -> coreBind
  RawRequireCapability -> requireCapability
  RawComposeCapability -> composeCapability
  RawInstallCapability -> installCapability
  RawCreateCapabilityGuard -> createCapGuard
  RawCreateCapabilityPactGuard -> createCapabilityPactGuard
  RawCreateModuleGuard -> createModuleGuard
  RawEmitEvent -> coreEmitEvent
  RawCreateTable -> createTable
  RawDescribeKeyset -> dbDescribeKeySet
  RawDescribeModule -> describeModule
  RawDescribeTable -> dbDescribeTable
  RawDefineKeySet -> defineKeySet
  RawDefineKeysetData -> defineKeySet
  RawFoldDb -> foldDb
  RawInsert -> dbInsert
  RawWrite -> dbWrite
  RawKeyLog -> dbKeyLog
  RawKeys -> dbKeys
  RawRead -> dbRead
  RawSelect -> dbSelect
  RawUpdate -> dbUpdate
  RawWithDefaultRead -> dbWithDefaultRead
  RawWithRead -> dbWithRead
  RawTxLog -> dbTxLog
  RawTxIds -> dbTxIds
  RawAndQ -> coreAndQ
  RawOrQ -> coreOrQ
  RawWhere -> coreWhere
  RawNotQ -> coreNotQ
  RawHash -> coreHash
  RawTxHash -> txHash
  RawContinue -> coreContinue
  RawParseTime -> parseTime
  RawFormatTime -> formatTime
  RawTime -> time
  RawAddTime -> addTime
  RawDiffTime -> diffTime
  RawHours -> hours
  RawMinutes -> minutes
  RawDays -> days
  RawCompose -> coreCompose
  RawSelectWithFields -> dbSelect
  RawNamespace -> coreNamespace
  RawDefineNamespace -> coreDefineNamespace
  RawDescribeNamespace -> coreDescribeNamespace<|MERGE_RESOLUTION|>--- conflicted
+++ resolved
@@ -573,11 +573,7 @@
 coreResume :: (IsBuiltin b, MonadEval b i m) => NativeFunction b i m
 coreResume = \info b cont handler _env -> \case
   [VClosure clo] -> do
-<<<<<<< HEAD
-    mps <- viewEvalEnv eePactStep
-=======
-    mps <- viewCEKEnv eeDefPactStep
->>>>>>> a5146ba0
+    mps <- viewEvalEnv eeDefPactStep
     case mps of
       Nothing -> throwExecutionError info NoActiveDefPactExec
       Just pactStep -> case _psResume pactStep of
