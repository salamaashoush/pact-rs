--- conflicted
+++ resolved
@@ -644,70 +644,21 @@
     Right txt -> returnCEKValue cont handler (VLiteral (LString txt))
   args -> argsError info b args
 
-<<<<<<< HEAD
-=======
--- | The main logic of enforcing a guard.
---
--- The main difference to `coreEnforceGuard` is this function's type doesn't need to be a `NativeFunction b i m`,
--- thus there's no need to wrap/unwrap the guard into a `VPactValue`,
--- and moreover it does not need to take a `b` which it does not use anyway.
-enforceGuard
-  :: (MonadEval b i m)
-  => i
-  -> Cont b i m
-  -> CEKErrorHandler b i m
-  -> CEKEnv b i m
-  -> Guard QualifiedName PactValue
-  -> m (EvalResult b i m)
-enforceGuard info cont handler env g = case g of
-  GKeyset ks -> do
-    cond <- isKeysetInSigs ks
-    if cond then returnCEKValue cont handler (VBool True)
-    else returnCEK cont handler (VError "enforce keyset failure" info)
-  GKeySetRef ksn -> do
-    cond <- isKeysetNameInSigs info (view cePactDb env) ksn
-    if cond then returnCEKValue cont handler (VBool True)
-    else returnCEK cont handler (VError "enforce keyset ref failure" info)
-  GUserGuard ug -> runUserGuard info cont handler env ug
-  GCapabilityGuard cg -> enforceCapGuard info cont handler cg
-  GModuleGuard (ModuleGuard mn _) -> calledByModule mn >>= \case
-    True -> returnCEKValue cont handler (VBool True)
-    False -> do
-      md <- getModule info (view cePactDb env) mn
-      acquireModuleAdmin info env md
-      returnCEKValue cont handler (VBool True)
-  GDefPactGuard (DefPactGuard dpid _) -> do
-    curDpid <- getDefPactId info
-    if curDpid == dpid
-       then returnCEKValue cont handler (VBool True)
-       else returnCEK cont handler (VError "Capability pact guard failed: invalid pact id" info)
->>>>>>> dab49e4b
 
 -- | A version of `enforceGuard` that also accepts a continuation
 -- that gets called if the guard is enforced successfully.
 enforceGuardCont
   :: forall step b i m. (CEKEval step b i m, MonadEval b i m)
   => i
-<<<<<<< HEAD
   -> Cont step b i m
   -> CEKErrorHandler step b i m
   -> CEKEnv step b i m
-  -> Guard FullyQualifiedName PactValue
+  -> Guard QualifiedName PactValue
   -> m (CEKEvalResult step b i m)
   -> m (CEKEvalResult step b i m)
 enforceGuardCont info cekCont cekHandler env g successCont = do
   cev <- enforceGuard info Mt CEKNoHandler env g
   evalUnsafe @step cev >>= \case
-=======
-  -> Cont b i m
-  -> CEKErrorHandler b i m
-  -> CEKEnv b i m
-  -> Guard QualifiedName PactValue
-  -> m (EvalResult b i m)
-  -> m (EvalResult b i m)
-enforceGuardCont info cekCont cekHandler env g successCont =
-  enforceGuard info Mt CEKNoHandler env g >>= \case
->>>>>>> dab49e4b
     EvalValue {} -> successCont
     VError e i -> returnCEK cekCont cekHandler (VError e i)
 
@@ -829,51 +780,8 @@
       Nothing -> returnCEK cont handler (VError "read-keyset failure" info)
   args -> argsError info b args
 
-<<<<<<< HEAD
 
 coreBind :: (IsBuiltin b, CEKEval step b i m, MonadEval b i m) => NativeFunction step b i m
-=======
-enforceCapGuard
-  :: MonadEval b i m
-  => i
-  -> Cont b i m
-  -> CEKErrorHandler b i m
-  -> CapabilityGuard QualifiedName PactValue
-  -> m (EvalResult b i m)
-enforceCapGuard info cont handler (CapabilityGuard qn args mpid) = case mpid of
-  Nothing -> enforceCap
-  Just pid -> do
-    currPid <- getDefPactId info
-    if currPid == pid then enforceCap
-    else returnCEK cont handler (VError "Capability pact guard failed: invalid pact id" info)
-  where
-  enforceCap = do
-    cond <- isCapInStack (CapToken qn args)
-    if cond then returnCEKValue cont handler (VBool True)
-    else do
-      let errMsg = "Capability guard enforce failure cap not in scope: " <> renderQualName qn
-      returnCEK cont handler (VError errMsg info)
-
-runUserGuard
-  :: MonadEval b i m
-  => i
-  -> Cont b i m
-  -> CEKErrorHandler b i m
-  -> CEKEnv b i m
-  -> UserGuard QualifiedName PactValue
-  -> m (EvalResult b i m)
-runUserGuard info cont handler env (UserGuard qn args) =
-  getModuleMember info (_cePactDb env) qn >>= \case
-    Dfun d -> do
-      when (length (_dfunArgs d) /= length args) $ throwExecutionError info CannotApplyPartialClosure
-      let env' = sysOnlyEnv env
-      clo <- mkDefunClosure d (_qnModName qn) env'
-      -- Todo: sys only here
-      applyLam (C clo) (VPactValue <$> args) (UserGuardC cont) handler
-    d -> throwExecutionError info (InvalidDefKind (defKind d) "run-user-guard")
-
-coreBind :: (IsBuiltin b, MonadEval b i m) => NativeFunction b i m
->>>>>>> dab49e4b
 coreBind info b cont handler _env = \case
   [v@VObject{}, VClosure clo] ->
     applyLam clo [v] cont handler
@@ -886,25 +794,10 @@
 
 createTable :: (IsBuiltin b, CEKEval step b i m, MonadEval b i m) => NativeFunction step b i m
 createTable info b cont handler env = \case
-<<<<<<< HEAD
   [VTable tv] -> do
-=======
-  [VTable tv@(TableValue tn _ _)] -> do
->>>>>>> dab49e4b
     enforceTopLevelOnly info b
     let cont' = BuiltinC env info (CreateTableC tv) cont
     guardTable info cont' handler env tv GtCreateTable
-    -- guardTable info env tv GtCreateTable
-    -- let pdb = view cePactDb env
-    -- Todo: error handling here
-<<<<<<< HEAD
-    -- Todo: guard table
-    -- liftDbFunction info (_pdbCreateUserTable pdb tn mn)
-    -- returnCEKValue cont handler VUnit
-=======
-    liftDbFunction info (_pdbCreateUserTable pdb tn)
-    returnCEKValue cont handler VUnit
->>>>>>> dab49e4b
   args -> argsError info b args
 
 dbSelect :: (IsBuiltin b, CEKEval step b i m, MonadEval b i m) => NativeFunction step b i m
@@ -1106,13 +999,8 @@
   -> CEKErrorHandler step b i m
   -> CEKEnv step b i m
   -> T.Text
-<<<<<<< HEAD
-  -> KeySet FullyQualifiedName
+  -> KeySet QualifiedName
   -> m (CEKEvalResult step b i m)
-=======
-  -> KeySet QualifiedName
-  -> m (EvalResult b i m)
->>>>>>> dab49e4b
 defineKeySet' info cont handler env ksname newKs  = do
   let pdb = view cePactDb env
   ignoreNamespaces <- not <$> isExecutionFlagSet FlagRequireKeysetNs
