--- conflicted
+++ resolved
@@ -34,7 +34,7 @@
 import Data.Foldable(foldl', traverse_, toList)
 import Data.Decimal(roundTo', Decimal, DecimalRaw(..))
 import Data.Vector(Vector)
-import Data.Maybe(isJust, maybeToList)
+import Data.Maybe(maybeToList)
 import Numeric(showIntAtBase)
 import qualified Control.Lens as Lens
 import qualified Data.Vector as V
@@ -63,6 +63,7 @@
 import Pact.Core.Namespace
 import Pact.Core.Gas
 import Pact.Core.Crypto.Pairing
+import Pact.Core.Type
 import Pact.Core.Crypto.Hash.Poseidon
 
 import Pact.Core.IR.Term
@@ -79,12 +80,8 @@
 -- Our builtin definitions start here
 ----------------------------------------------------------------------
 
-<<<<<<< HEAD
 -- -- Todo: runtime error
 unaryIntFn :: (IsBuiltin b, CEKEval step b i m, MonadEval b i m) => (Integer -> Integer) -> NativeFunction step b i m
-=======
-unaryIntFn :: (IsBuiltin b, MonadEval b i m) => (Integer -> Integer) -> NativeFunction b i m
->>>>>>> d0dfdb99
 unaryIntFn op info b cont handler _env = \case
   [VLiteral (LInteger i)] ->
     returnCEKValue cont handler (VLiteral (LInteger (op i)))
@@ -307,12 +304,8 @@
     returnCEKValue cont handler (VLiteral (LString "()"))
   args -> argsError info b args
 
-<<<<<<< HEAD
+-- Todo: Gas here is complicated, greg worked on this previously
 rawContains :: (IsBuiltin b, CEKEval step b i m, MonadEval b i m) => NativeFunction step b i m
-=======
--- Todo: Gas here is complicated, greg worked on this previously
-rawContains :: (IsBuiltin b, MonadEval b i m) => NativeFunction b i m
->>>>>>> d0dfdb99
 rawContains info b cont handler _env = \case
   [VString f, VObject o] ->
     returnCEKValue cont handler (VBool (M.member (Field f) o))
@@ -334,13 +327,8 @@
     returnCEKValue cont handler (VList vli')
   args -> argsError info b args
 
-<<<<<<< HEAD
-rawRemove :: (IsBuiltin b, CEKEval step b i m, MonadEval b i m) => NativeFunction step b i m
-rawRemove info b cont handler _env = \case
-=======
-coreRemove :: (IsBuiltin b, MonadEval b i m) => NativeFunction b i m
+coreRemove :: (IsBuiltin b, CEKEval step b i m, MonadEval b i m) => NativeFunction step b i m
 coreRemove info b cont handler _env = \case
->>>>>>> d0dfdb99
   [VString s, VObject o] -> returnCEKValue cont handler (VObject (M.delete (Field s) o))
   args -> argsError info b args
 
@@ -574,7 +562,7 @@
         in returnCEK cont handler (VError msg info)
   args -> argsError info b args
 
-coreIsCharset :: (IsBuiltin b, MonadEval b i m) => NativeFunction b i m
+coreIsCharset :: (IsBuiltin b, CEKEval step b i m, MonadEval b i m) => NativeFunction step b i m
 coreIsCharset info b cont handler _env = \case
   [VLiteral (LInteger i), VString s] ->
     case i of
@@ -606,7 +594,7 @@
   provenanceOf tid =
     Provenance tid . _mHash <$> getCallingModule info
 
-corePactId :: (IsBuiltin b, MonadEval b i m) => NativeFunction b i m
+corePactId :: (IsBuiltin b, CEKEval step b i m, MonadEval b i m) => NativeFunction step b i m
 corePactId info b cont handler _env = \case
   [] -> useEvalState esDefPactExec >>= \case
     Just dpe -> returnCEKValue cont handler (VString (_defpactId (_peDefPactId dpe)))
@@ -734,10 +722,7 @@
         Just _ -> returnCEKValue cont handler (VGuard (GKeySetRef ksn))
   args -> argsError info b args
 
-<<<<<<< HEAD
-coreReadInteger :: (IsBuiltin b, CEKEval step b i m, MonadEval b i m) => NativeFunction step b i m
-=======
-coreTypeOf :: (IsBuiltin b, MonadEval b i m) => NativeFunction b i m
+coreTypeOf :: (IsBuiltin b, CEKEval step b i m, MonadEval b i m) => NativeFunction step b i m
 coreTypeOf info b cont handler _env = \case
   [v] -> case v of
     VPactValue pv ->
@@ -746,13 +731,12 @@
     VTable tv -> returnCEKValue cont handler $ VString (renderType (TyTable (_tvSchema tv)))
   args -> argsError info b args
 
-coreDec :: (IsBuiltin b, MonadEval b i m) => NativeFunction b i m
+coreDec :: (IsBuiltin b, CEKEval step b i m, MonadEval b i m) => NativeFunction step b i m
 coreDec info b cont handler _env = \case
   [VInteger i] -> returnCEKValue cont handler $ VDecimal $ Decimal 0 i
   args -> argsError info b args
 
-coreReadInteger :: (IsBuiltin b, MonadEval b i m) => NativeFunction b i m
->>>>>>> d0dfdb99
+coreReadInteger :: (IsBuiltin b, CEKEval step b i m, MonadEval b i m) => NativeFunction step b i m
 coreReadInteger info b cont handler _env = \case
   [VString s] -> do
     ObjectData envData <- viewEvalEnv eeMsgBody
@@ -761,13 +745,8 @@
       _ -> returnCEK cont handler (VError "read-integer failure" info)
   args -> argsError info b args
 
-<<<<<<< HEAD
-readMsg :: (IsBuiltin b, CEKEval step b i m, MonadEval b i m) => NativeFunction step b i m
-readMsg info b cont handler _env = \case
-=======
-coreReadMsg :: (IsBuiltin b, MonadEval b i m) => NativeFunction b i m
+coreReadMsg :: (IsBuiltin b, CEKEval step b i m, MonadEval b i m) => NativeFunction step b i m
 coreReadMsg info b cont handler _env = \case
->>>>>>> d0dfdb99
   [VString s] -> do
     ObjectData envData <- viewEvalEnv eeMsgBody
     case M.lookup (Field s) envData of
@@ -1237,12 +1216,7 @@
     checkLen info s *> doBase info cont handler 10 s
   args -> argsError info b args
 
-<<<<<<< HEAD
-coreStrToIntBase :: (IsBuiltin b, MonadEval b i m) => NativeFunction step b i m
-coreStrToIntBase info b _ _ _env = \case
-  [VInteger _base, VString _s] -> error "todo: base64"
-=======
-coreStrToIntBase :: (IsBuiltin b, MonadEval b i m) => NativeFunction b i m
+coreStrToIntBase :: (IsBuiltin b, CEKEval step b i m, MonadEval b i m) => NativeFunction step b i m
 coreStrToIntBase info b cont handler _env = \case
   [VInteger base, VString s]
     | base == 64 -> checkLen info s *> case decodeBase64UrlUnpadded $ T.encodeUtf8 s of
@@ -1250,7 +1224,6 @@
         Right bs -> returnCEKValue cont handler $ VInteger (bsToInteger bs)
     | base >= 2 && base <= 16 -> checkLen info s *> doBase info cont handler base s
     | otherwise -> returnCEK cont handler (VError "Base value must be >= 2 and <= 16, or 64" info)
->>>>>>> d0dfdb99
   args -> argsError info b args
   where
   -- Todo: DOS and gas analysis
@@ -1512,11 +1485,7 @@
         returnCEK cont handler (VError "invalid keyset name" info)
   args -> argsError info b args
 
-<<<<<<< HEAD
 coreCompose :: (IsBuiltin b, CEKEval step b i m, MonadEval b i m) => NativeFunction step b i m
-=======
-coreCompose :: (IsBuiltin b, MonadEval b i m) => NativeFunction b i m
->>>>>>> d0dfdb99
 coreCompose info b cont handler env = \case
   [VClosure clo1, VClosure clo2, v] -> do
     let cont' = Fn clo2 env [] [] cont
@@ -1691,7 +1660,7 @@
 --         ]
 --     chainData i as = argsError i as
 
-coreChainData :: (IsBuiltin b, MonadEval b i m) => NativeFunction b i m
+coreChainData :: (IsBuiltin b, CEKEval step b i m, MonadEval b i m) => NativeFunction step b i m
 coreChainData info b cont handler _env = \case
   [] -> do
     PublicData publicMeta blockHeight blockTime prevBh <- viewEvalEnv eePublicData
@@ -1765,7 +1734,7 @@
     , (Field "y", y')]
 
 
-zkPairingCheck :: (IsBuiltin b, MonadEval b i m) => NativeFunction b i m
+zkPairingCheck :: (IsBuiltin b, CEKEval step b i m, MonadEval b i m) => NativeFunction step b i m
 zkPairingCheck info b cont handler _env = \case
   args@[VList p1s, VList p2s] -> do
     g1s <- maybe (argsError info b args) pure (traverse (preview _PObject >=> (toG1 . ObjectData)) p1s)
@@ -1776,7 +1745,7 @@
     returnCEKValue cont handler $ VBool $ pairingCheck pairs
   args -> argsError info b args
 
-zkScalaMult :: (IsBuiltin b, MonadEval b i m) => NativeFunction b i m
+zkScalaMult :: (IsBuiltin b, CEKEval step b i m, MonadEval b i m) => NativeFunction step b i m
 zkScalaMult info b cont handler _env = \case
   args@[VString ptTy, VObject p1, VInteger scalar] -> do
     let scalar' = scalar `mod` curveOrder
@@ -1799,7 +1768,7 @@
   curveOrder :: Integer
   curveOrder = 21888242871839275222246405745257275088548364400416034343698204186575808495617
 
-zkPointAddition :: (IsBuiltin b, MonadEval b i m) => NativeFunction b i m
+zkPointAddition :: (IsBuiltin b, CEKEval step b i m, MonadEval b i m) => NativeFunction step b i m
 zkPointAddition info b cont handler _env = \case
   args@[VString ptTy, VObject p1, VObject p2] -> do
     case T.toLower ptTy of
@@ -1826,7 +1795,7 @@
 -- Poseidon
 -----------------------------------
 
-poseidonHash :: (IsBuiltin b, MonadEval b i m) => NativeFunction b i m
+poseidonHash :: (IsBuiltin b, CEKEval step b i m, MonadEval b i m) => NativeFunction step b i m
 poseidonHash info b cont handler _env = \case
   [VList as]
     | not (V.null as) && length as <= 8,
