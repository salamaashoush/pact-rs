{-# LANGUAGE TypeSynonymInstances #-}
{-# LANGUAGE RankNTypes #-}
{-# LANGUAGE ScopedTypeVariables #-}
{-# LANGUAGE OverloadedStrings #-}
{-# LANGUAGE FlexibleContexts #-}
{-# LANGUAGE TypeFamilies #-}
{-# LANGUAGE BlockArguments #-}
{-# LANGUAGE DerivingVia #-}
{-# LANGUAGE ConstraintKinds #-}
{-# LANGUAGE MultiWayIf #-}

module Pact.Core.IR.Eval.RawBuiltin
 ( rawBuiltinRuntime
 , rawBuiltinEnv ) where

-- |
-- Module      :  Pact.Core.Eval.RawBuiltin
-- Copyright   :  (C) 2022 Kadena
-- License     :  BSD-style (see the file LICENSE)
-- Maintainer  :  Jose Cardona <jose@kadena.io>
--
-- CEK runtime for our IR term
--

import Control.Lens hiding (from, to, op, parts, (%%=))
import Control.Monad(when, unless, foldM)
import Control.Monad.IO.Class
import Data.Containers.ListUtils(nubOrd)
import Data.Bits
import Data.Foldable(foldl', traverse_)
import Data.Decimal(roundTo', Decimal)
import Data.Vector(Vector)
import Data.Maybe(isJust)
import Numeric(showIntAtBase)
import qualified Data.Vector as V
import qualified Data.Vector.Algorithms.Intro as V
import qualified Data.Text as T
import qualified Data.Text.Encoding as T
import qualified Data.Map.Strict as M
import qualified Data.Set as S
import qualified Data.Char as Char
import qualified Data.ByteString as BS
import qualified Pact.Time as PactTime

import Pact.Core.Builtin
import Pact.Core.Literal
import Pact.Core.Errors
import Pact.Core.Hash
import Pact.Core.Names
import Pact.Core.Guards
import Pact.Core.Type
import Pact.Core.PactValue
import Pact.Core.Persistence
import Pact.Core.Environment
import Pact.Core.Capabilities

import Pact.Core.IR.Term
import Pact.Core.IR.Eval.Runtime
import Pact.Core.IR.Eval.CEK

import qualified Pact.Core.Pretty as Pretty


----------------------------------------------------------------------
-- Our builtin definitions start here
----------------------------------------------------------------------

-- -- Todo: runtime error
unaryIntFn :: (IsBuiltin b, MonadEval b i m) => (Integer -> Integer) -> NativeFunction b i m
unaryIntFn op = \info b cont handler _env -> \case
  [VLiteral (LInteger i)] -> returnCEKValue cont handler (VLiteral (LInteger (op i)))
  args -> argsError info b args
{-# INLINE unaryIntFn #-}

binaryIntFn
  :: (IsBuiltin b, MonadEval b i m)
  => (Integer -> Integer -> Integer)
  -> NativeFunction b i m
binaryIntFn op = \info b cont handler _env -> \case
  [VLiteral (LInteger i), VLiteral (LInteger i')] -> returnCEKValue cont handler (VLiteral (LInteger (op i i')))
  args -> argsError info b args
{-# INLINE binaryIntFn #-}

roundingFn :: (IsBuiltin b, MonadEval b i m) => (Rational -> Integer) -> NativeFunction b i m
roundingFn op = \info b cont handler _env -> \case
  [VLiteral (LDecimal i)] -> returnCEKValue cont handler (VLiteral (LInteger (truncate (roundTo' op 0 i))))
  args -> argsError info b args
{-# INLINE roundingFn #-}

---------------------------------
-- Arithmetic Ops
------------------------------
rawAdd :: (IsBuiltin b, MonadEval b i m) => NativeFunction b i m
rawAdd = \info b cont handler _env -> \case
  [VLiteral (LInteger i), VLiteral (LInteger i')] -> returnCEKValue cont handler (VLiteral (LInteger (i + i')))
  [VLiteral (LDecimal i), VLiteral (LDecimal i')] -> returnCEKValue cont handler (VLiteral (LDecimal (i + i')))
  [VLiteral (LString i), VLiteral (LString i')] ->
    returnCEKValue cont handler  (VLiteral (LString (i <> i')))
  [VObject l, VObject r] ->
    let o' = VObject (l `M.union` r)
    in returnCEKValue cont handler o'
  [VList l, VList r] -> returnCEKValue cont handler (VList (l <> r))
  args -> argsError info b args

rawSub :: (IsBuiltin b, MonadEval b i m) => NativeFunction b i m
rawSub = \info b cont handler _env -> \case
  [VLiteral (LInteger i), VLiteral (LInteger i')] -> returnCEKValue cont handler (VLiteral (LInteger (i - i')))
  [VLiteral (LDecimal i), VLiteral (LDecimal i')] -> returnCEKValue cont handler (VLiteral (LDecimal (i - i')))
  args -> argsError info b args

rawMul :: (IsBuiltin b, MonadEval b i m) => NativeFunction b i m
rawMul = \info b cont handler _env -> \case
  [VLiteral (LInteger i), VLiteral (LInteger i')] -> returnCEKValue cont handler (VLiteral (LInteger (i * i')))
  [VLiteral (LDecimal i), VLiteral (LDecimal i')] -> returnCEKValue cont handler (VLiteral (LDecimal (i * i')))
  args -> argsError info b args

rawPow :: (IsBuiltin b, MonadEval b i m) => NativeFunction b i m
rawPow = \info b cont handler _env -> \case
  [VLiteral (LInteger i), VLiteral (LInteger i')] -> do
    when (i' < 0) $ throwExecutionError info (ArithmeticException "negative exponent in integer power")
    returnCEKValue cont handler (VLiteral (LInteger (i ^ i')))
  [VLiteral (LDecimal l), VLiteral (LDecimal r)] -> do
    let result = dec2F l ** dec2F r
    guardNanOrInf info result
    returnCEKValue cont handler (VLiteral (LDecimal (f2Dec result)))
  args -> argsError info b args

rawLogBase :: (IsBuiltin b, MonadEval b i m) => NativeFunction b i m
rawLogBase = \info b cont handler _env -> \case
  [VLiteral (LInteger base), VLiteral (LInteger n)] -> do
    when (base < 0 || n <= 0) $ throwExecutionError info (ArithmeticException "Illegal log base")
    let base' = fromIntegral base :: Double
        n' = fromIntegral n
        out = round (logBase base' n')
    returnCEKValue cont handler (VLiteral (LInteger out))
    -- if i' == 0 then throwExecutionError' (ArithmeticException "div by zero")
    -- else returnCEKValue cont handler (VLiteral (LInteger (div i i')))
  [VLiteral (LDecimal base), VLiteral (LDecimal arg)] -> do
    when (base < 0 || arg <= 0) $ throwExecutionError info (ArithmeticException "Invalid base or argument in log")
    let result = logBase (dec2F base) (dec2F arg)
    guardNanOrInf info result
    returnCEKValue cont handler (VLiteral (LDecimal (f2Dec result)))
  args -> argsError info b args

rawDiv :: (IsBuiltin b, MonadEval b i m) => NativeFunction b i m
rawDiv = \info b cont handler _env -> \case
  [VLiteral (LInteger i), VLiteral (LInteger i')] ->
    if i' == 0 then throwExecutionError info (ArithmeticException "div by zero")
    else returnCEKValue cont handler (VLiteral (LInteger (div i i')))
  [VLiteral (LDecimal i), VLiteral (LDecimal i')] ->
    if i' == 0 then throwExecutionError info (ArithmeticException "div by zero, decimal")
    else returnCEKValue cont handler (VLiteral (LDecimal (i / i')))
  args -> argsError info b args

rawNegate :: (IsBuiltin b, MonadEval b i m) => NativeFunction b i m
rawNegate = \info b cont handler _env -> \case
  [VLiteral (LInteger i)] ->
    returnCEKValue cont handler (VLiteral (LInteger (negate i)))
  [VLiteral (LDecimal i)] ->
    returnCEKValue cont handler (VLiteral (LDecimal (negate i)))
  args -> argsError info b args

rawEq :: (IsBuiltin b, MonadEval b i m) => NativeFunction b i m
rawEq = \info b cont handler _env -> \case
  [VPactValue pv, VPactValue pv'] -> returnCEKValue cont handler (VBool (pv == pv'))
  args -> argsError info b args

modInt :: (IsBuiltin b, MonadEval b i m) => NativeFunction b i m
modInt = binaryIntFn mod

rawNeq :: (IsBuiltin b, MonadEval b i m) => NativeFunction b i m
rawNeq = \info b cont handler _env -> \case
  [VPactValue pv, VPactValue pv'] ->
    returnCEKValue cont handler (VBool (pv /= pv'))
  args -> argsError info b args

rawGt :: (IsBuiltin b, MonadEval b i m) => NativeFunction b i m
rawGt = \info b cont handler _env -> \case
  [VLiteral (LInteger i), VLiteral (LInteger i')] -> returnCEKValue cont handler (VLiteral (LBool (i > i')))
  [VLiteral (LDecimal i), VLiteral (LDecimal i')] -> returnCEKValue cont handler (VLiteral (LBool (i > i')))
  [VLiteral (LString i), VLiteral (LString i')] -> returnCEKValue cont handler (VLiteral (LBool (i > i')))
  args -> argsError info b args

rawLt :: (IsBuiltin b, MonadEval b i m) => NativeFunction b i m
rawLt = \info b cont handler _env -> \case
  [VLiteral (LInteger i), VLiteral (LInteger i')] -> returnCEKValue cont handler (VLiteral (LBool (i < i')))
  [VLiteral (LDecimal i), VLiteral (LDecimal i')] -> returnCEKValue cont handler (VLiteral (LBool (i < i')))
  [VLiteral (LString i), VLiteral (LString i')] -> returnCEKValue cont handler (VLiteral (LBool (i < i')))
  args -> argsError info b args

rawGeq :: (IsBuiltin b, MonadEval b i m) => NativeFunction b i m
rawGeq = \info b cont handler _env -> \case
  [VLiteral (LInteger i), VLiteral (LInteger i')] -> returnCEKValue cont handler (VLiteral (LBool (i >= i')))
  [VLiteral (LDecimal i), VLiteral (LDecimal i')] -> returnCEKValue cont handler (VLiteral (LBool (i >= i')))
  [VLiteral (LString i), VLiteral (LString i')] -> returnCEKValue cont handler (VLiteral (LBool (i >= i')))
  args -> argsError info b args

rawLeq :: (IsBuiltin b, MonadEval b i m) => NativeFunction b i m
rawLeq = \info b cont handler _env -> \case
  [VLiteral (LInteger i), VLiteral (LInteger i')] -> returnCEKValue cont handler (VLiteral (LBool (i <= i')))
  [VLiteral (LDecimal i), VLiteral (LDecimal i')] -> returnCEKValue cont handler (VLiteral (LBool (i <= i')))
  [VLiteral (LString i), VLiteral (LString i')] -> returnCEKValue cont handler (VLiteral (LBool (i <= i')))
  args -> argsError info b args

bitAndInt :: (IsBuiltin b, MonadEval b i m) => NativeFunction b i m
bitAndInt = binaryIntFn (.&.)

bitOrInt :: (IsBuiltin b, MonadEval b i m) => NativeFunction b i m
bitOrInt = binaryIntFn (.|.)

bitComplementInt :: (IsBuiltin b, MonadEval b i m) => NativeFunction b i m
bitComplementInt = unaryIntFn complement

bitXorInt :: (IsBuiltin b, MonadEval b i m) => NativeFunction b i m
bitXorInt = binaryIntFn xor

bitShiftInt :: (IsBuiltin b, MonadEval b i m) => NativeFunction b i m
bitShiftInt =  binaryIntFn (\i s -> shift i (fromIntegral s))

rawAbs :: (IsBuiltin b, MonadEval b i m) => NativeFunction b i m
rawAbs = \info b cont handler _env -> \case
  [VLiteral (LInteger i)] ->
    returnCEKValue cont handler (VLiteral (LInteger (abs i)))
  [VLiteral (LDecimal e)] -> do
    returnCEKValue cont handler (VLiteral (LDecimal (abs e)))
  args -> argsError info b args

rawExp :: (IsBuiltin b, MonadEval b i m) => NativeFunction b i m
rawExp = \info b cont handler _env -> \case
  [VLiteral (LInteger i)] -> do
    let result = exp (fromIntegral i)
    guardNanOrInf info result
    returnCEKValue cont handler (VLiteral (LDecimal (f2Dec result)))
  [VLiteral (LDecimal e)] -> do
    let result = exp (dec2F e)
    guardNanOrInf info result
    returnCEKValue cont handler (VLiteral (LDecimal (f2Dec result)))
  args -> argsError info b args

rawLn :: (IsBuiltin b, MonadEval b i m) => NativeFunction b i m
rawLn = \info b cont handler _env -> \case
  [VLiteral (LInteger i)] -> do
    let result = log (fromIntegral i)
    guardNanOrInf info result
    returnCEKValue cont handler (VLiteral (LDecimal (f2Dec result)))
  [VLiteral (LDecimal e)] -> do
    let result = log (dec2F e)
    guardNanOrInf info result
    returnCEKValue cont handler (VLiteral (LDecimal (f2Dec result)))
  args -> argsError info b args

rawSqrt :: (IsBuiltin b, MonadEval b i m) => NativeFunction b i m
rawSqrt = \info b cont handler _env -> \case
  [VLiteral (LInteger i)] -> do
    when (i < 0) $ throwExecutionError info (ArithmeticException "Square root must be non-negative")
    let result = sqrt (fromIntegral i)
    guardNanOrInf info result
    returnCEKValue cont handler (VLiteral (LDecimal (f2Dec result)))
  [VLiteral (LDecimal e)] -> do
    when (e < 0) $ throwExecutionError info (ArithmeticException "Square root must be non-negative")
    let result = sqrt (dec2F e)
    guardNanOrInf info result
    returnCEKValue cont handler (VLiteral (LDecimal (f2Dec result)))
  args -> argsError info b args

-- Todo: fix all show instances
rawShow :: (IsBuiltin b, MonadEval b i m) => NativeFunction b i m
rawShow = \info b cont handler _env -> \case
  [VLiteral (LInteger i)] ->
    returnCEKValue cont handler (VLiteral (LString (T.pack (show i))))
  [VLiteral (LDecimal i)] ->
    returnCEKValue cont handler (VLiteral (LString (T.pack (show i))))
  [VLiteral (LString i)] ->
    returnCEKValue cont handler (VLiteral (LString (T.pack (show i))))
  [VLiteral (LBool i)] ->
    returnCEKValue cont handler (VLiteral (LString (T.pack (show i))))
  [VLiteral LUnit] ->
    returnCEKValue cont handler (VLiteral (LString "()"))
  args -> argsError info b args

rawContains :: (IsBuiltin b, MonadEval b i m) => NativeFunction b i m
rawContains = \info b cont handler _env -> \case
  [VString f, VObject o] ->
    returnCEKValue cont handler (VBool (M.member (Field f) o))
  [VString s, VString s'] ->
    returnCEKValue cont handler (VBool (s `T.isInfixOf` s'))
  [VPactValue v, VList vli] ->
    returnCEKValue cont handler (VBool (v `V.elem` vli))
  args -> argsError info b args

rawSort :: (IsBuiltin b, MonadEval b i m) => NativeFunction b i m
rawSort = \info b cont handler _env -> \case
  [VList vli]
    | V.null vli -> returnCEKValue cont handler (VList mempty)
    | otherwise -> do
    vli' <- liftIO $ do
      v' <- V.thaw vli
      V.sort v'
      V.freeze v'
    returnCEKValue cont handler (VList vli')
  args -> argsError info b args

rawRemove :: (IsBuiltin b, MonadEval b i m) => NativeFunction b i m
rawRemove = \info b cont handler _env -> \case
  [VString s, VObject o] -> returnCEKValue cont handler (VObject (M.delete (Field s) o))
  args -> argsError info b args

asObject
  :: (MonadEval b i m, IsBuiltin b)
  => i
  -> b
  -> PactValue
  -> m (M.Map Field PactValue)
asObject info b = \case
  PObject o -> pure o
  arg -> argsError info b [VPactValue arg]

rawSortObject :: (IsBuiltin b, MonadEval b i m) => NativeFunction b i m
rawSortObject = \info b cont handler _env -> \case
  [VList fields, VList objs]
    | V.null fields -> returnCEKValue cont handler (VList objs)
    | V.null objs -> returnCEKValue cont handler (VList objs)
    | otherwise -> do
        objs' <- traverse (asObject info b) objs
        fields' <- traverse (fmap Field . asString info b) fields
        v' <- liftIO $ do
          mobjs <- V.thaw objs'
          V.sortBy (sort fields') mobjs
          V.freeze mobjs
        returnCEKValue cont handler (VList (PObject <$> v'))
    where
    sort fs o o' =
      foldr go EQ fs
      where
      go field EQ = case (,) <$> M.lookup field o <*> M.lookup field o' of
        Just (PLiteral l1, PLiteral l2) -> l1 `compare` l2
        _ -> EQ
      go _ ne = ne
  args -> argsError info b args


-- -------------------------
-- double ops
-- -------------------------

guardNanOrInf :: MonadEval b i m => i -> Double -> m ()
guardNanOrInf info a =
  when (isNaN a || isInfinite a) $ throwExecutionError info (FloatingPointError "Floating operation resulted in Infinity or NaN")

dec2F :: Decimal -> Double
dec2F = fromRational . toRational

f2Dec :: Double -> Decimal
f2Dec = fromRational . toRational

roundDec :: (IsBuiltin b, MonadEval b i m) => NativeFunction b i m
roundDec = roundingFn round

floorDec :: (IsBuiltin b, MonadEval b i m) => NativeFunction b i m
floorDec = roundingFn floor

ceilingDec :: (IsBuiltin b, MonadEval b i m) => NativeFunction b i m
ceilingDec = roundingFn ceiling

---------------------------
-- bool ops
---------------------------
notBool :: (IsBuiltin b, MonadEval b i m) => NativeFunction b i m
notBool = \info b cont handler _env -> \case
  [VLiteral (LBool i)] -> returnCEKValue cont handler  (VLiteral (LBool (not i)))
  args -> argsError info b args

---------------------------
-- string ops
---------------------------

rawTake :: (IsBuiltin b, MonadEval b i m) => NativeFunction b i m
rawTake = \info b cont handler _env -> \case
  [VLiteral (LInteger i), VLiteral (LString t)]
    | i >= 0 -> do
      let clamp = min (fromIntegral i) (T.length t)
      returnCEKValue cont handler  (VLiteral (LString (T.take clamp t)))
    | otherwise -> do
      let clamp = min (abs (T.length t + fromIntegral i)) (T.length t)
      returnCEKValue cont handler  (VLiteral (LString (T.drop clamp t)))
  [VLiteral (LInteger i), VList li]
    | i >= 0 -> do
      let clamp = fromIntegral $ min i (fromIntegral (V.length li))
      returnCEKValue cont handler  (VList (V.take clamp li))
    | otherwise -> do
      let clamp = fromIntegral $ max (fromIntegral (V.length li) + i) 0
      returnCEKValue cont handler (VList (V.drop clamp li))
  args -> argsError info b args

rawDrop :: (IsBuiltin b, MonadEval b i m) => NativeFunction b i m
rawDrop = \info b cont handler _env -> \case
  [VLiteral (LInteger i), VLiteral (LString t)]
    | i >= 0 -> do
      let clamp = min (fromIntegral i) (T.length t)
      returnCEKValue cont handler  (VLiteral (LString (T.drop clamp t)))
    | otherwise -> do
      let clamp = min (abs (T.length t + fromIntegral i)) (T.length t)
      returnCEKValue cont handler  (VLiteral (LString (T.take clamp t)))
  [VLiteral (LInteger i), VList li]
    | i >= 0 -> do
      let clamp = fromIntegral $ min i (fromIntegral (V.length li))
      returnCEKValue cont handler  (VList (V.drop clamp li))
    | otherwise -> do
      let clamp = fromIntegral $ max (fromIntegral (V.length li) + i) 0
      returnCEKValue cont handler (VList (V.take clamp li))
  args -> argsError info b args

rawLength :: (IsBuiltin b, MonadEval b i m) => NativeFunction b i m
rawLength = \info b cont handler _env -> \case
  [VLiteral (LString t)] -> do
    returnCEKValue cont handler  (VLiteral (LInteger (fromIntegral (T.length t))))
  [VList li] -> returnCEKValue cont handler (VLiteral (LInteger (fromIntegral (V.length li))))
  args -> argsError info b args

rawReverse :: (IsBuiltin b, MonadEval b i m) => NativeFunction b i m
rawReverse = \info b cont handler _env -> \case
  [VList li] ->
    returnCEKValue cont handler (VList (V.reverse li))
  [VLiteral (LString t)] -> do
    returnCEKValue cont handler  (VLiteral (LString (T.reverse t)))
  args -> argsError info b args

coreConcat :: (IsBuiltin b, MonadEval b i m) => NativeFunction b i m
coreConcat = \info b cont handler _env -> \case
  [VList li] -> do
    li' <- traverse (asString info b) li
    returnCEKValue cont handler (VString (T.concat (V.toList li')))
  args -> argsError info b args

strToList :: (IsBuiltin b, MonadEval b i m) => NativeFunction b i m
strToList = \info b cont handler _env -> \case
  [VLiteral (LString s)] -> do
    let v = VList (V.fromList (PLiteral . LString . T.singleton <$> T.unpack s))
    returnCEKValue cont handler v
  args -> argsError info b args


zipList :: (IsBuiltin b, MonadEval b i m) => NativeFunction b i m
zipList = \info b cont handler _env -> \case
  [VClosure clo, VList l, VList r] -> zip' (V.toList l) (V.toList r) []
    where
    zip' (x:xs) (y:ys) acc = unsafeApplyTwo clo (VPactValue x) (VPactValue y) >>= \case
       EvalValue v -> enforcePactValue info v >>= zip' xs ys . (:acc)
       v@VError{} -> returnCEK cont handler v
    zip' _ _ acc = returnCEKValue cont handler (VList (V.fromList (reverse acc)))
  args -> argsError info b args

-- (try [1] (map (+ 1) [1 2 (enforce false "greg")])
coreMap :: (IsBuiltin b, MonadEval b i m) => NativeFunction b i m
coreMap = \info b cont handler _env -> \case
  [VClosure fn, VList li] -> do
    map' (V.toList li) []
    where
    map' (x:xs) acc = applyLam fn [VPactValue x] Mt CEKNoHandler >>= \case
       EvalValue cv -> enforcePactValue info cv >>= map' xs . (:acc)
       v@VError{} -> returnCEK cont handler v
    map' _ acc = returnCEKValue cont handler (VList (V.fromList (reverse acc)))
  args -> argsError info b args

coreFilter :: (IsBuiltin b, MonadEval b i m) => NativeFunction b i m
coreFilter = \info b cont handler _env -> \case
  [VClosure fn, VList li] -> filter' (V.toList li) []
    where
    filter' (x:xs) acc = unsafeApplyOne fn (VPactValue x) >>= \case
      EvalValue (VLiteral (LBool b')) ->
        if b' then filter' xs (x:acc) else filter' xs acc
      EvalValue v -> argsError info b [v]
      v@VError{} ->
        returnCEK cont handler v
    filter' [] acc = returnCEKValue cont handler (VList (V.fromList (reverse acc)))
  args -> argsError info b args

coreFold :: (IsBuiltin b, MonadEval b i m) => NativeFunction b i m
coreFold = \info b cont handler _env -> \case
  [VClosure fn, initElem, VList li] ->
    fold' initElem (V.toList li)
    where
    fold' e (x:xs) = unsafeApplyTwo fn e (VPactValue x) >>= \case
      EvalValue v -> fold' v xs
      v -> returnCEK cont handler v
    fold' e [] = returnCEKValue cont handler e
  args -> argsError info b args

coreEnumerate :: (IsBuiltin b, MonadEval b i m) => NativeFunction b i m
coreEnumerate = \info b cont handler _env -> \case
  [VLiteral (LInteger from), VLiteral (LInteger to)] -> do
    v <- createEnumerateList info from to (if from > to then -1 else 1)
    returnCEKValue cont handler (VList (PLiteral . LInteger <$> v))
  args -> argsError info b args

createEnumerateList
  :: (MonadEval b i m)
  => i
  -> Integer
  -- ^ from
  -> Integer
  -- ^ to
  -> Integer
  -- ^ Step
  -> m (Vector Integer)
createEnumerateList info from to inc
  | from == to = pure (V.singleton from)
  | inc == 0 = pure mempty
  | from < to, from + inc < from =
    throwExecutionError info (EnumerationError "enumerate: increment diverges below from interval bounds.")
  | from > to, from + inc > from =
    throwExecutionError info (EnumerationError "enumerate: increment diverges above from interval bounds.")
  | otherwise = let
    step = succ (abs (from - to) `div` abs inc)
    in pure $ V.enumFromStepN from inc (fromIntegral step)

coreEnumerateStepN :: (IsBuiltin b, MonadEval b i m) => NativeFunction b i m
coreEnumerateStepN = \info b cont handler _env -> \case
  [VLiteral (LInteger from), VLiteral (LInteger to), VLiteral (LInteger inc)] -> do
    v <- createEnumerateList info from to inc
    returnCEKValue cont handler (VList (PLiteral . LInteger <$> v))
  args -> argsError info b args

-- concatList :: (IsBuiltin b, MonadEval b i m) => b -> NativeFn b i m
-- concatList = \info b cont handler env -> \case
--   [VList li] -> do
--     li' <- traverse asList li
--     returnCEKValue cont handler (VList (V.concat (V.toList li')))
--   _ -> failInvariant "takeList"

makeList :: (IsBuiltin b, MonadEval b i m) => NativeFunction b i m
makeList = \info b cont handler _env -> \case
  [VLiteral (LInteger i), VPactValue v] -> do
    returnCEKValue cont handler (VList (V.fromList (replicate (fromIntegral i) v)))
  args -> argsError info b args

coreAccess :: (IsBuiltin b, MonadEval b i m) => NativeFunction b i m
coreAccess = \info b cont handler _env -> \case
  [VLiteral (LInteger i), VList vec] ->
    case vec V.!? fromIntegral i of
      Just v -> returnCEKValue cont handler (VPactValue v)
      _ -> throwExecutionError info (ArrayOutOfBoundsException (V.length vec) (fromIntegral i))
  [VString field, VObject o] ->
    case M.lookup (Field field) o of
      Just v -> returnCEKValue cont handler (VPactValue v)
      Nothing ->
        let msg = "Object does not have field: " <> field
        in returnCEK cont handler (VError msg info)
  args -> argsError info b args

-----------------------------------
-- try-related ops
-----------------------------------

-- coreEnforce :: (IsBuiltin b, MonadEval b i m) => NativeFunction b i m
-- coreEnforce = \info b cont handler _env -> \case
--   [VLiteral (LBool b'), VLiteral (LString s)] ->
--     if b' then returnCEKValue cont handler (VBool True)
--     else returnCEK cont handler (VError s)
--   args -> argsError info b args

enforceTopLevelOnly :: (IsBuiltin b, MonadEval b i m) => i -> b -> m ()
enforceTopLevelOnly info b = do
  s <- useEvalState esStack
  when (not (null s)) $ do
    liftIO $ print s
    throwExecutionError info (NativeIsTopLevelOnly (builtinName b))

-----------------------------------
-- Guards and reads
-----------------------------------


-----------------------------------
-- Other Core forms
-----------------------------------

coreB64Encode :: (IsBuiltin b, MonadEval b i m) => NativeFunction b i m
coreB64Encode = \info b cont handler _env -> \case
  [VLiteral (LString l)] ->
    returnCEKValue cont handler $ VLiteral $ LString $ toB64UrlUnpaddedText $ T.encodeUtf8 l
  args -> argsError info b args


coreB64Decode :: (IsBuiltin b, MonadEval b i m) => NativeFunction b i m
coreB64Decode = \info b cont handler _env -> \case
  [VLiteral (LString s)] -> case fromB64UrlUnpaddedText $ T.encodeUtf8 s of
    Left{} -> throwExecutionError info (DecodeError "invalid b64 encoding")
    Right txt -> returnCEKValue cont handler (VLiteral (LString txt))
  args -> argsError info b args

coreEnforceGuard :: (IsBuiltin b, MonadEval b i m) => NativeFunction b i m
coreEnforceGuard = \info b cont handler env -> \case
  [VGuard g] -> case g of
      GKeyset ks -> do
        cond <- enforceKeyset ks
        if cond then returnCEKValue cont handler (VBool True)
        else returnCEK cont handler (VError "enforce keyset failure" info)
      GKeySetRef ksn -> do
        cond <- enforceKeysetName info env ksn
        if cond then returnCEKValue cont handler (VBool True)
        else returnCEK cont handler (VError "enforce keyset ref failure" info)
      GUserGuard ug -> runUserGuard info cont handler env ug
      GCapabilityGuard cg -> enforceCapGuard info cont handler cg
      GModuleGuard (ModuleGuard mn _) -> calledByModule mn >>= \case
        True -> returnCEKValue cont handler (VBool True)
        False -> do
          md <- getModule info env mn
          acquireModuleAdmin info env md
          returnCEKValue cont handler (VBool True)
  [VString s] -> do
    let ksn = KeySetName s
    cond <- enforceKeysetName info env ksn
    if cond then returnCEKValue cont handler (VBool True)
    else returnCEK cont handler (VError "enforce keyset ref failure" info)
  args -> argsError info b args

keysetRefGuard :: (IsBuiltin b, MonadEval b i m) => NativeFunction b i m
keysetRefGuard = \info b cont handler env -> \case
  [VString g] -> do
    let pdb = view cePactDb env
    liftDbFunction info (_pdbRead pdb DKeySets (KeySetName g)) >>= \case
      Nothing -> returnCEK cont handler (VError ("no such keyset defined: " <> g) info)
      Just _ -> returnCEKValue cont handler (VGuard (GKeySetRef (KeySetName g)))
  args -> argsError info b args

coreReadInteger :: (IsBuiltin b, MonadEval b i m) => NativeFunction b i m
coreReadInteger = \info b cont handler _env -> \case
  [VString s] -> do
    EnvData envData <- viewCEKEnv eeMsgBody
    case M.lookup (Field s) envData of
      Just (PInteger p) -> returnCEKValue cont handler (VInteger p)
      _ -> returnCEK cont handler (VError "read-integer failure" info)
  args -> argsError info b args

readMsg :: (IsBuiltin b, MonadEval b i m) => NativeFunction b i m
readMsg = \info b cont handler _env -> \case
  [VString s] -> do
    EnvData envData <- viewCEKEnv eeMsgBody
    case M.lookup (Field s) envData of
      Just pv -> returnCEKValue cont handler (VPactValue pv)
      _ -> returnCEK cont handler (VError "read-integer failure" info)
  [] -> do
    EnvData envData <- viewCEKEnv eeMsgBody
    returnCEKValue cont handler (VObject envData)
  args -> argsError info b args

coreReadDecimal :: (IsBuiltin b, MonadEval b i m) => NativeFunction b i m
coreReadDecimal = \info b cont handler _env -> \case
  [VString s] -> do
    EnvData envData <- viewCEKEnv eeMsgBody
    case M.lookup (Field s) envData of
      Just (PDecimal p) -> returnCEKValue cont handler (VDecimal p)
      _ -> returnCEK cont handler (VError "read-integer failure" info)
  args -> argsError info b args

coreReadString :: (IsBuiltin b, MonadEval b i m) => NativeFunction b i m
coreReadString = \info b cont handler _env -> \case
  [VString s] -> do
    EnvData envData <- viewCEKEnv eeMsgBody
    case M.lookup (Field s) envData of
      Just (PString p) -> returnCEKValue cont handler (VString p)
      _ -> returnCEK cont handler (VError "read-integer failure" info)
  args -> argsError info b args

readKeyset' :: (MonadEval b i m) => T.Text -> m (Maybe (KeySet FullyQualifiedName))
readKeyset' ksn = do
    EnvData envData <- viewCEKEnv eeMsgBody
    case M.lookup (Field ksn) envData of
      Just (PObject dat) -> parseObj dat
        where
        parseObj d = pure $ do
          keys <- M.lookup (Field "keys") d
          keyText <- preview _PList keys >>= traverse (fmap PublicKeyText . preview (_PLiteral . _LString))
          predRaw <- M.lookup (Field "pred") d
          p <- preview (_PLiteral . _LString) predRaw
          pred' <- readPredicate p
          let ks = S.fromList (V.toList keyText)
          pure (KeySet ks pred')
        readPredicate = \case
          "keys-any" -> pure KeysAny
          "keys-2" -> pure Keys2
          "keys-all" -> pure KeysAll
          _ -> Nothing
      Just (PList li) ->
        case parseKeyList li of
          Just ks -> pure (Just (KeySet ks KeysAll))
          Nothing -> pure Nothing
        where
        parseKeyList d =
          S.fromList . V.toList . fmap PublicKeyText <$> traverse (preview (_PLiteral . _LString)) d
      _ -> pure Nothing


coreReadKeyset :: (IsBuiltin b, MonadEval b i m) => NativeFunction b i m
coreReadKeyset = \info b cont handler _env -> \case
  [VString ksn] ->
    readKeyset' ksn >>= \case
      Just ks -> returnCEKValue cont handler (VGuard (GKeyset ks))
      Nothing -> returnCEK cont handler (VError "read-keyset failure" info)
  args -> argsError info b args

enforceCapGuard
  :: MonadEval b i m
  => i
  -> Cont b i m
  -> CEKErrorHandler b i m
  -> CapabilityGuard FullyQualifiedName PactValue
  -> m (EvalResult b i m)
enforceCapGuard info cont handler (CapabilityGuard fqn args) = do
  -- let ct = CapToken (fqnToQualName fqn) args
  cond <- isCapInStack (CapToken fqn args)
  -- caps <- useEvalState (esCaps.csSlots)
  -- let csToSet cs = S.insert (_csCap cs) (S.fromList (_csComposed cs))
  --     capSet = foldMap csToSet caps
  if cond then returnCEKValue cont handler (VBool True)
  else do
    let errMsg = "Capability guard enforce failure cap not in scope: " <> renderFullyQualName fqn
    returnCEK cont handler (VError errMsg info)

runUserGuard
  :: MonadEval b i m
  => i
  -> Cont b i m
  -> CEKErrorHandler b i m
  -> CEKEnv b i m
  -> UserGuard FullyQualifiedName PactValue
  -> m (EvalResult b i m)
runUserGuard info cont handler env (UserGuard fqn args) =
  lookupFqName fqn >>= \case
    Just (Dfun d) -> do
      when (length (_dfunArgs d) /= length args) $ throwExecutionError info CannotApplyPartialClosure
      let env' = sysOnlyEnv env
      clo <- mkDefunClosure d (_fqModule fqn) env'
      -- Todo: sys only here
      applyLam (C clo) (VPactValue <$> args) (UserGuardC cont) handler
    Just d -> throwExecutionError info (InvalidDefKind (defKind d) "run-user-guard")
    Nothing -> throwExecutionError info (NameNotInScope fqn)

coreBind :: (IsBuiltin b, MonadEval b i m) => NativeFunction b i m
coreBind = \info b cont handler _env -> \case
  [v@VObject{}, VClosure clo] ->
    applyLam clo [v] cont handler
  args -> argsError info b args


--------------------------------------------------
-- Db functions
--------------------------------------------------

createTable :: (IsBuiltin b, MonadEval b i m) => NativeFunction b i m
createTable = \info b cont handler env -> \case
  [VTable tv@(TableValue tn mn _ _)] -> do
    enforceTopLevelOnly info b
    guardTable info env tv GtCreateTable
    let pdb = view cePactDb env
    -- Todo: error handling here
    -- Todo: guard table
    liftDbFunction info (_pdbCreateUserTable pdb tn mn)
    returnCEKValue cont handler VUnit
  args -> argsError info b args

dbSelect :: (IsBuiltin b, MonadEval b i m) => NativeFunction b i m
dbSelect = \info b cont handler env -> \case
  [VTable tv, VClosure clo] -> do
    let pdb = view cePactDb env
    guardTable info env tv GtSelect
    ks <- liftDbFunction info (_pdbKeys pdb (tvToDomain tv))
    go pdb ks []
    where
    go _ [] acc = returnCEKValue cont handler (VList (V.fromList (reverse acc)))
    go pdb (k:ks) acc = do
      liftDbFunction info (_pdbRead pdb (tvToDomain tv) k) >>= \case
        Just (RowData rdata) -> applyLam clo [VObject rdata] Mt CEKNoHandler >>= \case
          EvalValue (VBool cond) ->
            if cond then go pdb ks (PObject rdata:acc) else go pdb ks acc
          EvalValue _ -> returnCEK cont handler (VError "select query error" info)
          VError e i -> returnCEK cont handler (VError e i)
        Nothing -> returnCEK cont handler (VError "select is not enabled" info)

  args -> argsError info b args

-- Todo: error handling
foldDb :: (IsBuiltin b, MonadEval b i m) => NativeFunction b i m
foldDb = \info b cont handler env -> \case
  [VTable tv, VClosure queryClo, VClosure consumer] -> do
    let pdb = view cePactDb env
    guardTable info env tv GtSelect
    let tblDomain = DUserTables (_tvName tv)
    keys <- liftDbFunction info (_pdbKeys pdb tblDomain)
    go pdb [] keys
    where
      -- todo: weird key invariant
      go pdb acc (rk@(RowKey k):ks) = do
        liftDbFunction info (_pdbRead pdb (DUserTables (_tvName tv)) rk) >>= \case
          Just (RowData row) -> do
            applyLam queryClo [VString k, VObject row] Mt CEKNoHandler >>= \case
              EvalValue (VBool qry) -> if qry then do
                applyLam consumer [VString k, VObject row] Mt CEKNoHandler >>= \case
                  EvalValue (VPactValue v) -> go pdb (v:acc) ks
                  EvalValue _ ->
                    returnCEK cont handler (VError "Fold db did not return a pact value" info)
                  v -> returnCEK cont handler v
                else go pdb acc ks
              EvalValue _ ->
                returnCEK cont handler (VError "Fold db did not return a pact value" info)
              v@VError{} -> returnCEK cont handler v
          Nothing -> error "no key despite keys"
      go _ acc [] =
        returnCEKValue cont handler (VList (V.fromList (reverse acc)))
  args -> argsError info b args

dbRead :: (IsBuiltin b, MonadEval b i m) => NativeFunction b i m
dbRead = \info b cont handler env -> \case
  [VTable tv, VString k] -> do
    let pdb = view cePactDb env
    guardTable info env tv GtRead
    liftDbFunction info (_pdbRead pdb (DUserTables (_tvName tv)) (RowKey k)) >>= \case
      Just (RowData v) -> returnCEKValue cont handler (VObject v)
      Nothing -> returnCEK cont handler (VError "no such read object" info)
  args -> argsError info b args

dbWithRead :: (IsBuiltin b, MonadEval b i m) => NativeFunction b i m
dbWithRead = \info b cont handler env -> \case
  [VTable tv, VString k, VClosure clo] -> do
    let pdb = view cePactDb env
    guardTable info env tv GtWithRead
    liftDbFunction info (_pdbRead pdb (DUserTables (_tvName tv)) (RowKey k)) >>= \case
      Just (RowData v) -> applyLam clo [VObject v] cont handler
      Nothing -> returnCEK cont handler (VError "no such read object" info)
  args -> argsError info b args

dbWithDefaultRead :: (IsBuiltin b, MonadEval b i m) => NativeFunction b i m
dbWithDefaultRead = \info b cont handler env -> \case
  [VTable tv, VString k, VObject defaultObj, VClosure clo] -> do
    let pdb = view cePactDb env
    guardTable info env tv GtWithDefaultRead
    liftDbFunction info (_pdbRead pdb (DUserTables (_tvName tv)) (RowKey k)) >>= \case
      Just (RowData v) -> applyLam clo [VObject v] cont handler
      Nothing -> applyLam clo [VObject defaultObj] cont handler
  args -> argsError info b args

-- | Todo: schema checking here? Or only on writes?
dbWrite :: (IsBuiltin b, MonadEval b i m) => NativeFunction b i m
dbWrite = write' Write

dbInsert :: (IsBuiltin b, MonadEval b i m) => NativeFunction b i m
dbInsert = write' Insert

write' :: (IsBuiltin b, MonadEval b i m) => WriteType -> NativeFunction b i m
write' wt = \info b cont handler env -> \case
  [VTable tv, VString key, VObject o] -> do
    guardTable info env tv GtWrite
    if checkSchema o (_tvSchema tv) then do
        let pdb = view cePactDb env
        let rowData = RowData o
        liftDbFunction info (_pdbWrite pdb wt (tvToDomain tv) (RowKey key) rowData)
        returnCEKValue cont handler (VString "Write succeeded")
    else
        returnCEK cont handler (VError "object does not match schema" info)
  args -> argsError info b args

dbUpdate :: (IsBuiltin b, MonadEval b i m) => NativeFunction b i m
dbUpdate = \info b cont handler env -> \case
  [VTable tv, VString key, VObject o] -> do
    guardTable info env tv GtWrite
    if checkPartialSchema o (_tvSchema tv) then do
        let pdb = view cePactDb env
        let rowData = RowData o
        liftDbFunction info (_pdbWrite pdb Update (tvToDomain tv) (RowKey key) rowData)
        returnCEKValue cont handler (VString "Write succeeded")
    else returnCEK cont handler (VError "object does not match schema" info)
  args -> argsError info b args

dbKeys :: (IsBuiltin b, MonadEval b i m) => NativeFunction b i m
dbKeys = \info b cont handler env -> \case
  [VTable tv] -> do
    guardTable info env tv GtKeys
    let pdb = view cePactDb env
    ks <- liftDbFunction info (_pdbKeys pdb (tvToDomain tv))
    let li = V.fromList (PString . _rowKey <$> ks)
    returnCEKValue cont handler (VList li)
  args -> argsError info b args

dbTxIds :: (IsBuiltin b, MonadEval b i m) => NativeFunction b i m
dbTxIds = \info b cont handler env -> \case
  [VTable tv, VInteger tid] -> do
    checkNonLocalAllowed info
    guardTable info env tv GtTxIds
    let pdb = view cePactDb env
    ks <- liftDbFunction info (_pdbTxIds pdb (_tvName tv) (TxId (fromIntegral tid)))
    let li = V.fromList (PInteger . fromIntegral . _txId <$> ks)
    returnCEKValue cont handler (VList li)
  args -> argsError info b args


dbTxLog :: (IsBuiltin b, MonadEval b i m) => NativeFunction b i m
dbTxLog = \info b cont handler env -> \case
  [VTable tv, VInteger tid] -> do
    checkNonLocalAllowed info
    guardTable info env tv GtTxLog
    let pdb = view cePactDb env
        txId = TxId (fromInteger tid)
    ks <- liftDbFunction info (_pdbGetTxLog pdb (_tvName tv) txId)
    let li = V.fromList (txLogToObj <$> ks)
    returnCEKValue cont handler (VList li)
    where
    txLogToObj (TxLog domain key (RowData v)) = do
      PObject $ M.fromList
        [ (Field "table", PString domain)
        , (Field "key", PString key)
        , (Field "value", PObject v)]
  args -> argsError info b args

dbKeyLog :: (IsBuiltin b, MonadEval b i m) => NativeFunction b i m
dbKeyLog = \info b cont handler env -> \case
  [VTable tv, VString key, VInteger tid] -> do
    checkNonLocalAllowed info
    guardTable info env tv GtKeyLog
    let pdb = view cePactDb env
        txId = TxId (fromInteger tid)
    ids <- liftDbFunction info (_pdbTxIds pdb (_tvName tv) txId)
    ks <- concat <$> traverse (\t -> fmap (t,) <$> liftDbFunction info (_pdbGetTxLog pdb (_tvName tv) t)) ids
    let ks' = filter (\(_, txl) -> _txKey txl == key) ks
    let li = V.fromList (txLogToObj <$> ks')
    returnCEKValue cont handler (VList li)
    where
    txLogToObj (TxId txid, TxLog _domain _key (RowData v)) = do
      PObject $ M.fromList
        [ (Field "txid", PInteger (fromIntegral txid))
        , (Field "value", PObject v)]
  args -> argsError info b args

tvToDomain :: TableValue -> Domain RowKey RowData b i
tvToDomain tv =
  DUserTables(_tvName tv)

-- | Todo: isProperSubmapOf
checkSchema :: M.Map Field PactValue -> Schema -> Bool
checkSchema o (Schema sc) = isJust $ do
  let keys = M.keys o
  when (keys /= M.keys sc) $ Nothing
  traverse_ go (M.toList o)
  where
  go (k, v) = M.lookup k sc >>= (`checkPvType` v)

checkPartialSchema :: M.Map Field PactValue -> Schema -> Bool
checkPartialSchema o (Schema sc) =
  M.isSubmapOfBy (\obj ty -> isJust (checkPvType ty obj)) o sc

defineKeySet'
  :: (MonadEval b i m)
  => i
  -> Cont b i m
  -> CEKErrorHandler b i m
  -> CEKEnv b i m
  -> T.Text
  -> KeySet FullyQualifiedName
  -> m (EvalResult b i m)
defineKeySet' info cont handler env ksname newKs  = do
  let pdb = view cePactDb env
  liftDbFunction info (_pdbRead pdb DKeySets (KeySetName ksname)) >>= \case
    Just oldKs -> do
      cond <- enforceKeyset oldKs
      if cond then do
          liftDbFunction info (_pdbWrite pdb Write DKeySets (KeySetName ksname) newKs)
          returnCEKValue cont handler (VString "Keyset write success")
      else returnCEK cont handler (VError "enforce keyset failure" info)
    Nothing -> do
      liftDbFunction info (_pdbWrite pdb Write DKeySets (KeySetName ksname) newKs)
      returnCEKValue cont handler (VString "Keyset write success")

defineKeySet :: (IsBuiltin b, MonadEval b i m) => NativeFunction b i m
defineKeySet = \info b cont handler env -> \case
  [VString ksname, VGuard (GKeyset ks)] ->
    defineKeySet' info cont handler env ksname ks
  [VString ksname] ->
    readKeyset' ksname >>= \case
      Just newKs ->
        defineKeySet' info cont handler env ksname newKs
      Nothing -> returnCEK cont handler (VError "read-keyset failure" info)
  args -> argsError info b args

--------------------------------------------------
-- Capabilities
--------------------------------------------------

requireCapability :: (IsBuiltin b, MonadEval b i m) => NativeFunction b i m
requireCapability = \info b cont handler _env -> \case
  [VCapToken ct] -> requireCap info cont handler ct
  args -> argsError info b args

composeCapability :: (IsBuiltin b, MonadEval b i m) => NativeFunction b i m
composeCapability = \info b cont handler env -> \case
  [VCapToken ct] ->
    useEvalState esStack >>= \case
      sf:_ -> do
        when (_sfFnType sf /= SFDefcap) $ failInvariant info "compose-cap "
        composeCap info cont handler env ct
      _ -> failInvariant info "compose-cap at the top level"
  args -> argsError info b args

installCapability :: (IsBuiltin b, MonadEval b i m) => NativeFunction b i m
installCapability = \info b cont handler env -> \case
  [VCapToken ct] -> do
    enforceNotWithinDefcap info env "install-capability"
    _ <- installCap info env ct True
    returnCEKValue cont handler (VString "Installed capability")
  args -> argsError info b args

-- emitEvent
--   :: MonadEval b i m
--   => Cont b i m
--   -> CEKErrorHandler b i m
--   -> FQCapToken
--   -> m (EvalResult b i m)
-- emitEvent cont handler ct@(CapToken fqn _) = do
--   let pactEvent = PactEvent ct (_fqModule fqn) (_fqHash fqn)
--   esEvents %%= (pactEvent:)
--   returnCEKValue cont handler VUnit

coreEmitEvent :: (IsBuiltin b, MonadEval b i m) => NativeFunction b i m
coreEmitEvent = \info b cont handler env -> \case
  [VCapToken ct@(CapToken fqn _)] -> do
    guardForModuleCall info env (_fqModule fqn) $ return ()
    lookupFqName (_ctName ct) >>= \case
      Just (DCap d) -> do
        enforceMeta (_dcapMeta d)
        emitCapability info ct
        returnCEKValue cont handler (VBool True)
      Just _ ->
        failInvariant info "CapToken does not point to defcap"
      _ -> failInvariant info "No Capability found in emit-event"
      where
      enforceMeta Unmanaged = throwExecutionError info (InvalidEventCap fqn)
      enforceMeta _ = pure ()
    -- Just mn -> do
    --   let fqn = _ctName ct
    --   let ctModule = _fqModule fqn
    --   if ctModule == mn then do
    --     let pactEvent = PactEvent ct (_fqModule fqn) (_fqHash fqn)
    --     esEvents %%= (++ [pactEvent])
    --     returnCEKValue cont handler (VBool True)
    --   else returnCEK cont handler (VError "Event does not match emitting module" info)
    -- Nothing -> returnCEK cont handler (VError "emit-event called outside of module code" info)
  args -> argsError info b args

createCapGuard :: (IsBuiltin b, MonadEval b i m) => NativeFunction b i m
createCapGuard = \info b cont handler _env -> \case
  [VCapToken ct] ->
    let cg = CapabilityGuard (_ctName ct) (_ctArgs ct)
    in returnCEKValue cont handler (VGuard (GCapabilityGuard cg))
  args -> argsError info b args

createModuleGuard :: (IsBuiltin b, MonadEval b i m) => NativeFunction b i m
createModuleGuard = \info b cont handler _env -> \case
  [VString n] ->
    findCallingModule >>= \case
      Just mn ->  do
        let cg = GModuleGuard (ModuleGuard mn n)
        returnCEKValue cont handler (VGuard cg)
      Nothing ->
        returnCEK cont handler (VError "not-in-module" info)
  args -> argsError info b args


coreIntToStr :: (IsBuiltin b, MonadEval b i m) => NativeFunction b i m
coreIntToStr = \info b cont handler _env -> \case
  [VInteger base, VInteger v]
    | base >= 2 && base <= 16 -> do
      let v' = T.pack $ showIntAtBase base Char.intToDigit v ""
      returnCEKValue cont handler (VString v')
    | base == 64 && v >= 0 -> do
      let v' = toB64UrlUnpaddedText $ integerToBS v
      returnCEKValue cont handler (VString v')
    | base == 64 -> returnCEK cont handler (VError "only positive values allowed for base64URL conversion" info)
    | otherwise -> returnCEK cont handler (VError "invalid base for base64URL conversion" info)
  args -> argsError info b args

coreStrToInt :: (IsBuiltin b, MonadEval b i m) => NativeFunction b i m
coreStrToInt = \info b cont handler _env -> \case
  [VString s] ->
    checkLen info s *> doBase info cont handler 10 s
  args -> argsError info b args

coreStrToIntBase :: (IsBuiltin b, MonadEval b i m) => NativeFunction b i m
coreStrToIntBase = \info b _ _ _env -> \case
  [VInteger _base, VString _s] -> error "todo: base64"
  args -> argsError info b args

coreDistinct  :: (IsBuiltin b, MonadEval b i m) => NativeFunction b i m
coreDistinct = \info b cont handler _env -> \case
  [VList s] ->
    returnCEKValue cont handler
      $ VList
      $ V.fromList
      $ nubOrd
      $ V.toList s
  args -> argsError info b args

coreFormat  :: (IsBuiltin b, MonadEval b i m) => NativeFunction b i m
coreFormat = \info b cont handler _env -> \case
  [VString s, VList es] -> do
    let parts = T.splitOn "{}" s
        plen = length parts
    if | plen == 1 -> returnCEKValue cont handler (VString s)
       | plen - length es > 1 -> returnCEK cont handler $ VError "format: not enough arguments for template" info
       | otherwise -> do
          let args = formatArg <$> V.toList es
          returnCEKValue cont handler $ VString $  T.concat $ alternate parts (take (plen - 1) args)
    where
    formatArg (PString ps) = ps
    formatArg a = renderPactValue a
    alternate (x:xs) ys = x : alternate ys xs
    alternate _ _ = []
  args -> argsError info b args

-- Todo: This _Really_ needs gas
-- moreover this is kinda hacky
-- BIG TODO: REMOVE PRETTY FROM SEMANTICS.
-- THIS CANNOT MAKE IT TO PROD
renderPactValue :: PactValue -> T.Text
renderPactValue = T.pack . show . Pretty.pretty

checkLen
  :: (MonadEval b i m)
  => i
  -> T.Text
  -> m ()
checkLen info txt =
  unless (T.length txt <= 512) $
      throwExecutionError info $ DecodeError $ "Invalid input, only up to 512 length supported"

doBase
  :: (MonadEval b i m)
  => i
  -> Cont b i m
  -> CEKErrorHandler b i m
  -> Integer
  -> T.Text
  -> m (EvalResult b i m)
doBase info cont handler base txt = case baseStrToInt base txt of
  Left e -> throwExecutionError info (DecodeError e)
  Right n -> returnCEKValue cont handler (VInteger n)

baseStrToInt :: Integer -> T.Text -> Either T.Text Integer
baseStrToInt base t =
  if base <= 1 || base > 16
  then Left $ "unsupported base: " `T.append` T.pack (show base)
  else
    if T.null t
    then Left $ "empty text: " `T.append` t
    else foldM go 0 $ T.unpack t
  where
    go :: Integer -> Char -> Either T.Text Integer
    go acc c' =
      let val = fromIntegral . Char.digitToInt $ c'
      in if val < base
         then pure $ base * acc + val
         else Left $ "character '" <> T.singleton c' <>
                "' is out of range for base " <> T.pack (show base) <> ": " <> t

_bsToInteger :: BS.ByteString -> Integer
_bsToInteger bs = fst $ foldl' go (0,(BS.length bs - 1) * 8) $ BS.unpack bs
  where
    go (i,p) w = (i .|. (shift (fromIntegral w) p),p - 8)

integerToBS :: Integer -> BS.ByteString
integerToBS v = BS.pack $ reverse $ go v
  where
    go i | i <= 0xff = [fromIntegral i]
         | otherwise = (fromIntegral (i .&. 0xff)):go (shift i (-8))


coreAndQ :: (IsBuiltin b, MonadEval b i m) => NativeFunction b i m
coreAndQ = \info b cont handler _env -> \case
  [VClosure l, VClosure r, e] -> do
    applyLam l [e] Mt CEKNoHandler >>= \case
      EvalValue (VBool out)
        | out -> applyLam r [e] Mt CEKNoHandler >>= \case
            EvalValue (VBool out') -> returnCEKValue cont handler (VBool out')
            VError err i -> returnCEK cont handler (VError err i)
            _ -> returnCEK cont handler invalidCloValue
        | otherwise -> returnCEKValue cont handler (VBool out)
      EvalValue _ -> returnCEK cont handler invalidCloValue
      VError err i -> returnCEK cont handler (VError err i)
    where
    invalidCloValue = VError "invalid return application for and? closure" info
  args -> argsError info b args

coreOrQ :: (IsBuiltin b, MonadEval b i m) => NativeFunction b i m
coreOrQ = \info b cont handler _env -> \case
  [VClosure l, VClosure r, e] -> do
    applyLam l [e] Mt CEKNoHandler >>= \case
      EvalValue (VBool out)
        | out -> returnCEKValue cont handler (VBool out)
        | otherwise -> applyLam r [e] Mt CEKNoHandler >>= \case
            EvalValue (VBool out') -> returnCEKValue cont handler (VBool out')
            VError err i -> returnCEK cont handler (VError err i)
            _ -> returnCEK cont handler invalidCloValue
      EvalValue _ -> returnCEK cont handler invalidCloValue
      VError err i -> returnCEK cont handler (VError err i)
    where
    invalidCloValue = VError "invalid return application for and? closure" info
  args -> argsError info b args

coreNotQ :: (IsBuiltin b, MonadEval b i m) => NativeFunction b i m
coreNotQ = \info b cont handler _env -> \case
  [VClosure l, e] -> do
    applyLam l [e] Mt CEKNoHandler >>= \case
      EvalValue (VBool out) -> returnCEKValue cont handler (VBool (not out))
      EvalValue _ -> returnCEK cont handler invalidCloValue
      VError err i -> returnCEK cont handler (VError err i)
    where
    invalidCloValue = VError "invalid return application for and? closure" info
  args -> argsError info b args

coreWhere :: (IsBuiltin b, MonadEval b i m) => NativeFunction b i m
coreWhere = \info b cont handler _env -> \case
  [VString field, VClosure app, VObject o] -> do
    case M.lookup (Field field) o of
      Just v -> applyLam app [VPactValue v] Mt CEKNoHandler >>= \case
        EvalValue (VBool cond) -> returnCEKValue cont handler (VBool cond)
        EvalValue _ -> returnCEK cont handler (VError "where application did not result in a boolean" info)
        VError err i -> returnCEK cont handler (VError err i)
      Nothing -> returnCEK cont handler (VError "no such field in object in where application" info)
  args -> argsError info b args

coreHash :: (IsBuiltin b, MonadEval b i m) => NativeFunction b i m
coreHash = \info b cont handler _env -> \case
  [VString s] -> do
    returnCEKValue cont handler $ VString $ hashToText $ pactHash $ T.encodeUtf8 s
  args -> argsError info b args

txHash :: (IsBuiltin b, MonadEval b i m) => NativeFunction b i m
txHash = \info b cont handler _env -> \case
  [] -> do
    h <- viewCEKEnv eeHash
    returnCEKValue cont handler (VString (hashToText h))
  args -> argsError info b args

<<<<<<< HEAD
parseTime :: (IsBuiltin b, MonadEval b i m) => NativeFunction b i m
parseTime = \info b cont handler _env -> \case
  [VString fmt, VString s] ->
    case PactTime.parseTime (T.unpack fmt) (T.unpack s) of
      Just t -> returnCEKValue cont handler $ VPactValue (PTime t)
      Nothing -> undefined -- returnCEK
  args -> argsError info b args

formatTime :: (IsBuiltin b, MonadEval b i m) => NativeFunction b i m
formatTime = \info b cont handler _env -> \case
  [VString fmt, VPactValue (PTime t)] -> do
    let timeString = PactTime.formatTime (T.unpack fmt) t
    returnCEKValue cont handler $ VString (T.pack timeString)
  args -> argsError info b args

time :: (IsBuiltin b, MonadEval b i m) => NativeFunction b i m
time = \info b cont handler _env -> \case
  [VString s] -> do
    case PactTime.parseTime "%Y-%m-%dT%H:%M:%SZ" (T.unpack s) of
      Just t -> returnCEKValue cont handler $ VPactValue (PTime t)
      Nothing -> undefined -- returnCEK
  args -> argsError info b args

addTime :: (IsBuiltin b, MonadEval b i m) => NativeFunction b i m
addTime = \info b cont handler _env -> \case
  [VPactValue (PTime t), VPactValue (PDecimal seconds)] -> do
      let newTime = t PactTime..+^ PactTime.fromSeconds seconds
      returnCEKValue cont handler $ VPactValue (PTime newTime)
  args -> argsError info b args

diffTime :: (IsBuiltin b, MonadEval b i m) => NativeFunction b i m
diffTime = \info b cont handler _env -> \case
  [VPactValue (PTime x), VPactValue (PTime y)] -> do
    let secondsDifference = PactTime.toSeconds $ x PactTime..-. y
    returnCEKValue cont handler $ VPactValue $ PDecimal secondsDifference
  args -> argsError info b args

minutes :: (IsBuiltin b, MonadEval b i m) => NativeFunction b i m
minutes = \info b cont handler _env -> \case
  [VDecimal x] -> do
    let seconds = x * 60
    returnCEKValue cont handler $ VDecimal seconds
  [VInteger x] -> do
    let seconds = fromIntegral x * 60
    returnCEKValue cont handler $ VDecimal seconds
  args -> argsError info b args

hours :: (IsBuiltin b, MonadEval b i m) => NativeFunction b i m
hours = \info b cont handler _env -> \case
  [VDecimal x] -> do
    let seconds = x * 60 * 60
    returnCEKValue cont handler $ VDecimal seconds
  [VInteger x] -> do
    let seconds = fromIntegral x * 60 * 60
    returnCEKValue cont handler $ VDecimal seconds
  args -> argsError info b args

days :: (IsBuiltin b, MonadEval b i m) => NativeFunction b i m
days = \info b cont handler _env -> \case
  [VDecimal x] -> do
    let seconds = x * 60 * 60 * 24
    returnCEKValue cont handler $ VDecimal seconds
  [VInteger x] -> do
    let seconds = fromIntegral x * 60 * 60 * 24
    returnCEKValue cont handler $ VDecimal seconds
=======
describeModule :: (IsBuiltin b, MonadEval b i m) => NativeFunction b i m
describeModule = \info b cont handler env -> \case
  [VString s] -> do
    checkNonLocalAllowed info
    getModuleData info env (ModuleName s Nothing) >>= \case
      ModuleData m _ -> returnCEKValue cont handler $
        VObject $ M.fromList $ fmap (over _1 Field)
          [ ("name", PString (renderModuleName (_mName m)))
          , ("hash", PString (hashToText (_mhHash (_mHash m))))
          , ("interfaces", PList (PString . renderModuleName <$> V.fromList (_mImplements m)))]
      InterfaceData iface _ -> returnCEKValue cont handler $
        VObject $ M.fromList $ fmap (over _1 Field)
          [ ("name", PString (renderModuleName (_ifName iface)))
          ]
  args -> argsError info b args

dbDescribeTable :: (IsBuiltin b, MonadEval b i m) => NativeFunction b i m
dbDescribeTable = \info b cont handler _env -> \case
  [VTable (TableValue name mname _ _)] ->
    returnCEKValue cont handler $ VObject $ M.fromList $ fmap (over _1 Field)
      [("name", PString (_tableName name))
      ,("module", PString (renderModuleName mname))
      ,("type", PString "asdf")]
  args -> argsError info b args

dbDescribeKeySet :: (IsBuiltin b, MonadEval b i m) => NativeFunction b i m
dbDescribeKeySet = \info b cont handler env -> \case
  [VString s] -> do
    checkNonLocalAllowed info
    getModuleData info env (ModuleName s Nothing) >>= \case
      ModuleData m _ -> returnCEKValue cont handler $
        VObject $ M.fromList $ fmap (over _1 Field)
          [ ("name", PString (renderModuleName (_mName m)))
          , ("hash", PString (hashToText (_mhHash (_mHash m))))
          , ("interfaces", PList (PString . renderModuleName <$> V.fromList (_mImplements m)))]
      InterfaceData iface _ -> returnCEKValue cont handler $
        VObject $ M.fromList $ fmap (over _1 Field)
          [ ("name", PString (renderModuleName (_ifName iface)))
          ]
  args -> argsError info b args

coreCompose :: (IsBuiltin b, MonadEval b i m) => NativeFunction b i m
coreCompose = \info b cont handler _env -> \case
  [VClosure clo1, VClosure clo2, v] ->
    applyLam clo1 [v] Mt CEKNoHandler >>= \case
      EvalValue v' ->
        applyLam clo2 [v'] cont handler
      err -> returnCEK cont handler err
>>>>>>> 4199b271
  args -> argsError info b args

-----------------------------------
-- Core definitions
-----------------------------------

-- unimplemented :: NativeFunction b i m
-- unimplemented = error "unimplemented"

rawBuiltinEnv
  :: (MonadEval RawBuiltin i m)
  => BuiltinEnv RawBuiltin i m
rawBuiltinEnv i b env = mkBuiltinFn i b env (rawBuiltinRuntime b)

rawBuiltinRuntime
  :: (MonadEval b i m, IsBuiltin b)
  => RawBuiltin
  -> NativeFunction b i m
rawBuiltinRuntime = \case
  RawAdd -> rawAdd
  RawSub -> rawSub
  RawMultiply -> rawMul
  RawDivide -> rawDiv
  RawNegate -> rawNegate
  RawAbs -> rawAbs
  RawPow -> rawPow
  RawNot -> notBool
  RawEq -> rawEq
  RawNeq -> rawNeq
  RawGT -> rawGt
  RawGEQ -> rawGeq
  RawLT -> rawLt
  RawLEQ -> rawLeq
  RawBitwiseAnd -> bitAndInt
  RawBitwiseOr -> bitOrInt
  RawBitwiseXor -> bitXorInt
  RawBitwiseFlip -> bitComplementInt
  RawBitShift -> bitShiftInt
  RawRound -> roundDec
  RawCeiling -> ceilingDec
  RawFloor -> floorDec
  RawExp -> rawExp
  RawLn -> rawLn
  RawSqrt -> rawSqrt
  RawLogBase -> rawLogBase
  RawLength -> rawLength
  RawTake -> rawTake
  RawDrop -> rawDrop
  RawConcat -> coreConcat
  RawReverse -> rawReverse
  RawMod -> modInt
  RawMap -> coreMap
  RawFilter -> coreFilter
  RawZip -> zipList
  RawIntToStr -> coreIntToStr
  RawStrToInt -> coreStrToInt
  RawStrToIntBase -> coreStrToIntBase
  RawFold -> coreFold
  RawDistinct -> coreDistinct
  RawFormat -> coreFormat
  RawContains -> rawContains
  RawSort -> rawSort
  RawSortObject -> rawSortObject
  RawRemove -> rawRemove
  -- RawEnforce -> coreEnforce
  -- RawEnforceOne -> unimplemented
  RawEnumerate -> coreEnumerate
  RawEnumerateStepN -> coreEnumerateStepN
  RawShow -> rawShow
  RawReadMsg -> readMsg
  RawReadMsgDefault -> readMsg
  RawReadInteger -> coreReadInteger
  RawReadDecimal -> coreReadDecimal
  RawReadString -> coreReadString
  RawReadKeyset -> coreReadKeyset
  RawEnforceGuard -> coreEnforceGuard
  RawEnforceKeyset -> coreEnforceGuard
  RawKeysetRefGuard -> keysetRefGuard
  RawAt -> coreAccess
  RawMakeList -> makeList
  RawB64Encode -> coreB64Encode
  RawB64Decode -> coreB64Decode
  RawStrToList -> strToList
  RawBind -> coreBind
  RawRequireCapability -> requireCapability
  RawComposeCapability -> composeCapability
  RawInstallCapability -> installCapability
  RawCreateCapabilityGuard -> createCapGuard
  RawCreateModuleGuard -> createModuleGuard
  RawEmitEvent -> coreEmitEvent
  RawCreateTable -> createTable
  RawDescribeKeyset -> dbDescribeKeySet
  RawDescribeModule -> describeModule
  RawDescribeTable -> dbDescribeTable
  RawDefineKeySet -> defineKeySet
  RawDefineKeysetData -> defineKeySet
  RawFoldDb -> foldDb
  RawInsert -> dbInsert
  RawWrite -> dbWrite
  RawKeyLog -> dbKeyLog
  RawKeys -> dbKeys
  RawRead -> dbRead
  RawSelect -> dbSelect
  RawUpdate -> dbUpdate
  RawWithDefaultRead -> dbWithDefaultRead
  RawWithRead -> dbWithRead
  RawTxLog -> dbTxLog
  RawTxIds -> dbTxIds
  RawAndQ -> coreAndQ
  RawOrQ -> coreOrQ
  RawWhere -> coreWhere
  RawNotQ -> coreNotQ
  RawHash -> coreHash
  RawTxHash -> txHash
<<<<<<< HEAD
  RawParseTime -> parseTime
  RawFormatTime -> formatTime
  RawTime -> time
  RawAddTime -> addTime
  RawDiffTime -> diffTime
  RawHours -> hours
  RawMinutes -> minutes
  RawDays -> days
=======
  RawCompose -> coreCompose
>>>>>>> 4199b271
<|MERGE_RESOLUTION|>--- conflicted
+++ resolved
@@ -761,24 +761,34 @@
   args -> argsError info b args
 
 dbSelect :: (IsBuiltin b, MonadEval b i m) => NativeFunction b i m
-dbSelect = \info b cont handler env -> \case
+dbSelect info b cont handler env = \case
   [VTable tv, VClosure clo] -> do
     let pdb = view cePactDb env
     guardTable info env tv GtSelect
     ks <- liftDbFunction info (_pdbKeys pdb (tvToDomain tv))
-    go pdb ks []
-    where
-    go _ [] acc = returnCEKValue cont handler (VList (V.fromList (reverse acc)))
-    go pdb (k:ks) acc = do
+    go Nothing clo tv pdb ks []
+  [VTable tv, VList li, VClosure clo] -> do
+    let pdb = view cePactDb env
+    guardTable info env tv GtSelect
+    li' <- traverse (fmap Field . asString info b) (V.toList li)
+    ks <- liftDbFunction info (_pdbKeys pdb (tvToDomain tv))
+    go (Just li') clo tv pdb ks []
+  args -> argsError info b args
+  where
+    go mf _clo _tv _ [] acc = case mf of
+      Just fields -> do
+        let acc' = PObject . (`M.restrictKeys` (S.fromList fields)) <$> reverse acc
+        returnCEKValue cont handler (VList (V.fromList acc'))
+      Nothing ->
+        returnCEKValue cont handler (VList (V.fromList (fmap PObject (reverse acc))))
+    go mf clo tv pdb (k:ks) acc = do
       liftDbFunction info (_pdbRead pdb (tvToDomain tv) k) >>= \case
         Just (RowData rdata) -> applyLam clo [VObject rdata] Mt CEKNoHandler >>= \case
           EvalValue (VBool cond) ->
-            if cond then go pdb ks (PObject rdata:acc) else go pdb ks acc
+            if cond then go mf clo tv pdb ks (rdata:acc) else go mf clo tv pdb ks acc
           EvalValue _ -> returnCEK cont handler (VError "select query error" info)
           VError e i -> returnCEK cont handler (VError e i)
         Nothing -> returnCEK cont handler (VError "select is not enabled" info)
-
-  args -> argsError info b args
 
 -- Todo: error handling
 foldDb :: (IsBuiltin b, MonadEval b i m) => NativeFunction b i m
@@ -1239,7 +1249,6 @@
     returnCEKValue cont handler (VString (hashToText h))
   args -> argsError info b args
 
-<<<<<<< HEAD
 parseTime :: (IsBuiltin b, MonadEval b i m) => NativeFunction b i m
 parseTime = \info b cont handler _env -> \case
   [VString fmt, VString s] ->
@@ -1305,7 +1314,8 @@
   [VInteger x] -> do
     let seconds = fromIntegral x * 60 * 60 * 24
     returnCEKValue cont handler $ VDecimal seconds
-=======
+  args -> argsError info b args
+
 describeModule :: (IsBuiltin b, MonadEval b i m) => NativeFunction b i m
 describeModule = \info b cont handler env -> \case
   [VString s] -> do
@@ -1354,7 +1364,6 @@
       EvalValue v' ->
         applyLam clo2 [v'] cont handler
       err -> returnCEK cont handler err
->>>>>>> 4199b271
   args -> argsError info b args
 
 -----------------------------------
@@ -1469,7 +1478,6 @@
   RawNotQ -> coreNotQ
   RawHash -> coreHash
   RawTxHash -> txHash
-<<<<<<< HEAD
   RawParseTime -> parseTime
   RawFormatTime -> formatTime
   RawTime -> time
@@ -1478,6 +1486,5 @@
   RawHours -> hours
   RawMinutes -> minutes
   RawDays -> days
-=======
   RawCompose -> coreCompose
->>>>>>> 4199b271
+  RawSelectWithFields -> dbSelect