--- conflicted
+++ resolved
@@ -26,17 +26,12 @@
  , throwExecutionError'
  , argsError
  , findCallingModule
-<<<<<<< HEAD
- , getCallingModule
- , getModule
-=======
  , getModule
  , getCallingModule
  , readOnlyEnv
  , sysOnlyEnv
  , viewCEKEnv
  , viewsCEKEnv
->>>>>>> 764fd508
  ) where
 
 import Control.Lens hiding ((%%=))
@@ -62,7 +57,6 @@
 import Pact.Core.Literal
 import Pact.Core.Capabilities
 import Pact.Core.Persistence
-import Pact.Core.Environment
 
 mkBuiltinFn
   :: (IsBuiltin b)
