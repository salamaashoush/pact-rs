--- conflicted
+++ resolved
@@ -33,12 +33,7 @@
  , checkNonLocalAllowed
  , evalStateToErrorState
  , restoreFromErrorState
-<<<<<<< HEAD
- , getPactId
-=======
- , (.==)
  , getDefPactId
->>>>>>> a5146ba0
  ) where
 
 import Control.Lens
@@ -267,13 +262,7 @@
   read' :: Domain k v b i -> k -> IO (Maybe v)
   read' dom k = case dom of
     DUserTables _ -> dbOpDisallowed
-<<<<<<< HEAD
     _ -> _pdbRead pdb dom k
-=======
-    DKeySets -> _pdbRead pdb DKeySets k
-    DModules -> _pdbRead pdb dom k
-    DDefPacts -> _pdbRead pdb dom k
->>>>>>> a5146ba0
 
 getDefPactId :: (MonadEval b i m) => i -> m DefPactId
 getDefPactId info =
