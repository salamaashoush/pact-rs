--- conflicted
+++ resolved
@@ -59,10 +59,6 @@
 import Pact.Core.Literal
 import Pact.Core.Capabilities
 import Pact.Core.Persistence
-<<<<<<< HEAD
-=======
-import Pact.Core.Environment
->>>>>>> a63a2ff4
 import Pact.Core.Hash
 
 mkBuiltinFn
@@ -198,15 +194,7 @@
       failInvariant info "getCallingModule points to no loaded module"
   Nothing -> error "no calling module in stack"
 
-<<<<<<< HEAD
-toFqDep
-  :: ModuleName
-  -> ModuleHash
-  -> Def name t b i
-  -> (FullyQualifiedName, Def name t b i)
-=======
 toFqDep :: ModuleName -> ModuleHash -> Def name t b i -> (FullyQualifiedName, Def name t b i)
->>>>>>> a63a2ff4
 toFqDep modName mhash defn =
   let fqn = FullyQualifiedName modName (defName defn) mhash
   in (fqn, defn)
