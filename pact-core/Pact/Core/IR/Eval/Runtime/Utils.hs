{-# LANGUAGE LambdaCase #-}
{-# LANGUAGE TypeSynonymInstances #-}
{-# LANGUAGE RankNTypes #-}
{-# LANGUAGE ScopedTypeVariables #-}
{-# LANGUAGE OverloadedStrings #-}
{-# LANGUAGE FlexibleContexts #-}
{-# LANGUAGE TypeFamilies #-}
{-# LANGUAGE DerivingVia #-}
{-# LANGUAGE ConstraintKinds #-}

module Pact.Core.IR.Eval.Runtime.Utils
 ( mkBuiltinFn
 , enforcePactValue
 , checkSigCaps
 , lookupFqName
 , typecheckArgument
 , maybeTCType
 , safeTail
 , toArgTypeError
 , asString
 , asBool
 , throwExecutionError
 , throwExecutionError'
 , argsError
 , findCallingModule
 , getCallingModule
 , readOnlyEnv
 , sysOnlyEnv
 , calledByModule
 , failInvariant
 , isExecutionFlagSet
 , checkNonLocalAllowed
 , evalStateToErrorState
 , restoreFromErrorState
 , getDefPactId
 , tvToDomain
 , envFromPurity
 ) where

import Control.Lens
import Control.Monad(when)
import Control.Monad.Except(MonadError(..))
import Data.Text(Text)
import Data.Maybe(listToMaybe)
import Data.Foldable(find)
import qualified Data.Map.Strict as M
import qualified Data.Set as S

import Pact.Core.Names
import Pact.Core.PactValue
import Pact.Core.Builtin
import Pact.Core.IR.Term
import Pact.Core.ModRefs
import Pact.Core.Type
import Pact.Core.Errors
import Pact.Core.IR.Eval.Runtime.Types
import Pact.Core.Literal
import Pact.Core.Persistence
import Pact.Core.Environment
import Pact.Core.DefPacts.Types

mkBuiltinFn
  :: (IsBuiltin b)
  => i
  -> b
  -> CEKEnv step b i m
  -> NativeFunction step b i m
  -> NativeFn step b i m
mkBuiltinFn i b env fn =
  NativeFn b env fn (builtinArity b) i
{-# INLINE mkBuiltinFn #-}

-- cfFQN :: Lens' (CapFrame b i) FullyQualifiedName
-- cfFQN f = \case
--   WithCapFrame fqn b -> (`WithCapFrame` b) <$> f fqn
  -- RequireCapFrame fqn -> RequireCapFrame <$> f fqn
  -- ComposeCapFrame fqn -> ComposeCapFrame <$> f fqn
  -- InstallCapFrame fqn -> InstallCapFrame <$> f fqn
  -- EmitEventFrame fqn -> EmitEventFrame <$> f fqn
  -- CreateUserGuardFrame fqn -> CreateUserGuardFrame <$> f fqn

enforcePactValue :: (MonadEval b i m) => i -> CEKValue step b i m -> m PactValue
enforcePactValue info = \case
  VPactValue pv -> pure pv
  _ -> throwExecutionError info ExpectedPactValue

lookupFqName :: (MonadEval b i m) => FullyQualifiedName -> m (Maybe (EvalDef b i))
lookupFqName fqn =
  views (esLoaded.loAllLoaded) (M.lookup fqn) <$> getEvalState

typecheckArgument :: (MonadEval b i m) => i -> PactValue -> Type -> m PactValue
typecheckArgument info pv ty = case (pv, checkPvType ty pv) of
  (PModRef mr, Just (TyModRef m))
    | _mrRefined mr == Nothing -> pure (PModRef (mr & mrRefined ?~ m))
    | otherwise -> pure (PModRef mr)
  (_, Just _) -> pure pv
  (_, Nothing) ->
    throwExecutionError info (RunTimeTypecheckFailure (toArgTypeError (VPactValue pv)) ty)

maybeTCType :: (MonadEval b i m) => i -> PactValue -> Maybe Type -> m PactValue
maybeTCType i pv = maybe (pure pv) (typecheckArgument i pv)

findCallingModule :: (MonadEval b i m) => m (Maybe ModuleName)
findCallingModule = do
  stack <- useEvalState esStack
  pure $ listToMaybe $ fmap _sfModule stack

calledByModule
  :: (MonadEval b i m)
  => ModuleName
  -> m Bool
calledByModule mn = do
  stack <- useEvalState esStack
  case find (\sf -> _sfModule sf == mn) stack of
    Just _ -> pure True
    Nothing -> pure False

failInvariant :: MonadEval b i m => i -> Text -> m a
failInvariant i b =
  let e = PEExecutionError (InvariantFailure b) i
  in throwError e

-- Todo: MaybeT cleans this up
getCallingModule :: (MonadEval b i m) => i -> m (EvalModule b i)
getCallingModule info = findCallingModule >>= \case
  Just mn -> useEvalState (esLoaded . loModules . at mn) >>= \case
    Just (ModuleData m _) -> pure m
    Just (InterfaceData _m _) ->
      failInvariant info "getCallingModule points to interface"
    Nothing ->
      failInvariant info "getCallingModule points to no loaded module"
  Nothing -> failInvariant info "Error: No Module in stack"

safeTail :: [a] -> [a]
safeTail (_:xs) = xs
safeTail [] = []

isExecutionFlagSet :: (MonadEval b i m) => ExecutionFlag -> m Bool
isExecutionFlagSet flag = viewsEvalEnv eeFlags (S.member flag)

evalStateToErrorState :: EvalState b i -> ErrorState
evalStateToErrorState es =
  ErrorState (_esCaps es) (_esStack es)

restoreFromErrorState :: ErrorState -> EvalState b i -> EvalState b i
restoreFromErrorState (ErrorState caps stack) =
  set esCaps caps . set esStack stack

checkNonLocalAllowed :: (MonadEval b i m) => i -> m ()
checkNonLocalAllowed info = do
  disabledInTx <- isExecutionFlagSet FlagDisableHistoryInTransactionalMode
  mode <- viewEvalEnv eeMode
  when (mode == Transactional && disabledInTx) $ failInvariant info
    "Operation only permitted in local execution mode"

toArgTypeError :: CEKValue step b i m -> ArgTypeError
toArgTypeError = \case
  VPactValue pv -> case pv of
    PLiteral l -> ATEPrim (literalPrim l)
    PTime _ -> ATEPrim PrimTime
    PList _ -> ATEList
    PObject _ -> ATEObject
    PGuard _ -> ATEPrim PrimGuard
    PModRef _ -> ATEModRef
    PCapToken _ -> ATEClosure
  VTable{} -> ATETable
  VClosure{} -> ATEClosure

argsError
  :: (MonadEval b i m, IsBuiltin b)
  => i
  -> b
  -> [CEKValue step b3 i2 m2]
  -> m a
argsError info b args =
  throwExecutionError info (NativeArgumentsError (builtinName b) (toArgTypeError <$> args))


asString
  :: (MonadEval b i m, IsBuiltin b)
  => i
  -> b
  -> PactValue
  -> m Text
asString _ _ (PLiteral (LString b)) = pure b
asString i b pv = argsError i b [VPactValue pv]

asBool
  :: (MonadEval b i m, IsBuiltin b)
  => i
  -> b
  -> PactValue
  -> m Text
asBool _ _ (PLiteral (LString b)) = pure b
asBool i b pv = argsError i b [VPactValue pv]

envFromPurity :: Purity -> CEKEnv step b i m -> CEKEnv step b i m
envFromPurity PImpure = id
envFromPurity PReadOnly = readOnlyEnv
envFromPurity PSysOnly = sysOnlyEnv

readOnlyEnv :: CEKEnv step b i m -> CEKEnv step b i m
readOnlyEnv e
  | view (cePactDb . pdbPurity) e == PSysOnly = e
  | otherwise =
      let pdb = view cePactDb e
          newPactdb =
              PactDb
             { _pdbPurity = PReadOnly
             , _pdbRead = _pdbRead pdb
             , _pdbWrite = \_ _ _ _ -> dbOpDisallowed
             , _pdbKeys = \_ -> dbOpDisallowed
             , _pdbCreateUserTable = \_ -> dbOpDisallowed
             , _pdbBeginTx = \_ -> dbOpDisallowed
             , _pdbCommitTx = dbOpDisallowed
             , _pdbRollbackTx = dbOpDisallowed
             , _pdbTxIds = \_ _ -> dbOpDisallowed
             , _pdbGetTxLog = \_ _ -> dbOpDisallowed
             }
      in set cePactDb newPactdb e

sysOnlyEnv :: forall step b i m. CEKEnv step b i m -> CEKEnv step b i m
sysOnlyEnv e
  | view (cePactDb . pdbPurity) e == PSysOnly = e
  | otherwise =
<<<<<<< HEAD
  let newPactdb =
          PactDb
         { _pdbPurity = PSysOnly
         , _pdbRead = read'
         , _pdbWrite = \_ _ _ _ -> dbOpDisallowed
         , _pdbKeys = const dbOpDisallowed
         , _pdbCreateUserTable = \_ _ -> dbOpDisallowed
         , _pdbBeginTx = const dbOpDisallowed
         , _pdbCommitTx = dbOpDisallowed
         , _pdbRollbackTx = dbOpDisallowed
         , _pdbTxIds = \_ _ -> dbOpDisallowed
         , _pdbGetTxLog = \_ _ -> dbOpDisallowed
         }
  in set cePactDb newPactdb e
=======
      let newPactdb =
              PactDb
              { _pdbPurity = PSysOnly
              , _pdbRead = read'
              , _pdbWrite = \_ _ _ _ -> dbOpDisallowed
              , _pdbKeys = \_ -> dbOpDisallowed
              , _pdbCreateUserTable = const dbOpDisallowed
              , _pdbBeginTx = \_ -> dbOpDisallowed
              , _pdbCommitTx = dbOpDisallowed
              , _pdbRollbackTx = dbOpDisallowed
              , _pdbTxIds = \_ _ -> dbOpDisallowed
              , _pdbGetTxLog = \_ _ -> dbOpDisallowed
              }
      in set cePactDb newPactdb e
>>>>>>> dab49e4b
  where
  pdb = view cePactDb e
  read' :: Domain k v b i -> k -> IO (Maybe v)
  read' dom k = case dom of
    DUserTables _ -> dbOpDisallowed
    _ -> _pdbRead pdb dom k

getDefPactId :: (MonadEval b i m) => i -> m DefPactId
getDefPactId info =
  useEvalState esDefPactExec >>= \case
    Just pe -> pure (_peDefPactId pe)
    Nothing ->
      throwExecutionError info NotInDefPactExecution

tvToDomain :: TableValue -> Domain RowKey RowData b i
tvToDomain tv =
  DUserTables (_tvName tv)<|MERGE_RESOLUTION|>--- conflicted
+++ resolved
@@ -223,7 +223,6 @@
 sysOnlyEnv e
   | view (cePactDb . pdbPurity) e == PSysOnly = e
   | otherwise =
-<<<<<<< HEAD
   let newPactdb =
           PactDb
          { _pdbPurity = PSysOnly
@@ -238,22 +237,6 @@
          , _pdbGetTxLog = \_ _ -> dbOpDisallowed
          }
   in set cePactDb newPactdb e
-=======
-      let newPactdb =
-              PactDb
-              { _pdbPurity = PSysOnly
-              , _pdbRead = read'
-              , _pdbWrite = \_ _ _ _ -> dbOpDisallowed
-              , _pdbKeys = \_ -> dbOpDisallowed
-              , _pdbCreateUserTable = const dbOpDisallowed
-              , _pdbBeginTx = \_ -> dbOpDisallowed
-              , _pdbCommitTx = dbOpDisallowed
-              , _pdbRollbackTx = dbOpDisallowed
-              , _pdbTxIds = \_ _ -> dbOpDisallowed
-              , _pdbGetTxLog = \_ _ -> dbOpDisallowed
-              }
-      in set cePactDb newPactdb e
->>>>>>> dab49e4b
   where
   pdb = view cePactDb e
   read' :: Domain k v b i -> k -> IO (Maybe v)
