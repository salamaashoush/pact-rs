{-# LANGUAGE RankNTypes #-}
{-# LANGUAGE ScopedTypeVariables #-}
{-# LANGUAGE OverloadedStrings #-}
{-# LANGUAGE FlexibleContexts #-}
{-# LANGUAGE TypeFamilies #-}
{-# LANGUAGE DerivingVia #-}
{-# LANGUAGE ImplicitParams #-}
{-# LANGUAGE ConstraintKinds #-}
{-# LANGUAGE TemplateHaskell #-}
{-# LANGUAGE FunctionalDependencies #-}
{-# LANGUAGE DataKinds #-}
{-# LANGUAGE PatternSynonyms #-}
{-# LANGUAGE InstanceSigs #-}

module Pact.Core.IR.Eval.Runtime.Types
 ( CEKTLEnv
 , CEKEnv(..)
 , ceLocal
 , cePactDb
 , ceBuiltins
 , ceDefPactStep
 , ceInCap
 , EvalEnv(..)
 , NativeFunction
 , BuiltinEnv
 , NativeFn(..)
 , EvalM(..)
 , runEvalM
 , CEKValue(..)
 , Cont(..)
 , CEKErrorHandler(..)
 , CondFrame(..)
 , Closure(..)
 , EvalResult(..)
--  , EvalTEnv(..)
--  , emGas, emGasLog, emRuntimeEnv
 , EvalState(..)
 , esStack
 , esCaps, esEvents
 , csModuleAdmin
 , esLoaded
 , pattern VLiteral
 , pattern VGuard
 , pattern VList
 , pattern VModRef
 , pattern VString
 , pattern VInteger
 , pattern VDecimal
 , pattern VUnit
 , pattern VBool
 , pattern VObject
 , pattern VDefClosure
 , pattern VLamClosure
 , pattern VPartialClosure
 , pattern VDefPactClosure
 , pattern VNative
 , pattern VPartialNative
 , pattern VCapToken
 , pattern VTime
 , CapFrame(..)
 , CapState(..)
 , csSlots, csManaged
 , ManagedCap(..)
 , mcCap, mcManaged, mcOriginalCap
 , ManagedCapType(..)
 , PactEvent(..)
 , CapPopState(..)
 , LamClosure(..)
 , PartialNativeFn(..)
 , PartialClosure(..)
 , CapTokenClosure(..)
 , CanApply(..)
 , StackFrame(..)
 -- defpact
 , DefPactClosure(..)
 , TableValue(..)
 , ClosureType(..)
 , ErrorState(..)
 , BuiltinFrame(..)
--  , CEKEval(..)
 , CEKReturn(..)
 , CEKEvalResult
 , CEKStepKind(..)
 ) where

import Control.Lens
import Control.Monad.Catch
import Control.Monad.Reader
import Control.Monad.State.Strict
import Control.Monad.Except
import Data.List.NonEmpty(NonEmpty)
import Data.Text(Text)
import Data.Map.Strict(Map)
import Data.Decimal(Decimal)
import Data.Vector(Vector)
import Data.RAList(RAList)
import Pact.Time(UTCTime)

import qualified Data.Kind as K

import Pact.Core.Names
import Pact.Core.Guards
import Pact.Core.Pretty(Pretty(..))
import Pact.Core.Gas
import Pact.Core.PactValue
import Pact.Core.Hash
import Pact.Core.IR.Term
import Pact.Core.Literal
import Pact.Core.Type
<<<<<<< HEAD
import Pact.Core.Persistence
import Pact.Core.ModRefs
import Pact.Core.Capabilities
import Pact.Core.Environment
import Pact.Core.DefPacts.Types
=======
import Pact.Core.Persistence ( PactDb )
import Pact.Core.ModRefs
import Pact.Core.Capabilities
import Pact.Core.Environment
import Pact.Core.DefPacts.Types (DefPactExec)
import Pact.Core.Errors
import Pact.Core.Debug
>>>>>>> 6c610a54

import qualified Pact.Core.Pretty as P
import qualified Pact.Core.DefPacts.Types as P

data CEKReturn b i m
  = CEKEvaluateTerm (Cont CEKSmallStep b i m) (CEKErrorHandler CEKSmallStep b i m) (CEKEnv CEKSmallStep b i m) (EvalTerm b i)
  | CEKReturn (Cont CEKSmallStep b i m) (CEKErrorHandler CEKSmallStep b i m) (EvalResult CEKSmallStep b i m)
  deriving Show

-- | The top level env map
type CEKTLEnv b i = Map FullyQualifiedName (EvalDef b i)

-- | Locally bound variables
-- type CEKEnv step b i m = RAList (CEKValue b i m)

data CEKEnv (step :: CEKStepKind) (b :: K.Type) (i :: K.Type) (m :: K.Type -> K.Type)
  = CEKEnv
  { _ceLocal :: RAList (CEKValue step b i m)
  , _cePactDb :: PactDb b i
  , _ceBuiltins :: BuiltinEnv step b i m
  , _ceDefPactStep :: Maybe P.DefPactStep
  , _ceInCap :: Bool }

instance (Show i, Show b) => Show (CEKEnv step b i m) where
  show (CEKEnv e _ _ _ _) = show e

-- | List of builtins
type BuiltinEnv (step :: CEKStepKind) (b :: K.Type) (i :: K.Type) (m :: K.Type -> K.Type)
  = i -> b -> CEKEnv step b i m -> NativeFn step b i m


data ClosureType
  = NullaryClosure
  | ArgClosure !(NonEmpty (Maybe Type))
  deriving Show

data Closure (step :: CEKStepKind) (b :: K.Type) (i :: K.Type) (m :: K.Type -> K.Type)
  = Closure
  { _cloFnName :: !Text
  , _cloModName :: !ModuleName
  , _cloTypes :: ClosureType
  , _cloArity :: !Int
  , _cloTerm :: !(EvalTerm b i)
  , _cloRType :: !(Maybe Type)
  , _cloEnv :: !(CEKEnv step b i m)
  , _cloInfo :: i
  } deriving Show

-- | A closure coming from a lambda application with its accompanying environment capturing args,
-- but is not partially applied
data LamClosure (step :: CEKStepKind) (b :: K.Type) (i :: K.Type) (m :: K.Type -> K.Type)
  = LamClosure
  { _lcloTypes :: ClosureType
  , _lcloArity :: Int
  , _lcloTerm :: !(EvalTerm b i)
  , _lcloRType :: !(Maybe Type)
  , _lcloEnv :: !(CEKEnv step b i m)
  , _lcloInfo :: i
  } deriving Show

-- | A partially applied function because we don't allow
-- them to be applied at the lhs of an app since pact historically hasn't had partial closures.
-- This is a bit annoying to deal with but helps preserve semantics
data PartialClosure (step :: CEKStepKind) (b :: K.Type) (i :: K.Type) (m :: K.Type -> K.Type)
  = PartialClosure
  { _pcloFrame :: Maybe StackFrame
  , _pcloTypes :: !(NonEmpty (Maybe Type))
  , _pcloArity :: Int
  , _pcloTerm :: !(EvalTerm b i)
  , _pcloRType :: !(Maybe Type)
  , _pcloEnv :: !(CEKEnv step b i m)
  , _pcloInfo :: i
  } deriving Show

data DefPactClosure (step :: CEKStepKind) (b :: K.Type) (i :: K.Type) (m :: K.Type -> K.Type)
  = DefPactClosure
  { _pactcloFQN :: FullyQualifiedName
  , _pactcloTypes :: !ClosureType
  , _pactcloArity :: Int
  , _pactEnv :: !(CEKEnv step b i m)
  , _pactcloInfo :: i
  } deriving Show

data CapTokenClosure i
  = CapTokenClosure
  { _ctcCapName :: FullyQualifiedName
  , _ctcTypes :: [Maybe Type]
  , _ctcArity :: Int
  , _ctcInfo :: i
  } deriving (Eq, Show)

data CanApply (step :: CEKStepKind) (b :: K.Type) (i :: K.Type) (m :: K.Type -> K.Type)
  = C {-# UNPACK #-} !(Closure step b i m)
  | LC {-# UNPACK #-} !(LamClosure step b i m)
  | PC {-# UNPACK #-} !(PartialClosure step b i m)
  | N {-# UNPACK #-} !(NativeFn step b i m)
  | PN {-# UNPACK #-} !(PartialNativeFn step b i m)
  | DPC {-# UNPACK #-} !(DefPactClosure step b i m)
  | CT {-# UNPACK #-} !(CapTokenClosure i)
  deriving Show

data TableValue
  = TableValue
  { _tvName :: !TableName
  , _tvModule :: !ModuleName
  , _tvHash :: !ModuleHash
  , _tvSchema :: !Schema
  } deriving Show

-- | The type of our semantic runtime values
data CEKValue (step :: CEKStepKind) (b :: K.Type) (i :: K.Type) (m :: K.Type -> K.Type)
  = VPactValue PactValue
  -- ^ PactValue(s), which contain no terms
  | VTable !TableValue
  -- ^ Table references, which despite being a syntactic
  -- value with
  | VClosure  !(CanApply step b i m)
  -- ^ Closures, which may contain terms

instance Show (CEKValue step b i m) where
  show = \case
    VPactValue pv -> show pv
    VTable vt -> "table" <> show (_tvName vt)
    VClosure _ -> "closure<>"

pattern VLiteral :: Literal -> CEKValue step b i m
pattern VLiteral lit = VPactValue (PLiteral lit)

pattern VString :: Text -> CEKValue step b i m
pattern VString txt = VLiteral (LString txt)

pattern VInteger :: Integer -> CEKValue step b i m
pattern VInteger txt = VLiteral (LInteger txt)

pattern VUnit :: CEKValue step b i m
pattern VUnit = VLiteral LUnit

pattern VBool :: Bool -> CEKValue step b i m
pattern VBool b = VLiteral (LBool b)

pattern VDecimal :: Decimal -> CEKValue step b i m
pattern VDecimal d = VLiteral (LDecimal d)

pattern VGuard :: Guard FullyQualifiedName PactValue -> CEKValue step b i m
pattern VGuard g = VPactValue (PGuard g)

pattern VList :: Vector PactValue -> CEKValue step b i m
pattern VList p = VPactValue (PList p)

pattern VTime :: UTCTime -> CEKValue step b i m
pattern VTime p = VPactValue (PTime p)

pattern VObject :: Map Field PactValue -> CEKValue step b i m
pattern VObject o = VPactValue (PObject o)

pattern VModRef :: ModRef -> CEKValue step b i m
pattern VModRef mn = VPactValue (PModRef mn)

pattern VCapToken :: CapToken FullyQualifiedName PactValue -> CEKValue step b i m
pattern VCapToken ct = VPactValue (PCapToken ct)

pattern VNative :: NativeFn step b i m -> CEKValue step b i m
pattern VNative clo = VClosure (N clo)

pattern VPartialNative :: PartialNativeFn step b i m -> CEKValue step b i m
pattern VPartialNative clo = VClosure (PN clo)

pattern VDefClosure :: Closure step b i m -> CEKValue step b i m
pattern VDefClosure clo = VClosure (C clo)

pattern VLamClosure :: LamClosure step b i m -> CEKValue step b i m
pattern VLamClosure clo = VClosure (LC clo)

pattern VPartialClosure :: PartialClosure step b i m -> CEKValue step b i m
pattern VPartialClosure clo = VClosure (PC clo)

pattern VDefPactClosure :: DefPactClosure step b i m -> CEKValue step b i m
pattern VDefPactClosure clo = VClosure (DPC clo)

-- | Result of an evaluation step, either a CEK value or an error.
data EvalResult (step :: CEKStepKind) (b :: K.Type) (i :: K.Type) (m :: K.Type -> K.Type)
  = EvalValue (CEKValue step b i m)
  | VError Text i
  deriving Show


<<<<<<< HEAD
data EvalTEnv b i m
  = EvalTEnv
  { _emRuntimeEnv :: CEKEnv CEKBigStep b i (EvalT b i m)
  , _emGas :: IORef Gas
  , _emGasLog :: IORef (Maybe [(Text, Gas)])
  }

=======
>>>>>>> 6c610a54
-- Todo: are we going to inject state as the reader monad here?
newtype EvalM b i a =
  EvalT (ReaderT (EvalEnv b i) (ExceptT (PactError i) (StateT (EvalState b i) IO)) a)
  deriving
    ( Functor, Applicative, Monad
    , MonadIO
    , MonadThrow
    , MonadCatch
    , MonadError (PactError i))
  via (ReaderT (EvalEnv b i) (ExceptT (PactError i) (StateT (EvalState b i) IO)))

instance PhaseDebug b i (EvalM b i) where
  debugPrint _ _ = pure ()

runEvalM
  :: EvalEnv b i
  -> EvalState b i
  -> EvalM b i a
  -> IO (Either (PactError i) a, EvalState b i)
runEvalM env st (EvalT action) =
  runStateT (runExceptT (runReaderT action env)) st

type NativeFunction (step :: CEKStepKind) (b :: K.Type) (i :: K.Type) (m :: K.Type -> K.Type)
  = i -> b -> Cont step b i m -> CEKErrorHandler step b i m -> CEKEnv step b i m -> [CEKValue step b i m] -> m (CEKEvalResult step b i m)

data NativeFn (step :: CEKStepKind) (b :: K.Type) (i :: K.Type) (m :: K.Type -> K.Type)
  = NativeFn
  { _native :: b
  , _nativeEnv :: CEKEnv step b i m
  , _nativeFn :: NativeFunction step b i m
  , _nativeArity :: {-# UNPACK #-} !Int
  , _nativeLoc :: i
  }

-- | A partially applied native because we don't allow
-- them to be applied at the lhs of an app since pact historically hasn't had partial closures.
-- This is a bit annoying to deal with but helps preserve semantics
data PartialNativeFn (step :: CEKStepKind) (b :: K.Type) (i :: K.Type) (m :: K.Type -> K.Type)
  = PartialNativeFn
  { _pNative :: b
  , _pNativeEnv :: CEKEnv step b i m
  , _pNativeFn :: NativeFunction step b i m
  , _pNativeArity :: {-# UNPACK #-} !Int
  , _pNativeAppliedArgs :: [CEKValue step b i m]
  , _pNativeLoc :: i
  }


data CondFrame (step :: CEKStepKind) (b :: K.Type) (i :: K.Type) (m :: K.Type -> K.Type)
  = AndFrame (EvalTerm b i)
  | OrFrame (EvalTerm b i)
  | IfFrame (EvalTerm b i) (EvalTerm b i)
  | EnforceFrame (EvalTerm b i)
  | EnforceOneFrame (EvalTerm b i) [EvalTerm b i]
  | FilterFrame (CanApply step b i m) PactValue [PactValue] [PactValue]
  | AndQFrame (CanApply step b i m) PactValue
  | OrQFrame (CanApply step b i m) PactValue
  | NotQFrame
  deriving Show

data BuiltinFrame (step :: CEKStepKind) (b :: K.Type) (i :: K.Type) (m :: K.Type -> K.Type)
  = MapFrame (CanApply step b i m) [PactValue] [PactValue]
  -- ^ {closure} {remaining} {accum}
  | FoldFrame (CanApply step b i m) [PactValue]
  -- ^ {closure} {accum} {rest}
  | ZipFrame (CanApply step b i m) ([PactValue],[PactValue]) [PactValue]
  -- ^ <zip closure> <lists to zip> <accumulator>
  | PreSelectFrame TableValue (CanApply step b i m) (Maybe [Field])
  -- ^ <table> <select filter closure> <filter fields>*
  | PreFoldDbFrame TableValue (CanApply step b i m) (CanApply step b i m)
  -- ^ <table> <select filter closure> <accumulator closure>
  | SelectFrame TableValue (CanApply step b i m) (ObjectData PactValue) [RowKey] [ObjectData PactValue] (Maybe [Field])
  -- ^ <table> <filter closure> <current value> <remaining keys> <accumulator> <fields>
  | FoldDbFilterFrame TableValue (CanApply step b i m) (CanApply step b i m) (RowKey, ObjectData PactValue) [RowKey] [(RowKey, PactValue)]
  -- ^ <table> <filter closure> <accum closure> <current k/v pair in focus> <remaining keys> <accumulator>
  | FoldDbMapFrame TableValue (CanApply step b i m) [(RowKey, PactValue)] [PactValue]
  -- ^ <table> <accum closure> <remaining pairs> <accumulator>
  | ReadFrame TableValue RowKey
  -- ^ <table> <key to read>
  | WriteFrame TableValue WriteType RowKey (ObjectData PactValue)
  -- ^ <table> <write type> <key to write> <value to write>
  | WithReadFrame TableValue RowKey (CanApply step b i m)
   -- ^ <table> <key to read> <closure to apply afterwards>
  | WithDefaultReadFrame TableValue RowKey (ObjectData PactValue) (CanApply step b i m)
  | KeysFrame TableValue
  | TxIdsFrame TableValue Integer
  | TxLogFrame TableValue Integer
  | KeyLogFrame TableValue RowKey Integer
  | CreateTableFrame TableValue
  | EmitEventFrame (CapToken FullyQualifiedName PactValue)
  deriving Show


data CapFrame b i
  = WithCapFrame FullyQualifiedName (EvalTerm b i)
  | CreateUserGuardFrame FullyQualifiedName
  deriving Show


data CapPopState
  = PopCapComposed
  | PopCapInvoke
  deriving (Eq, Show)

data Cont (step :: CEKStepKind) (b :: K.Type) (i :: K.Type) (m :: K.Type -> K.Type)
  = Fn (CanApply step b i m) (CEKEnv step b i m) [EvalTerm b i] [CEKValue step b i m] (Cont step b i m)
  -- ^ Continuation which evaluates arguments for a function to apply
  | Args (CEKEnv step b i m) i [EvalTerm b i] (Cont step b i m)
  -- ^ Continuation holding the arguments to evaluate in a function application
  | LetC (CEKEnv step b i m) (EvalTerm b i) (Cont step b i m)
  -- ^ Let single-variable pushing
  -- Optimization frame: Bypasses closure creation and thus less alloc
  -- Known as a single argument it will not construct a needless closure
  | SeqC (CEKEnv step b i m) (EvalTerm b i) (Cont step b i m)
  -- ^ Sequencing expression, holding the next term to evaluate
  | ListC (CEKEnv step b i m) i [EvalTerm b i] [PactValue] (Cont step b i m)
  -- ^ Continuation for list elements
  | CondC (CEKEnv step b i m) i (CondFrame step b i m) (Cont step b i m)
  -- ^ Continuation for conditionals with lazy semantics
  | BuiltinC (CEKEnv step b i m) i (BuiltinFrame step b i m) (Cont step b i m)
  -- ^ Continuation for higher-order function builtins
  | ObjC (CEKEnv step b i m) i Field [(Field, EvalTerm b i)] [(Field, PactValue)] (Cont step b i m)
  -- Todo: merge all cap constructors
  -- ^ Continuation for the current object field being evaluated, and the already evaluated pairs
  | CapInvokeC (CEKEnv step b i m) i [EvalTerm b i] [PactValue] (CapFrame b i) (Cont step b i m)
  | EvalCapC (CEKEnv step b i m) i FQCapToken (EvalTerm b i) (Cont step b i m)
  -- ^ Capability special form frams that eva
  | CapBodyC CapPopState (CEKEnv step b i m) (Maybe (CapToken QualifiedName PactValue)) (Maybe (PactEvent PactValue)) (EvalTerm b i) (Cont step b i m)
  -- ^ CapBodyC includes
  --  - what to do after the cap body (pop it, or compose it)
  --  - Is it a user managed cap? If so, include the body token
  --  - the capability "user body" to evaluate, generally carrying a series of expressions
  --    or a simple return value in the case of `compose-capability`
  --  - The rest of the continuation
  | CapPopC CapPopState (Cont step b i m)
  -- ^ What to do after returning from a defcap: do we compose the returned cap, or do we simply pop it from the stack
  | DefPactStepC (CEKEnv step b i m) (Cont step b i m)
  -- ^ Cont frame after a defpact, ensuring we save the defpact to the database and whatnot
  | NestedDefPactStepC (CEKEnv step b i m) (Cont step b i m) DefPactExec
  -- ^ Frame for control flow around nested defpact execution
  | IgnoreValueC PactValue (Cont step b i m)
  -- ^ Frame to ignore value after user guard execution
  | EnforceBoolC i (Cont step b i m)
  -- ^ Enforce boolean
  | EnforcePactValueC i (Cont step b i m)
  -- ^ Enforce pact value
  | ModuleAdminC ModuleName (Cont step b i m)
  -- ^ Add module admin on successful cap eval
  | StackPopC i (Maybe Type) (Cont step b i m)
  -- ^ Pop the current stack frame and check the return value for the declared type
  | EnforceErrorC i (Cont step b i m)
  -- ^ Continuation for "enforced" errors.
  | Mt
  -- ^ Empty Continuation
  deriving Show

-- | State to preserve in the error handler
data ErrorState
  = ErrorState (CapState QualifiedName PactValue) [StackFrame]
  deriving Show

data CEKErrorHandler (step :: CEKStepKind) (b :: K.Type) (i :: K.Type) (m :: K.Type -> K.Type)
  = CEKNoHandler
  | CEKHandler (CEKEnv step b i m) (EvalTerm b i) (Cont step b i m) ErrorState (CEKErrorHandler step b i m)
  | CEKEnforceOne (CEKEnv step b i m) i (EvalTerm b i) [EvalTerm b i] (Cont step b i m) ErrorState (CEKErrorHandler step b i m)
  deriving Show

data CEKStepKind
  = CEKSmallStep
  | CEKBigStep
  deriving (Eq, Show)

type family CEKEvalResult (step :: CEKStepKind) (b :: K.Type) (i :: K.Type) (m :: K.Type -> K.Type) where
  CEKEvalResult CEKBigStep b i m = EvalResult CEKBigStep b i m
  CEKEvalResult CEKSmallStep b i m = CEKReturn b i m

instance (Show i, Show b) => Show (NativeFn step b i m) where
  show (NativeFn b _ _ arity _) = unwords
    ["(NativeFn"
    , show b
    , "#fn"
    , show arity
    , ")"
    ]

instance (Show i, Show b) => Show (PartialNativeFn step b i m) where
  show (PartialNativeFn b _ _ arity _ _) = unwords
    ["(NativeFn"
    , show b
    , "#fn"
    , show arity
    , ")"
    ]

instance (Pretty b, Show i, Show b) => Pretty (NativeFn step b i m) where
  pretty = pretty . show

instance (Show i, Show b, Pretty b) => Pretty (CEKValue step b i m) where
  pretty = \case
    VPactValue pv -> pretty pv
    VTable tv -> "table" <> P.braces (pretty (_tvName tv))
    VClosure{} ->
      P.angles "closure#"

makeLenses ''CEKEnv

instance MonadGas (EvalM b i) where
  logGas _msg _g = pure ()

  chargeGas _g = pure ()

instance MonadEvalEnv b i (EvalM b i) where
  readEnv = EvalT ask

instance MonadEvalState b i (EvalM b i) where
  getEvalState = EvalT get
  putEvalState p = EvalT (put p)
  modifyEvalState f = EvalT (modify' f)
<|MERGE_RESOLUTION|>--- conflicted
+++ resolved
@@ -107,24 +107,15 @@
 import Pact.Core.IR.Term
 import Pact.Core.Literal
 import Pact.Core.Type
-<<<<<<< HEAD
 import Pact.Core.Persistence
 import Pact.Core.ModRefs
 import Pact.Core.Capabilities
 import Pact.Core.Environment
 import Pact.Core.DefPacts.Types
-=======
-import Pact.Core.Persistence ( PactDb )
-import Pact.Core.ModRefs
-import Pact.Core.Capabilities
-import Pact.Core.Environment
-import Pact.Core.DefPacts.Types (DefPactExec)
+import Pact.Core.Debug
 import Pact.Core.Errors
-import Pact.Core.Debug
->>>>>>> 6c610a54
 
 import qualified Pact.Core.Pretty as P
-import qualified Pact.Core.DefPacts.Types as P
 
 data CEKReturn b i m
   = CEKEvaluateTerm (Cont CEKSmallStep b i m) (CEKErrorHandler CEKSmallStep b i m) (CEKEnv CEKSmallStep b i m) (EvalTerm b i)
@@ -142,7 +133,7 @@
   { _ceLocal :: RAList (CEKValue step b i m)
   , _cePactDb :: PactDb b i
   , _ceBuiltins :: BuiltinEnv step b i m
-  , _ceDefPactStep :: Maybe P.DefPactStep
+  , _ceDefPactStep :: Maybe DefPactStep
   , _ceInCap :: Bool }
 
 instance (Show i, Show b) => Show (CEKEnv step b i m) where
@@ -308,16 +299,6 @@
   deriving Show
 
 
-<<<<<<< HEAD
-data EvalTEnv b i m
-  = EvalTEnv
-  { _emRuntimeEnv :: CEKEnv CEKBigStep b i (EvalT b i m)
-  , _emGas :: IORef Gas
-  , _emGasLog :: IORef (Maybe [(Text, Gas)])
-  }
-
-=======
->>>>>>> 6c610a54
 -- Todo: are we going to inject state as the reader monad here?
 newtype EvalM b i a =
   EvalT (ReaderT (EvalEnv b i) (ExceptT (PactError i) (StateT (EvalState b i) IO)) a)
