{-# LANGUAGE RankNTypes #-}
{-# LANGUAGE ScopedTypeVariables #-}
{-# LANGUAGE OverloadedStrings #-}
{-# LANGUAGE FlexibleContexts #-}
{-# LANGUAGE TypeFamilies #-}
{-# LANGUAGE DerivingVia #-}
{-# LANGUAGE ImplicitParams #-}
{-# LANGUAGE ConstraintKinds #-}
{-# LANGUAGE TemplateHaskell #-}
{-# LANGUAGE FunctionalDependencies #-}
{-# LANGUAGE PatternSynonyms #-}
{-# LANGUAGE InstanceSigs #-}

module Pact.Core.IR.Eval.Runtime.Types
 ( CEKTLEnv
 , CEKEnv(..)
 , ceLocal
 , cePactDb
 , ceBuiltins
 , EvalEnv(..)
 , NativeFunction
 , BuiltinEnv
 , NativeFn(..)
 , EvalT(..)
 , runEvalT
 , CEKValue(..)
 , Cont(..)
 , CEKErrorHandler(..)
 , MonadEvalEnv(..)
 , MonadEvalState(..)
 , MonadGas(..)
 , CondFrame(..)
 , MonadEval
 , Closure(..)
 , EvalResult(..)
 , EvalTEnv(..)
 , emGas, emGasLog, emRuntimeEnv
 , EvalState(..)
 , esPactExec
 , esStack
 , esCaps, esEvents, esInCap
 , csModuleAdmin
 , esLoaded
 , pattern VLiteral
 , pattern VGuard
 , pattern VList
 , pattern VModRef
 , pattern VString
 , pattern VInteger
 , pattern VDecimal
 , pattern VUnit
 , pattern VBool
 , pattern VObject
 , pattern VDefClosure
 , pattern VLamClosure
 , pattern VPartialClosure
 , pattern VDefPactClosure
 , pattern VNative
 , pattern VPartialNative
 -- Capabilities
 , CapToken(..)
 , ctName, ctArgs
 , CapSlot(..)
 , csCap, csComposed
 , CapFrame(..)
 , CapState(..)
 , csSlots, csManaged, csModuleAdmin
 , ManagedCap(..)
 , mcCap, mcManaged, mcOriginalCap
 , ManagedCapType(..)
 , PactEvent(..)
 , CapPopState(..)
 , LamClosure(..)
 , PartialNativeFn(..)
 , PartialClosure(..)
 , CanApply(..)
 , StackFrame(..)
<<<<<<< HEAD
 -- defpact
 , PactExec(..)
 , Yield(..)
 , DefPactClosure(..)
 , peStepCount, peYield, peStep, peContinuation, peStepHasRollback
=======
 , TableValue(..)
>>>>>>> 764fd508
 ) where

import Control.Lens hiding ((%%=))
import Control.Monad.Catch
import Control.Monad.Reader
import Control.Monad.Except
import Control.Monad.State.Strict
import Data.List.NonEmpty(NonEmpty)
import Data.Text(Text)
import Data.Map.Strict(Map)
import Data.Default
import Data.Decimal(Decimal)
import Data.Vector(Vector)
import Data.RAList(RAList)
import Data.Set(Set)
import Data.IORef

import Pact.Core.Names
import Pact.Core.Guards
import Pact.Core.Pretty(Pretty(..))
import Pact.Core.Gas
import Pact.Core.PactValue
import Pact.Core.Errors
import Pact.Core.Hash
import Pact.Core.IR.Term
import Pact.Core.Literal
import Pact.Core.Type
import Pact.Core.Persistence
import Pact.Core.ModRefs
import Pact.Core.Pacts.Types
import Pact.Core.Capabilities
import Pact.Core.Environment
import qualified Pact.Core.Pretty as P


-- | The top level env map
type CEKTLEnv b i = Map FullyQualifiedName (EvalDef b i)

-- | Locally bound variables
-- type CEKEnv b i m = RAList (CEKValue b i m)

data CEKEnv b i m
  = CEKEnv
  { _ceLocal :: RAList (CEKValue b i m)
  , _cePactDb :: PactDb b i
  , _ceBuiltins :: BuiltinEnv b i m }

instance (Show i, Show b) => Show (CEKEnv b i m) where
  show (CEKEnv e _ _) = show e

-- | List of builtins
type BuiltinEnv b i m = i -> b -> CEKEnv b i m -> NativeFn b i m

newtype StackFrame
  = StackFrame
  { _sfLamInfo :: LamInfo }
  deriving Show

data Closure b i m
  = Closure
  { _cloLamInfo :: !LamInfo
  , _cloTypes :: !(NonEmpty (Maybe Type))
  , _cloArity :: !Int
  , _cloTerm :: !(EvalTerm b i)
  , _cloRType :: !(Maybe Type)
  , _cloEnv :: !(CEKEnv b i m)
  , _cloInfo :: i
  } deriving Show

-- | A closure coming from a lambda application with its accompanying environment capturing args,
-- but is not partially applied
data LamClosure b i m
  = LamClosure
  { _lcloLamInfo :: !LamInfo
  , _lcloTypes :: !(NonEmpty (Maybe Type))
  , _lcloArity :: Int
  , _lcloTerm :: !(EvalTerm b i)
  , _lcloRType :: !(Maybe Type)
  , _lcloEnv :: !(CEKEnv b i m)
  , _lcloInfo :: i
  } deriving Show

-- | A partially applied function because we don't allow
-- them to be applied at the lhs of an app since pact historically hasn't had partial closures.
-- This is a bit annoying to deal with but helps preserve semantics
data PartialClosure b i m
  = PartialClosure
  { _pcloLamInfo :: !LamInfo
  , _pcloTypes :: !(NonEmpty (Maybe Type))
  , _pcloArity :: Int
  , _pcloTerm :: !(EvalTerm b i)
  , _pcloRType :: !(Maybe Type)
  , _pcloEnv :: !(CEKEnv b i m)
  , _pcloInfo :: i
  } deriving Show

data DefPactClosure b i m
  = DefPactClosure
  { _pactcloFQN :: FullyQualifiedName
  , _pactcloLamInfo :: !LamInfo
  , _pactcloTypes :: !(NonEmpty (Maybe Type))
  , _pactcloArity :: Int
  , _pactcloTerm :: !(EvalTerm b i)
  , _pactcloHasRollback :: Bool
  , _pactcloStepCount :: Int
  , _pactcloRType :: !(Maybe Type)
  , _pactEnv :: !(CEKEnv b i m)
  , _pactcloInfo :: i
  } deriving Show

data CanApply b i m
  = C {-# UNPACK #-} !(Closure b i m)
  | LC {-# UNPACK #-} !(LamClosure b i m)
  | PC {-# UNPACK #-} !(PartialClosure b i m)
  | N {-# UNPACK #-} !(NativeFn b i m)
  | PN {-# UNPACK #-} !(PartialNativeFn b i m)
  | DPC {-# UNPACK #-} !(DefPactClosure b i m)
  deriving Show

data TableValue
  = TableValue
  { _tvName :: !TableName
  , _tvModule :: !ModuleName
  , _tvHash :: !ModuleHash
  , _tvSchema :: !Schema
  } deriving Show

-- | The type of our semantic runtime values
data CEKValue b i m
  = VPactValue PactValue
  | VTable !TableValue
  -- = VLiteral !Literal
  -- | VList !(Vector (CEKValue b i m))
  | VClosure {-# UNPACK #-} !(CanApply b i m)
  -- | VModRef ModuleName [ModuleName]
  -- | VGuard !(Guard FullyQualifiedName PactValue)

instance Show (CEKValue b i m) where
  show = \case
    VPactValue pv -> show pv
    VTable vt -> "table" <> show (_tvName vt)
    VClosure _ -> "closure<>"

pattern VLiteral :: Literal -> CEKValue b i m
pattern VLiteral lit = VPactValue (PLiteral lit)

pattern VString :: Text -> CEKValue b i m
pattern VString txt = VLiteral (LString txt)

pattern VInteger :: Integer -> CEKValue b i m
pattern VInteger txt = VLiteral (LInteger txt)

pattern VUnit :: CEKValue b i m
pattern VUnit = VLiteral LUnit

pattern VBool :: Bool -> CEKValue b i m
pattern VBool b = VLiteral (LBool b)

pattern VDecimal :: Decimal -> CEKValue b i m
pattern VDecimal d = VLiteral (LDecimal d)

pattern VGuard :: Guard FullyQualifiedName PactValue -> CEKValue b i m
pattern VGuard g = VPactValue (PGuard g)

pattern VList :: Vector PactValue -> CEKValue b i m
pattern VList p = VPactValue (PList p)

pattern VObject :: Map Field PactValue -> CEKValue b i m
pattern VObject o = VPactValue (PObject o)

pattern VModRef :: ModRef -> CEKValue b i m
pattern VModRef mn = VPactValue (PModRef mn)

pattern VNative :: NativeFn b i m -> CEKValue b i m
pattern VNative clo = VClosure (N clo)

pattern VPartialNative :: PartialNativeFn b i m -> CEKValue b i m
pattern VPartialNative clo = VClosure (PN clo)

pattern VDefClosure :: Closure b i m -> CEKValue b i m
pattern VDefClosure clo = VClosure (C clo)

pattern VLamClosure :: LamClosure b i m -> CEKValue b i m
pattern VLamClosure clo = VClosure (LC clo)

pattern VPartialClosure :: PartialClosure b i m -> CEKValue b i m
pattern VPartialClosure clo = VClosure (PC clo)

pattern VDefPactClosure :: DefPactClosure b i m -> CEKValue b i m
pattern VDefPactClosure clo = VClosure (DPC clo)

-- | Result of an evaluation step, either a CEK value or an error.
data EvalResult b i m
  = EvalValue (CEKValue b i m)
  | VError Text
  deriving Show

-- | `PactId` representing pact identifiers
-- newtype PactId
--   = PactId {unPactId :: Text}
--   deriving (Eq, Show)

-- | `Yield` representing an object
newtype Yield
  = Yield {unYield :: Map Field PactValue}
  deriving (Show)

-- | Internal representation of pacts
data PactExec
  = PactExec
  { _peStepCount :: Int
  , _peYield :: Maybe Yield
  , _peStep :: Int
  -- , _pePactId :: PactId
  , _peContinuation :: PactContinuation FullyQualifiedName PactValue
  , _peStepHasRollback :: Bool
--  , _peNestedPactExec :: Map PactId NestedPactExec
  } deriving Show

newtype NestedPactExec
  = NestedPactExec PactExec
  deriving Show

data EvalState b i
  = EvalState
  { _esCaps :: CapState
  , _esStack :: [StackFrame]
  , _esEvents :: [PactEvent b i]
  , _esInCap :: Bool
  , _esPactExec :: Maybe PactExec
  , _esLoaded :: Loaded b i
  } deriving Show

type MonadEval b i m = (MonadEvalEnv b i m, MonadEvalState b i m, MonadGas m, MonadError (PactError i) m, MonadIO m, Default i)

class Monad m => MonadGas m where
  logGas :: Text -> Gas -> m ()
  chargeGas :: Gas -> m ()

class (Monad m) => MonadEvalEnv b i m | m -> b, m -> i where
  readEnv :: m (EvalEnv b i)

-- | Our monad mirroring `EvalState` for our evaluation state
class Monad m => MonadEvalState b i m | m -> b, m -> i where
  getEvalState :: m (EvalState b i)
  putEvalState :: EvalState b i -> m ()
  modifyEvalState :: (EvalState b i -> EvalState b i) -> m ()


data EvalTEnv b i m
  = EvalTEnv
  { _emRuntimeEnv :: CEKEnv b i (EvalT b i m)
  , _emGas :: IORef Gas
  , _emGasLog :: IORef (Maybe [(Text, Gas)])
  }

-- Todo: are we going to inject state as the reader monad here?
newtype EvalT b i m a =
  EvalT (ReaderT (EvalTEnv b i m) (StateT (EvalState b i) m) a)
  deriving
    ( Functor, Applicative, Monad
    , MonadIO
    , MonadThrow
    , MonadCatch)
  via (ReaderT (EvalTEnv b i m) (StateT (EvalState b i) m))

runEvalT
  :: EvalTEnv b i m
  -> EvalState b i
  -> EvalT b i m a
  -> m (a, EvalState b i)
runEvalT env st (EvalT action) = runStateT (runReaderT action env) st

type NativeFunction b i m
  = i -> b -> Cont b i m -> CEKErrorHandler b i m -> CEKEnv b i m -> [CEKValue b i m] -> m (EvalResult b i m)

data NativeFn b i m
  = NativeFn
  { _native :: b
  , _nativeEnv :: CEKEnv b i m
  , _nativeFn :: NativeFunction b i m
  , _nativeArity :: {-# UNPACK #-} !Int
  , _nativeLoc :: i
  }

-- | A partially applied native because we don't allow
-- them to be applied at the lhs of an app since pact historically hasn't had partial closures.
-- This is a bit annoying to deal with but helps preserve semantics
data PartialNativeFn b i m
  = PartialNativeFn
  { _pNative :: b
  , _pNativeEnv :: CEKEnv b i m
  , _pNativeFn :: NativeFunction b i m
  , _pNativeArity :: {-# UNPACK #-} !Int
  , _pNativeAppliedArgs :: [CEKValue b i m]
  , _pNativeLoc :: i
  }


data ExecutionMode
  = Transactional
  | Local
  deriving (Eq, Show, Bounded, Enum)

data CondFrame b i
  = AndFrame (EvalTerm b i)
  | OrFrame (EvalTerm b i)
  | IfFrame (EvalTerm b i) (EvalTerm b i)
  deriving Show


data PactEvent b i
  = PactEvent
  { _peToken :: CapToken FullyQualifiedName
  , _peModule :: ModuleName
  , _peModuleHash :: ModuleHash
  } deriving (Show, Eq)

data ManagedCapType
  = AutoManaged Bool
  | ManagedParam FullyQualifiedName PactValue Int
  -- ^ managed cap, with manager function, managed value
  deriving Show

data ManagedCap
  = ManagedCap
  { _mcCap :: CapToken FullyQualifiedName
  -- ^ The token without the managed param
  , _mcOriginalCap :: CapToken FullyQualifiedName
  -- ^ The original, installed token
  , _mcManaged :: ManagedCapType
  -- ^ Managed capability type
  } deriving (Show)

instance Eq ManagedCap where
  l == r = _mcCap l == _mcCap r

instance Ord ManagedCap where
  l `compare` r = _mcCap l `compare` _mcCap r

-- | The overall capability state
data CapState
  = CapState
  { _csSlots :: [CapSlot FullyQualifiedName]
  , _csManaged :: Set ManagedCap
  , _csModuleAdmin :: Set ModuleName
  }
  deriving Show

data CapFrame b i
  = WithCapFrame FullyQualifiedName (EvalTerm b i)
  | RequireCapFrame FullyQualifiedName
  | ComposeCapFrame FullyQualifiedName
  | InstallCapFrame FullyQualifiedName
  | EmitEventFrame FullyQualifiedName
  | CreateUserGuardFrame FullyQualifiedName
  deriving Show

data CapPopState
  = PopCapComposed
  | PopCapInvoke
  deriving (Eq, Show)

data Cont b i m
  = Fn (CanApply b i m) (CEKEnv b i m) [EvalTerm b i] [CEKValue b i m] (Cont b i m)
  -- ^ Continuation which evaluates arguments for a function to apply
  | Args (CEKEnv b i m) (NonEmpty (EvalTerm b i)) (Cont b i m)
  -- ^ Continuation holding the arguments to evaluate in a function application
  | SeqC (CEKEnv b i m) (EvalTerm b i) (Cont b i m)
  -- ^ Sequencing expression, holding the next term to evaluate
  | ListC (CEKEnv b i m) [EvalTerm b i] [PactValue] (Cont b i m)
  -- ^ Continuation for list elements
  | CondC (CEKEnv b i m) (CondFrame b i) (Cont b i m)
  -- ^ Continuation for conditionals with lazy semantics
  | ObjC (CEKEnv b i m) Field [(Field, EvalTerm b i)] [(Field, PactValue)] (Cont b i m)
  -- ^ Continuation for the current object field being evaluated, and the already evaluated pairs
  | DynInvokeC (CEKEnv b i m) Text (Cont b i m)
  -- ^ Continuation for dynamic invocation of `m::f`
  | CapInvokeC (CEKEnv b i m) [EvalTerm b i] [PactValue] (CapFrame b i) (Cont b i m)
  -- ^ Capability special form frams that eva
  | CapBodyC (CEKEnv b i m) (EvalTerm b i) (Cont b i m)
  | CapPopC CapPopState (Cont b i m)
  | StackPopC (Maybe Type) (Cont b i m)
  | PactStepC (Cont b i m)
  | Mt
  deriving Show


data CEKErrorHandler b i m
  = CEKNoHandler
  | CEKHandler (CEKEnv b i m) (EvalTerm b i) (Cont b i m) [CapSlot FullyQualifiedName] (CEKErrorHandler b i m)
  deriving Show


instance (Show i, Show b) => Show (NativeFn b i m) where
  show (NativeFn b _ _ arity _) = unwords
    ["(NativeFn"
    , show b
    , "#fn"
    , show arity
    , ")"
    ]

instance (Show i, Show b) => Show (PartialNativeFn b i m) where
  show (PartialNativeFn b _ _ arity _ _) = unwords
    ["(NativeFn"
    , show b
    , "#fn"
    , show arity
    , ")"
    ]

instance (Pretty b, Show i, Show b) => Pretty (NativeFn b i m) where
  pretty = pretty . show

instance (Show i, Show b, Pretty b) => Pretty (CEKValue b i m) where
  pretty = \case
    VPactValue pv -> pretty pv
    VTable tv -> "table" <> P.braces (pretty (_tvName tv))
    VClosure{} ->
      P.angles "closure#"

makeLenses ''CEKEnv
makeLenses ''EvalTEnv
makeLenses ''EvalState
makeLenses ''CapState
makeLenses ''CapToken
makeLenses ''CapSlot
makeLenses ''ManagedCap
makeLenses ''PactExec

instance (MonadIO m) => MonadGas (EvalT b i m) where
  logGas msg g = do
    r <- EvalT $ view emGasLog
    liftIO $ modifyIORef' r (fmap ((msg, g):))

  chargeGas g = do
    r <- EvalT $ view emGas
    liftIO (modifyIORef' r (<> g))

-- instance (MonadIO m) => MonadEvalEnv b i (EvalT b i m) where
--   readEnv = EvalT $ view emRuntimeEnv

instance Monad m => MonadEvalState b i (EvalT b i m) where
  getEvalState = EvalT get
  putEvalState p = EvalT (put p)
  modifyEvalState f = EvalT (modify' f)
<|MERGE_RESOLUTION|>--- conflicted
+++ resolved
@@ -64,7 +64,7 @@
  , csCap, csComposed
  , CapFrame(..)
  , CapState(..)
- , csSlots, csManaged, csModuleAdmin
+ , csSlots, csManaged
  , ManagedCap(..)
  , mcCap, mcManaged, mcOriginalCap
  , ManagedCapType(..)
@@ -75,15 +75,12 @@
  , PartialClosure(..)
  , CanApply(..)
  , StackFrame(..)
-<<<<<<< HEAD
  -- defpact
  , PactExec(..)
  , Yield(..)
  , DefPactClosure(..)
  , peStepCount, peYield, peStep, peContinuation, peStepHasRollback
-=======
  , TableValue(..)
->>>>>>> 764fd508
  ) where
 
 import Control.Lens hiding ((%%=))
