{-# LANGUAGE RankNTypes #-}
{-# LANGUAGE ScopedTypeVariables #-}
{-# LANGUAGE OverloadedStrings #-}
{-# LANGUAGE FlexibleContexts #-}
{-# LANGUAGE TypeFamilies #-}
{-# LANGUAGE DerivingVia #-}
{-# LANGUAGE ImplicitParams #-}
{-# LANGUAGE ConstraintKinds #-}
{-# LANGUAGE TemplateHaskell #-}
{-# LANGUAGE FunctionalDependencies #-}
{-# LANGUAGE DataKinds #-}
{-# LANGUAGE PatternSynonyms #-}
{-# LANGUAGE InstanceSigs #-}

module Pact.Core.IR.Eval.Runtime.Types
 ( CEKTLEnv
 , CEKEnv(..)
 , ceLocal
 , cePactDb
 , ceBuiltins
 , ceDefPactStep
 , ceInCap
 , EvalEnv(..)
 , NativeFunction
 , BuiltinEnv
 , NativeFn(..)
 , EvalM(..)
 , runEvalM
 , CEKValue(..)
 , Cont(..)
 , CEKErrorHandler(..)
 , CondCont(..)
 , Closure(..)
 , EvalResult(..)
--  , EvalTEnv(..)
--  , emGas, emGasLog, emRuntimeEnv
 , EvalState(..)
 , esStack
 , esCaps, esEvents
 , csModuleAdmin
 , esLoaded
 , pattern VLiteral
 , pattern VGuard
 , pattern VList
 , pattern VModRef
 , pattern VString
 , pattern VInteger
 , pattern VDecimal
 , pattern VUnit
 , pattern VBool
 , pattern VObject
 , pattern VDefClosure
 , pattern VLamClosure
 , pattern VPartialClosure
 , pattern VDefPactClosure
 , pattern VNative
 , pattern VPartialNative
 , pattern VCapToken
 , pattern VTime
 , CapCont(..)
 , CapState(..)
 , csSlots, csManaged
 , ManagedCap(..)
 , mcCap, mcManaged, mcOriginalCap
 , ManagedCapType(..)
 , PactEvent(..)
 , CapPopState(..)
 , LamClosure(..)
 , PartialNativeFn(..)
 , PartialClosure(..)
 , CapTokenClosure(..)
 , CanApply(..)
 , StackFrame(..)
 -- defpact
 , DefPactClosure(..)
 , TableValue(..)
 , ClosureType(..)
 , ErrorState(..)
 , BuiltinCont(..)
--  , CEKEval(..)
 , CEKReturn(..)
 , CEKEvalResult
 , CEKStepKind(..)
 , ContType(..)
 ) where

import Control.Lens
import Control.Monad.Catch
import Control.Monad.Reader
import Control.Monad.State.Strict
import Control.Monad.Except
import Data.List.NonEmpty(NonEmpty)
import Data.Text(Text)
import Data.Map.Strict(Map)
import Data.Decimal(Decimal)
import Data.Vector(Vector)
import Data.RAList(RAList)
import Pact.Time(UTCTime)
import GHC.Generics
import Control.DeepSeq

import qualified Data.Kind as K

import Pact.Core.Names
import Pact.Core.Guards
import Pact.Core.Pretty(Pretty(..))
import Pact.Core.Gas
import Pact.Core.PactValue
import Pact.Core.Hash
import Pact.Core.IR.Term
import Pact.Core.Literal
import Pact.Core.Type
import Pact.Core.Persistence
import Pact.Core.ModRefs
import Pact.Core.Capabilities
import Pact.Core.Environment
import Pact.Core.DefPacts.Types
import Pact.Core.Debug
import Pact.Core.Errors

import qualified Pact.Core.Pretty as P

data CEKReturn b i m
  = CEKEvaluateTerm (Cont CEKSmallStep b i m) (CEKErrorHandler CEKSmallStep b i m) (CEKEnv CEKSmallStep b i m) (EvalTerm b i)
  | CEKReturn (Cont CEKSmallStep b i m) (CEKErrorHandler CEKSmallStep b i m) (EvalResult CEKSmallStep b i m)
  deriving Show

-- | The top level env map
type CEKTLEnv b i = Map FullyQualifiedName (EvalDef b i)

-- | Locally bound variables
-- type CEKEnv step b i m = RAList (CEKValue b i m)

data CEKEnv (step :: CEKStepKind) (b :: K.Type) (i :: K.Type) (m :: K.Type -> K.Type)
  = CEKEnv
  { _ceLocal :: RAList (CEKValue step b i m)
  , _cePactDb :: PactDb b i
  , _ceBuiltins :: BuiltinEnv step b i m
  , _ceDefPactStep :: Maybe DefPactStep
  , _ceInCap :: Bool }
  deriving (Generic)

instance (NFData b, NFData i) => NFData (CEKEnv step b i m)

instance (Show i, Show b) => Show (CEKEnv step b i m) where
  show (CEKEnv e _ _ _ _) = show e

-- | List of builtins
type BuiltinEnv (step :: CEKStepKind) (b :: K.Type) (i :: K.Type) (m :: K.Type -> K.Type)
  = i -> b -> CEKEnv step b i m -> NativeFn step b i m


data ClosureType
  = NullaryClosure
  | ArgClosure !(NonEmpty (Maybe Type))
  deriving (Show, Generic)

instance NFData ClosureType

data Closure (step :: CEKStepKind) (b :: K.Type) (i :: K.Type) (m :: K.Type -> K.Type)
  = Closure
  { _cloFnName :: !Text
  , _cloModName :: !ModuleName
  , _cloTypes :: ClosureType
  , _cloArity :: !Int
  , _cloTerm :: !(EvalTerm b i)
  , _cloRType :: !(Maybe Type)
  , _cloEnv :: !(CEKEnv step b i m)
  , _cloInfo :: i
  } deriving (Show, Generic)

-- | A closure coming from a lambda application with its accompanying environment capturing args,
-- but is not partially applied
data LamClosure (step :: CEKStepKind) (b :: K.Type) (i :: K.Type) (m :: K.Type -> K.Type)
  = LamClosure
  { _lcloTypes :: ClosureType
  , _lcloArity :: Int
  , _lcloTerm :: !(EvalTerm b i)
  , _lcloRType :: !(Maybe Type)
  , _lcloEnv :: !(CEKEnv step b i m)
  , _lcloInfo :: i
  } deriving (Show, Generic)

-- | A partially applied function because we don't allow
-- them to be applied at the lhs of an app since pact historically hasn't had partial closures.
-- This is a bit annoying to deal with but helps preserve semantics
data PartialClosure (step :: CEKStepKind) (b :: K.Type) (i :: K.Type) (m :: K.Type -> K.Type)
  = PartialClosure
  { _pcloFrame :: Maybe StackFrame
  , _pcloTypes :: !(NonEmpty (Maybe Type))
  , _pcloArity :: Int
  , _pcloTerm :: !(EvalTerm b i)
  , _pcloRType :: !(Maybe Type)
  , _pcloEnv :: !(CEKEnv step b i m)
  , _pcloInfo :: i
  } deriving (Show, Generic)

data DefPactClosure (step :: CEKStepKind) (b :: K.Type) (i :: K.Type) (m :: K.Type -> K.Type)
  = DefPactClosure
  { _pactcloFQN :: FullyQualifiedName
  , _pactcloTypes :: !ClosureType
  , _pactcloArity :: Int
  , _pactEnv :: !(CEKEnv step b i m)
  , _pactcloInfo :: i
  } deriving (Show, Generic)

instance (NFData b, NFData i) => NFData (DefPactClosure step b i m)

data CapTokenClosure i
  = CapTokenClosure
  { _ctcCapName :: FullyQualifiedName
  , _ctcTypes :: [Maybe Type]
  , _ctcArity :: Int
  , _ctcInfo :: i
  } deriving (Eq, Show, Generic)

instance NFData i => NFData (CapTokenClosure i)

data CanApply (step :: CEKStepKind) (b :: K.Type) (i :: K.Type) (m :: K.Type -> K.Type)
  = C {-# UNPACK #-} !(Closure step b i m)
  | LC {-# UNPACK #-} !(LamClosure step b i m)
  | PC {-# UNPACK #-} !(PartialClosure step b i m)
  | N {-# UNPACK #-} !(NativeFn step b i m)
  | PN {-# UNPACK #-} !(PartialNativeFn step b i m)
  | DPC {-# UNPACK #-} !(DefPactClosure step b i m)
  | CT {-# UNPACK #-} !(CapTokenClosure i)
  deriving (Show, Generic)

instance (NFData b, NFData i) => NFData (CanApply step b i m)

data TableValue
  = TableValue
  { _tvName :: !TableName
  , _tvHash :: !ModuleHash
  , _tvSchema :: !Schema
  } deriving (Show, Generic)

-- | The type of our semantic runtime values
data CEKValue (step :: CEKStepKind) (b :: K.Type) (i :: K.Type) (m :: K.Type -> K.Type)
  = VPactValue PactValue
  -- ^ PactValue(s), which contain no terms
  | VTable !TableValue
  -- ^ Table references, which despite being a syntactic
  -- value with
  | VClosure  !(CanApply step b i m)
  -- ^ Closures, which may contain terms
  deriving (Generic)

instance (NFData b, NFData i) => NFData (CEKValue step b i m)

instance Show (CEKValue step b i m) where
  show = \case
    VPactValue pv -> show pv
    VTable vt -> "table" <> show (_tvName vt)
    VClosure _ -> "closure<>"

pattern VLiteral :: Literal -> CEKValue step b i m
pattern VLiteral lit = VPactValue (PLiteral lit)

pattern VString :: Text -> CEKValue step b i m
pattern VString txt = VLiteral (LString txt)

pattern VInteger :: Integer -> CEKValue step b i m
pattern VInteger txt = VLiteral (LInteger txt)

pattern VUnit :: CEKValue step b i m
pattern VUnit = VLiteral LUnit

pattern VBool :: Bool -> CEKValue step b i m
pattern VBool b = VLiteral (LBool b)

pattern VDecimal :: Decimal -> CEKValue step b i m
pattern VDecimal d = VLiteral (LDecimal d)

<<<<<<< HEAD
pattern VGuard :: Guard FullyQualifiedName PactValue -> CEKValue step b i m
=======
pattern VGuard :: Guard QualifiedName PactValue -> CEKValue b i m
>>>>>>> dab49e4b
pattern VGuard g = VPactValue (PGuard g)

pattern VList :: Vector PactValue -> CEKValue step b i m
pattern VList p = VPactValue (PList p)

pattern VTime :: UTCTime -> CEKValue step b i m
pattern VTime p = VPactValue (PTime p)

pattern VObject :: Map Field PactValue -> CEKValue step b i m
pattern VObject o = VPactValue (PObject o)

pattern VModRef :: ModRef -> CEKValue step b i m
pattern VModRef mn = VPactValue (PModRef mn)

pattern VCapToken :: CapToken FullyQualifiedName PactValue -> CEKValue step b i m
pattern VCapToken ct = VPactValue (PCapToken ct)

pattern VNative :: NativeFn step b i m -> CEKValue step b i m
pattern VNative clo = VClosure (N clo)

pattern VPartialNative :: PartialNativeFn step b i m -> CEKValue step b i m
pattern VPartialNative clo = VClosure (PN clo)

pattern VDefClosure :: Closure step b i m -> CEKValue step b i m
pattern VDefClosure clo = VClosure (C clo)

pattern VLamClosure :: LamClosure step b i m -> CEKValue step b i m
pattern VLamClosure clo = VClosure (LC clo)

pattern VPartialClosure :: PartialClosure step b i m -> CEKValue step b i m
pattern VPartialClosure clo = VClosure (PC clo)

pattern VDefPactClosure :: DefPactClosure step b i m -> CEKValue step b i m
pattern VDefPactClosure clo = VClosure (DPC clo)

-- | Result of an evaluation step, either a CEK value or an error.
data EvalResult (step :: CEKStepKind) (b :: K.Type) (i :: K.Type) (m :: K.Type -> K.Type)
  = EvalValue (CEKValue step b i m)
  | VError Text i
  deriving Show


-- Todo: are we going to inject state as the reader monad here?
newtype EvalM b i a =
  EvalT (ReaderT (EvalEnv b i) (ExceptT (PactError i) (StateT (EvalState b i) IO)) a)
  deriving
    ( Functor, Applicative, Monad
    , MonadIO
    , MonadThrow
    , MonadCatch
    , MonadError (PactError i))
  via (ReaderT (EvalEnv b i) (ExceptT (PactError i) (StateT (EvalState b i) IO)))

instance PhaseDebug b i (EvalM b i) where
  debugPrint _ _ = pure ()

runEvalM
  :: EvalEnv b i
  -> EvalState b i
  -> EvalM b i a
  -> IO (Either (PactError i) a, EvalState b i)
runEvalM env st (EvalT action) =
  runStateT (runExceptT (runReaderT action env)) st

type NativeFunction (step :: CEKStepKind) (b :: K.Type) (i :: K.Type) (m :: K.Type -> K.Type)
  = i -> b -> Cont step b i m -> CEKErrorHandler step b i m -> CEKEnv step b i m -> [CEKValue step b i m] -> m (CEKEvalResult step b i m)

data NativeFn (step :: CEKStepKind) (b :: K.Type) (i :: K.Type) (m :: K.Type -> K.Type)
  = NativeFn
  { _native :: b
  , _nativeEnv :: CEKEnv step b i m
  , _nativeFn :: NativeFunction step b i m
  , _nativeArity :: {-# UNPACK #-} !Int
  , _nativeLoc :: i
  }

-- | A partially applied native because we don't allow
-- them to be applied at the lhs of an app since pact historically hasn't had partial closures.
-- This is a bit annoying to deal with but helps preserve semantics
data PartialNativeFn (step :: CEKStepKind) (b :: K.Type) (i :: K.Type) (m :: K.Type -> K.Type)
  = PartialNativeFn
  { _pNative :: b
  , _pNativeEnv :: CEKEnv step b i m
  , _pNativeFn :: NativeFunction step b i m
  , _pNativeArity :: {-# UNPACK #-} !Int
  , _pNativeAppliedArgs :: [CEKValue step b i m]
  , _pNativeLoc :: i
  } deriving Generic



-- | Continuation Frames that handle conditional argument returns in a lazy manner.
data CondCont (step :: CEKStepKind) (b :: K.Type) (i :: K.Type) (m :: K.Type -> K.Type)
  = AndC (EvalTerm b i)
  -- ^ <term to evaluate in the True case>
  | OrC (EvalTerm b i)
  -- ^ <term to evaluate in the False case>
  | IfC (EvalTerm b i) (EvalTerm b i)
  -- ^ <true case term> <false case term>
  | EnforceC (EvalTerm b i)
  -- ^ <error string term>
  | EnforceOneC (EvalTerm b i) [EvalTerm b i]
  -- ^ <error string term> [<enforceable term>]
  | FilterC (CanApply step b i m) PactValue [PactValue] [PactValue]
  -- ^ {filtering closure} <current focused value> <remaining> <accumulator>
  | AndQC (CanApply step b i m) PactValue
  -- ^ {bool comparison closure} <original value>
  | OrQC (CanApply step b i m) PactValue
  -- ^ {bool comparison closure} <original value>
  | NotQC
  -- ^ Nada
  deriving Show

data BuiltinCont (step :: CEKStepKind) (b :: K.Type) (i :: K.Type) (m :: K.Type -> K.Type)
  = MapC (CanApply step b i m) [PactValue] [PactValue]
  -- ^ {closure} {remaining} {accum}
  | FoldC (CanApply step b i m) [PactValue]
  -- ^ {closure} {accum} {rest}
  | ZipC (CanApply step b i m) ([PactValue],[PactValue]) [PactValue]
  -- ^ <zip closure> <lists to zip> <accumulator>
  | PreSelectC TableValue (CanApply step b i m) (Maybe [Field])
  -- ^ <table> <select filter closure> <filter fields>*
  | PreFoldDbC TableValue (CanApply step b i m) (CanApply step b i m)
  -- ^ <table> <select filter closure> <accumulator closure>
  | SelectC TableValue (CanApply step b i m) (ObjectData PactValue) [RowKey] [ObjectData PactValue] (Maybe [Field])
  -- ^ <table> <filter closure> <current value> <remaining keys> <accumulator> <fields>
  | FoldDbFilterC TableValue (CanApply step b i m) (CanApply step b i m) (RowKey, ObjectData PactValue) [RowKey] [(RowKey, PactValue)]
  -- ^ <table> <filter closure> <accum closure> <current k/v pair in focus> <remaining keys> <accumulator>
  | FoldDbMapC TableValue (CanApply step b i m) [(RowKey, PactValue)] [PactValue]
  -- ^ <table> <accum closure> <remaining pairs> <accumulator>
  | ReadC TableValue RowKey
  -- ^ <table> <key to read>
  | WriteC TableValue WriteType RowKey (ObjectData PactValue)
  -- ^ <table> <write type> <key to write> <value to write>
  | WithReadC TableValue RowKey (CanApply step b i m)
   -- ^ <table> <key to read> <closure to apply afterwards>
  | WithDefaultReadC TableValue RowKey (ObjectData PactValue) (CanApply step b i m)
  -- ^ <table> <key to read> <default value> <closure to apply afterwards>
  | KeysC TableValue
  -- ^ Table to apply `keys` to
  | TxIdsC TableValue Integer
  -- ^ <table> <key to read> <default value> <closure to apply afterwards>
  | TxLogC TableValue Integer
  -- ^ <table> <txid>
  | KeyLogC TableValue RowKey Integer
  -- <table> <key> <txid>
  | CreateTableC TableValue
  -- <create-table>
  | EmitEventC (CapToken FullyQualifiedName PactValue)
  deriving Show


-- | Control flow around Capability special forms, in particular cap token forms
data CapCont (b :: K.Type) (i :: K.Type)
  = WithCapC (EvalTerm b i)
  | CreateUserGuardC FullyQualifiedName [EvalTerm b i] [PactValue]
  deriving (Show)

-- | What to do post-cap evaluation: do we pop the cap from the stack,
-- or compose it within the capset
data CapPopState
  = PopCapComposed
  | PopCapInvoke
  deriving (Eq, Show)

data Cont (step :: CEKStepKind) (b :: K.Type) (i :: K.Type) (m :: K.Type -> K.Type)
  = Mt
  -- ^ Empty Continuation
  | Fn (CanApply step b i m) (CEKEnv step b i m) [EvalTerm b i] [CEKValue step b i m] (Cont step b i m)
  -- ^ Continuation which evaluates arguments for a function to apply
  | Args (CEKEnv step b i m) i [EvalTerm b i] (Cont step b i m)
  -- ^ Continuation holding the arguments to evaluate in a function application
  | LetC (CEKEnv step b i m) (EvalTerm b i) (Cont step b i m)
  -- ^ Let single-variable pushing
  -- Optimization frame: Bypasses closure creation and thus less alloc
  -- Known as a single argument it will not construct a needless closure
  | SeqC (CEKEnv step b i m) (EvalTerm b i) (Cont step b i m)
  -- ^ Sequencing expression, holding the next term to evaluate
  | ListC (CEKEnv step b i m) i [EvalTerm b i] [PactValue] (Cont step b i m)
  -- ^ Continuation for list elements
  | CondC (CEKEnv step b i m) i (CondCont step b i m) (Cont step b i m)
  -- ^ Continuation for conditionals with lazy semantics
  | BuiltinC (CEKEnv step b i m) i (BuiltinCont step b i m) (Cont step b i m)
  -- ^ Continuation for higher-order function builtins
  | ObjC (CEKEnv step b i m) i Field [(Field, EvalTerm b i)] [(Field, PactValue)] (Cont step b i m)
  -- Todo: merge all cap constructors
  -- ^ Continuation for the current object field being evaluated, and the already evaluated pairs
  | CapInvokeC (CEKEnv step b i m) i (CapCont b i) (Cont step b i m)
  -- ^ Frame for control flow around argument reduction to with-capability and create-user-guard
  | EvalCapC (CEKEnv step b i m) i FQCapToken (EvalTerm b i) (Cont step b i m)
  -- ^ Capability special form frams that eva
  | CapBodyC CapPopState (CEKEnv step b i m) (Maybe (CapToken QualifiedName PactValue)) (Maybe (PactEvent PactValue)) (EvalTerm b i) (Cont step b i m)
  -- ^ CapBodyC includes
  --  - what to do after the cap body (pop it, or compose it)
  --  - Is it a user managed cap? If so, include the body token
  --  - the capability "user body" to evaluate, generally carrying a series of expressions
  --    or a simple return value in the case of `compose-capability`
  --  - The rest of the continuation
  | CapPopC CapPopState (Cont step b i m)
  -- ^ What to do after returning from a defcap: do we compose the returned cap, or do we simply pop it from the stack
  | DefPactStepC (CEKEnv step b i m) (Cont step b i m)
  -- ^ Cont frame after a defpact, ensuring we save the defpact to the database and whatnot
  | NestedDefPactStepC (CEKEnv step b i m) (Cont step b i m) DefPactExec
  -- ^ Frame for control flow around nested defpact execution
  | IgnoreValueC PactValue (Cont step b i m)
  -- ^ Frame to ignore value after user guard execution
  | EnforceBoolC i (Cont step b i m)
  -- ^ Enforce boolean
  | EnforcePactValueC i (Cont step b i m)
  -- ^ Enforce pact value
  | ModuleAdminC ModuleName (Cont step b i m)
  -- ^ Add module admin on successful cap eval
  | StackPopC i (Maybe Type) (Cont step b i m)
  -- ^ Pop the current stack frame and check the return value for the declared type
  | EnforceErrorC i (Cont step b i m)
  -- ^ Continuation for "enforced" errors.
  deriving (Show, Generic)

instance (NFData b, NFData i) => NFData (Cont step b i m)

-- | An enumerable set of frame types, for our gas model
data ContType
  = CTFn
  | CTArgs
  | CTLetC
  | CTSeqC
  | CTListC
  -- | CTCondC
  -- Conditionals
  | CTAndC
  | CTOrC
  | CTEnforceC
  | CTEnforceOneC
  | CTFilterC
  | CTAndQC
  | CTOrQC
  | CTNotQC
  -- Builtin forms
  | CTMapC
  | CTFoldC
  | CTZipC
  | CTPreSelectC
  | CTPreFoldDbC
  | CTSelectC
  | CTFoldDbFilterC
  | CTFoldDbMapC
  | CTReadC
  | CTWriteC
  | CTWithReadC
  | CTWithDefaultReadC
  | CTKeysC
  | CTTxIdsC
  | CTTxLogC
  | CTKeyLogC
  | CTCreateTableC
  | CTEmitEventC
  --
  | CTObjC
  -- Cap control flow
  | CTCapInvokeC
  --
  | CTEvalCapC
  | CTCapBodyC
  | CTCapPopC
  | CTDefPactStepC
  | CTNestedDefPactStepC
  | CTIgnoreValueC
  | CTEnforceBoolC
  | CTEnforcePactValueC
  | CTModuleAdminC
  | CTStackPopC
  | CTEnforceErrorC
  | CTMt
  deriving (Show, Eq, Enum, Bounded)


-- | State to preserve in the error handler
data ErrorState
  = ErrorState (CapState QualifiedName PactValue) [StackFrame]
  deriving Show

data CEKErrorHandler (step :: CEKStepKind) (b :: K.Type) (i :: K.Type) (m :: K.Type -> K.Type)
  = CEKNoHandler
  | CEKHandler (CEKEnv step b i m) (EvalTerm b i) (Cont step b i m) ErrorState (CEKErrorHandler step b i m)
  | CEKEnforceOne (CEKEnv step b i m) i (EvalTerm b i) [EvalTerm b i] (Cont step b i m) ErrorState (CEKErrorHandler step b i m)
  deriving Show

data CEKStepKind
  = CEKSmallStep
  | CEKBigStep
  deriving (Eq, Show)

type family CEKEvalResult (step :: CEKStepKind) (b :: K.Type) (i :: K.Type) (m :: K.Type -> K.Type) where
  CEKEvalResult CEKBigStep b i m = EvalResult CEKBigStep b i m
  CEKEvalResult CEKSmallStep b i m = CEKReturn b i m

instance (Show i, Show b) => Show (NativeFn step b i m) where
  show (NativeFn b _ _ arity _) = unwords
    ["(NativeFn"
    , show b
    , "#fn"
    , show arity
    , ")"
    ]

instance (Show i, Show b) => Show (PartialNativeFn step b i m) where
  show (PartialNativeFn b _ _ arity _ _) = unwords
    ["(NativeFn"
    , show b
    , "#fn"
    , show arity
    , ")"
    ]

instance (Pretty b, Show i, Show b) => Pretty (NativeFn step b i m) where
  pretty = pretty . show

instance (Show i, Show b, Pretty b) => Pretty (CEKValue step b i m) where
  pretty = \case
    VPactValue pv -> pretty pv
    VTable tv -> "table" <> P.braces (pretty (_tvName tv))
    VClosure{} ->
      P.angles "closure#"

makeLenses ''CEKEnv

instance MonadGas (EvalM b i) where
  logGas _msg _g = pure ()

  chargeGas _g = pure ()

instance MonadEvalEnv b i (EvalM b i) where
  readEnv = EvalT ask

instance MonadEvalState b i (EvalM b i) where
  getEvalState = EvalT get
  putEvalState p = EvalT (put p)
  modifyEvalState f = EvalT (modify' f)
<|MERGE_RESOLUTION|>--- conflicted
+++ resolved
@@ -272,11 +272,7 @@
 pattern VDecimal :: Decimal -> CEKValue step b i m
 pattern VDecimal d = VLiteral (LDecimal d)
 
-<<<<<<< HEAD
-pattern VGuard :: Guard FullyQualifiedName PactValue -> CEKValue step b i m
-=======
-pattern VGuard :: Guard QualifiedName PactValue -> CEKValue b i m
->>>>>>> dab49e4b
+pattern VGuard :: Guard QualifiedName PactValue -> CEKValue step b i m
 pattern VGuard g = VPactValue (PGuard g)
 
 pattern VList :: Vector PactValue -> CEKValue step b i m
