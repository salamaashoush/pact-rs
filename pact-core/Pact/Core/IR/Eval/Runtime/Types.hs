--- conflicted
+++ resolved
@@ -261,14 +261,10 @@
 pattern VList :: Vector PactValue -> CEKValue step b i m
 pattern VList p = VPactValue (PList p)
 
-<<<<<<< HEAD
+pattern VTime :: UTCTime -> CEKValue step b i m
+pattern VTime p = VPactValue (PTime p)
+
 pattern VObject :: Map Field PactValue -> CEKValue step b i m
-=======
-pattern VTime :: UTCTime -> CEKValue b i m
-pattern VTime p = VPactValue (PTime p)
-
-pattern VObject :: Map Field PactValue -> CEKValue b i m
->>>>>>> d0dfdb99
 pattern VObject o = VPactValue (PObject o)
 
 pattern VModRef :: ModRef -> CEKValue step b i m
@@ -419,22 +415,14 @@
   -- Known as a single argument it will not construct a needless closure
   | SeqC (CEKEnv step b i m) (EvalTerm b i) (Cont step b i m)
   -- ^ Sequencing expression, holding the next term to evaluate
-<<<<<<< HEAD
-  | ListC (CEKEnv step b i m) [EvalTerm b i] [PactValue] (Cont step b i m)
-=======
-  | ListC (CEKEnv b i m) i [EvalTerm b i] [PactValue] (Cont b i m)
->>>>>>> d0dfdb99
+  | ListC (CEKEnv step b i m) i [EvalTerm b i] [PactValue] (Cont step b i m)
   -- ^ Continuation for list elements
   | CondC (CEKEnv step b i m) i (CondFrame step b i m) (Cont step b i m)
   -- ^ Continuation for conditionals with lazy semantics
-<<<<<<< HEAD
   | BuiltinC (CEKEnv step b i m) i (BuiltinFrame step b i m) (Cont step b i m)
   -- ^ Continuation for higher-order function builtins
-  | ObjC (CEKEnv step b i m) Field [(Field, EvalTerm b i)] [(Field, PactValue)] (Cont step b i m)
+  | ObjC (CEKEnv step b i m) i Field [(Field, EvalTerm b i)] [(Field, PactValue)] (Cont step b i m)
   -- Todo: merge all cap constructors
-=======
-  | ObjC (CEKEnv b i m) i Field [(Field, EvalTerm b i)] [(Field, PactValue)] (Cont b i m)
->>>>>>> d0dfdb99
   -- ^ Continuation for the current object field being evaluated, and the already evaluated pairs
   | CapInvokeC (CEKEnv step b i m) i [EvalTerm b i] [PactValue] (CapFrame b i) (Cont step b i m)
   | EvalCapC (CEKEnv step b i m) i FQCapToken (EvalTerm b i) (Cont step b i m)
