{-# LANGUAGE RankNTypes #-}
{-# LANGUAGE ScopedTypeVariables #-}
{-# LANGUAGE OverloadedStrings #-}
{-# LANGUAGE FlexibleContexts #-}
{-# LANGUAGE TypeFamilies #-}
{-# LANGUAGE DerivingVia #-}
{-# LANGUAGE ImplicitParams #-}
{-# LANGUAGE ConstraintKinds #-}
{-# LANGUAGE TemplateHaskell #-}
{-# LANGUAGE FunctionalDependencies #-}
{-# LANGUAGE PatternSynonyms #-}
{-# LANGUAGE InstanceSigs #-}

module Pact.Core.IR.Eval.Runtime.Types
 ( CEKTLEnv
 , CEKEnv(..)
 , ceLocal
 , cePactDb
 , ceBuiltins
<<<<<<< HEAD
 , cePactStep
=======
 , ceInCap
>>>>>>> 956698f2
 , EvalEnv(..)
 , NativeFunction
 , BuiltinEnv
 , NativeFn(..)
 , EvalT(..)
 , runEvalT
 , CEKValue(..)
 , Cont(..)
 , CEKErrorHandler(..)
 , MonadEvalEnv(..)
 , MonadEvalState(..)
 , MonadGas(..)
 , CondFrame(..)
 , MonadEval
 , Closure(..)
 , EvalResult(..)
 , EvalTEnv(..)
 , emGas, emGasLog, emRuntimeEnv
 , EvalState(..)
 , esStack
 , esCaps, esEvents, esInCap
 , csModuleAdmin
 , esLoaded
 , pattern VLiteral
 , pattern VGuard
 , pattern VList
 , pattern VModRef
 , pattern VString
 , pattern VInteger
 , pattern VDecimal
 , pattern VUnit
 , pattern VBool
 , pattern VObject
 , pattern VDefClosure
 , pattern VLamClosure
 , pattern VPartialClosure
 , pattern VDefPactClosure
 , pattern VNative
 , pattern VPartialNative
 , pattern VCapToken
 , CapFrame(..)
 , CapState(..)
 , csSlots, csManaged
 , ManagedCap(..)
 , mcCap, mcManaged, mcOriginalCap
 , ManagedCapType(..)
 , PactEvent(..)
 , CapPopState(..)
 , LamClosure(..)
 , PartialNativeFn(..)
 , PartialClosure(..)
 , CapTokenClosure(..)
 , CanApply(..)
 , StackFrame(..)
 -- defpact
 , DefPactClosure(..)
 , TableValue(..)
 , ClosureType(..)
 ) where

import Control.Lens hiding ((%%=))
import Control.Monad.Catch
import Control.Monad.Reader
import Control.Monad.Except
import Control.Monad.State.Strict
import Data.List.NonEmpty(NonEmpty)
import Data.Text(Text)
import Data.Map.Strict(Map)
import Data.Default
import Data.Decimal(Decimal)
import Data.Vector(Vector)
import Data.RAList(RAList)
import Data.IORef

import Pact.Core.Names
import Pact.Core.Guards
import Pact.Core.Pretty(Pretty(..))
import Pact.Core.Gas
import Pact.Core.PactValue
import Pact.Core.Errors
import Pact.Core.Hash
import Pact.Core.IR.Term
import Pact.Core.Literal
import Pact.Core.Type
import qualified Pact.Core.Pacts.Types as P
import Pact.Core.Persistence
import Pact.Core.ModRefs
import Pact.Core.Capabilities
import Pact.Core.Environment
import qualified Pact.Core.Pretty as P


-- | The top level env map
type CEKTLEnv b i = Map FullyQualifiedName (EvalDef b i)

-- | Locally bound variables
-- type CEKEnv b i m = RAList (CEKValue b i m)

data CEKEnv b i m
  = CEKEnv
  { _ceLocal :: RAList (CEKValue b i m)
  , _cePactDb :: PactDb b i
  , _ceBuiltins :: BuiltinEnv b i m
<<<<<<< HEAD
  , _cePactStep :: Maybe P.PactStep
  }
=======
  , _ceInCap :: Bool }
>>>>>>> 956698f2

instance (Show i, Show b) => Show (CEKEnv b i m) where
  show (CEKEnv e _ _ _) = show e

-- | List of builtins
type BuiltinEnv b i m = i -> b -> CEKEnv b i m -> NativeFn b i m

data ClosureType
  = NullaryClosure
  | ArgClosure !(NonEmpty (Maybe Type))
  deriving Show

data Closure b i m
  = Closure
  { _cloFnName :: !Text
  , _cloModName :: !ModuleName
  , _cloTypes :: ClosureType
  -- , _cloTypes :: !(NonEmpty (Maybe Type))
  , _cloArity :: !Int
  , _cloTerm :: !(EvalTerm b i)
  , _cloRType :: !(Maybe Type)
  , _cloEnv :: !(CEKEnv b i m)
  , _cloInfo :: i
  } deriving Show

-- | A closure coming from a lambda application with its accompanying environment capturing args,
-- but is not partially applied
data LamClosure b i m
  = LamClosure
  -- { _lcloTypes :: !(NonEmpty (Maybe Type))
  { _lcloTypes :: ClosureType
  , _lcloArity :: Int
  , _lcloTerm :: !(EvalTerm b i)
  , _lcloRType :: !(Maybe Type)
  , _lcloEnv :: !(CEKEnv b i m)
  , _lcloInfo :: i
  } deriving Show

-- | A partially applied function because we don't allow
-- them to be applied at the lhs of an app since pact historically hasn't had partial closures.
-- This is a bit annoying to deal with but helps preserve semantics
data PartialClosure b i m
  = PartialClosure
  { _pcloFrame :: Maybe StackFrame
  , _pcloTypes :: !(NonEmpty (Maybe Type))
  , _pcloArity :: Int
  , _pcloTerm :: !(EvalTerm b i)
  , _pcloRType :: !(Maybe Type)
  , _pcloEnv :: !(CEKEnv b i m)
  , _pcloInfo :: i
  } deriving Show

data DefPactClosure b i m
  = DefPactClosure
  { _pactcloFQN :: FullyQualifiedName
  , _pactcloTypes :: !(NonEmpty (Maybe Type))
  , _pactcloArity :: Int
  , _pactcloTerm :: !(EvalTerm b i)
  , _pactcloHasRollback :: Bool
  , _pactcloStepCount :: Int
  , _pactcloRType :: !(Maybe Type)
  , _pactEnv :: !(CEKEnv b i m)
  , _pactcloInfo :: i
  } deriving Show

data CapTokenClosure i
  = CapTokenClosure
  { _ctcCapName :: FullyQualifiedName
  , _ctcTypes :: [Maybe Type]
  , _ctcArity :: Int
  , _ctcInfo :: i
  } deriving (Eq, Show)

data CanApply b i m
  = C {-# UNPACK #-} !(Closure b i m)
  | LC {-# UNPACK #-} !(LamClosure b i m)
  | PC {-# UNPACK #-} !(PartialClosure b i m)
  | N {-# UNPACK #-} !(NativeFn b i m)
  | PN {-# UNPACK #-} !(PartialNativeFn b i m)
  | DPC {-# UNPACK #-} !(DefPactClosure b i m)
  | CT {-# UNPACK #-} !(CapTokenClosure i)
  deriving Show

data TableValue
  = TableValue
  { _tvName :: !TableName
  , _tvModule :: !ModuleName
  , _tvHash :: !ModuleHash
  , _tvSchema :: !Schema
  } deriving Show

-- | The type of our semantic runtime values
data CEKValue b i m
  = VPactValue PactValue
  | VTable !TableValue
  -- = VLiteral !Literal
  -- | VList !(Vector (CEKValue b i m))
  | VClosure {-# UNPACK #-} !(CanApply b i m)
  -- | VModRef ModuleName [ModuleName]
  -- | VGuard !(Guard FullyQualifiedName PactValue)

instance Show (CEKValue b i m) where
  show = \case
    VPactValue pv -> show pv
    VTable vt -> "table" <> show (_tvName vt)
    VClosure _ -> "closure<>"

pattern VLiteral :: Literal -> CEKValue b i m
pattern VLiteral lit = VPactValue (PLiteral lit)

pattern VString :: Text -> CEKValue b i m
pattern VString txt = VLiteral (LString txt)

pattern VInteger :: Integer -> CEKValue b i m
pattern VInteger txt = VLiteral (LInteger txt)

pattern VUnit :: CEKValue b i m
pattern VUnit = VLiteral LUnit

pattern VBool :: Bool -> CEKValue b i m
pattern VBool b = VLiteral (LBool b)

pattern VDecimal :: Decimal -> CEKValue b i m
pattern VDecimal d = VLiteral (LDecimal d)

pattern VGuard :: Guard FullyQualifiedName PactValue -> CEKValue b i m
pattern VGuard g = VPactValue (PGuard g)

pattern VList :: Vector PactValue -> CEKValue b i m
pattern VList p = VPactValue (PList p)

pattern VObject :: Map Field PactValue -> CEKValue b i m
pattern VObject o = VPactValue (PObject o)

pattern VModRef :: ModRef -> CEKValue b i m
pattern VModRef mn = VPactValue (PModRef mn)

pattern VCapToken :: CapToken FullyQualifiedName PactValue -> CEKValue b i m
pattern VCapToken ct = VPactValue (PCapToken ct)

pattern VNative :: NativeFn b i m -> CEKValue b i m
pattern VNative clo = VClosure (N clo)

pattern VPartialNative :: PartialNativeFn b i m -> CEKValue b i m
pattern VPartialNative clo = VClosure (PN clo)

pattern VDefClosure :: Closure b i m -> CEKValue b i m
pattern VDefClosure clo = VClosure (C clo)

pattern VLamClosure :: LamClosure b i m -> CEKValue b i m
pattern VLamClosure clo = VClosure (LC clo)

pattern VPartialClosure :: PartialClosure b i m -> CEKValue b i m
pattern VPartialClosure clo = VClosure (PC clo)

pattern VDefPactClosure :: DefPactClosure b i m -> CEKValue b i m
pattern VDefPactClosure clo = VClosure (DPC clo)

-- | Result of an evaluation step, either a CEK value or an error.
data EvalResult b i m
  = EvalValue (CEKValue b i m)
  | VError Text
  deriving Show


type MonadEval b i m = (MonadEvalEnv b i m, MonadEvalState b i m, MonadGas m, MonadError (PactError i) m, MonadIO m, Default i)

class Monad m => MonadGas m where
  logGas :: Text -> Gas -> m ()
  chargeGas :: Gas -> m ()

class (Monad m) => MonadEvalEnv b i m | m -> b, m -> i where
  readEnv :: m (EvalEnv b i)

-- | Our monad mirroring `EvalState` for our evaluation state
class Monad m => MonadEvalState b i m | m -> b, m -> i where
  getEvalState :: m (EvalState b i)
  putEvalState :: EvalState b i -> m ()
  modifyEvalState :: (EvalState b i -> EvalState b i) -> m ()


data EvalTEnv b i m
  = EvalTEnv
  { _emRuntimeEnv :: CEKEnv b i (EvalT b i m)
  , _emGas :: IORef Gas
  , _emGasLog :: IORef (Maybe [(Text, Gas)])
  }

-- Todo: are we going to inject state as the reader monad here?
newtype EvalT b i m a =
  EvalT (ReaderT (EvalTEnv b i m) (StateT (EvalState b i) m) a)
  deriving
    ( Functor, Applicative, Monad
    , MonadIO
    , MonadThrow
    , MonadCatch)
  via (ReaderT (EvalTEnv b i m) (StateT (EvalState b i) m))

runEvalT
  :: EvalTEnv b i m
  -> EvalState b i
  -> EvalT b i m a
  -> m (a, EvalState b i)
runEvalT env st (EvalT action) = runStateT (runReaderT action env) st

type NativeFunction b i m
  = i -> b -> Cont b i m -> CEKErrorHandler b i m -> CEKEnv b i m -> [CEKValue b i m] -> m (EvalResult b i m)

data NativeFn b i m
  = NativeFn
  { _native :: b
  , _nativeEnv :: CEKEnv b i m
  , _nativeFn :: NativeFunction b i m
  , _nativeArity :: {-# UNPACK #-} !Int
  , _nativeLoc :: i
  }

-- | A partially applied native because we don't allow
-- them to be applied at the lhs of an app since pact historically hasn't had partial closures.
-- This is a bit annoying to deal with but helps preserve semantics
data PartialNativeFn b i m
  = PartialNativeFn
  { _pNative :: b
  , _pNativeEnv :: CEKEnv b i m
  , _pNativeFn :: NativeFunction b i m
  , _pNativeArity :: {-# UNPACK #-} !Int
  , _pNativeAppliedArgs :: [CEKValue b i m]
  , _pNativeLoc :: i
  }


data ExecutionMode
  = Transactional
  | Local
  deriving (Eq, Show, Bounded, Enum)

data CondFrame b i
  = AndFrame (EvalTerm b i)
  | OrFrame (EvalTerm b i)
  | IfFrame (EvalTerm b i) (EvalTerm b i)
  | EnforceFrame (EvalTerm b i)
  | EnforceOneFrame (EvalTerm b i) [EvalTerm b i]
  deriving Show

data CapFrame b i
  = WithCapFrame FullyQualifiedName (EvalTerm b i)
  | CreateUserGuardFrame FullyQualifiedName
  -- | RequireCapFrame FullyQualifiedName
  -- | ComposeCapFrame FullyQualifiedName
  -- | InstallCapFrame FullyQualifiedName
  -- | EmitEventFrame FullyQualifiedName
  deriving Show


data CapPopState
  = PopCapComposed
  | PopCapInvoke
  deriving (Eq, Show)

data Cont b i m
  = Fn (CanApply b i m) (CEKEnv b i m) [EvalTerm b i] [CEKValue b i m] (Cont b i m)
  -- ^ Continuation which evaluates arguments for a function to apply
  | Args (CEKEnv b i m) i [EvalTerm b i] (Cont b i m)
  -- ^ Continuation holding the arguments to evaluate in a function application
  | LetC (CEKEnv b i m) (EvalTerm b i) (Cont b i m)
  -- ^ Let single-variable pushing
  -- Known as a single argument it will not construct a needless closure
  | SeqC (CEKEnv b i m) (EvalTerm b i) (Cont b i m)
  -- ^ Sequencing expression, holding the next term to evaluate
  | ListC (CEKEnv b i m) [EvalTerm b i] [PactValue] (Cont b i m)
  -- ^ Continuation for list elements
  | CondC (CEKEnv b i m) i (CondFrame b i) (Cont b i m)
  -- ^ Continuation for conditionals with lazy semantics
  | ObjC (CEKEnv b i m) Field [(Field, EvalTerm b i)] [(Field, PactValue)] (Cont b i m)
  -- ^ Continuation for the current object field being evaluated, and the already evaluated pairs
  | CapInvokeC (CEKEnv b i m) i [EvalTerm b i] [PactValue] (CapFrame b i) (Cont b i m)
  -- ^ Capability special form frams that eva
  | CapBodyC (CEKEnv b i m) (EvalTerm b i) (Cont b i m)
  | CapPopC CapPopState (Cont b i m)
<<<<<<< HEAD
  | StackPopC (Maybe Type) (Cont b i m)
  | PactStepC (CEKEnv b i m) (Cont b i m)
=======
  | StackPopC i (Maybe Type) (Cont b i m)
  | EnforceErrorC (Cont b i m)
>>>>>>> 956698f2
  | Mt
  -- ^ Empty Continuation
  deriving Show


data CEKErrorHandler b i m
  = CEKNoHandler
  | CEKHandler (CEKEnv b i m) (EvalTerm b i) (Cont b i m) [CapSlot QualifiedName PactValue] (CEKErrorHandler b i m)
  | CEKEnforceOne (CEKEnv b i m) i (EvalTerm b i) [EvalTerm b i] (Cont b i m) [CapSlot QualifiedName PactValue] (CEKErrorHandler b i m)
  deriving Show

instance (Show i, Show b) => Show (NativeFn b i m) where
  show (NativeFn b _ _ arity _) = unwords
    ["(NativeFn"
    , show b
    , "#fn"
    , show arity
    , ")"
    ]

instance (Show i, Show b) => Show (PartialNativeFn b i m) where
  show (PartialNativeFn b _ _ arity _ _) = unwords
    ["(NativeFn"
    , show b
    , "#fn"
    , show arity
    , ")"
    ]

instance (Pretty b, Show i, Show b) => Pretty (NativeFn b i m) where
  pretty = pretty . show

instance (Show i, Show b, Pretty b) => Pretty (CEKValue b i m) where
  pretty = \case
    VPactValue pv -> pretty pv
    VTable tv -> "table" <> P.braces (pretty (_tvName tv))
    VClosure{} ->
      P.angles "closure#"

makeLenses ''CEKEnv
makeLenses ''EvalTEnv

instance (MonadIO m) => MonadGas (EvalT b i m) where
  logGas msg g = do
    r <- EvalT $ view emGasLog
    liftIO $ modifyIORef' r (fmap ((msg, g):))

  chargeGas g = do
    r <- EvalT $ view emGas
    liftIO (modifyIORef' r (<> g))

-- instance (MonadIO m) => MonadEvalEnv b i (EvalT b i m) where
--   readEnv = EvalT $ view emRuntimeEnv

instance Monad m => MonadEvalState b i (EvalT b i m) where
  getEvalState = EvalT get
  putEvalState p = EvalT (put p)
  modifyEvalState f = EvalT (modify' f)
<|MERGE_RESOLUTION|>--- conflicted
+++ resolved
@@ -17,11 +17,8 @@
  , ceLocal
  , cePactDb
  , ceBuiltins
-<<<<<<< HEAD
  , cePactStep
-=======
  , ceInCap
->>>>>>> 956698f2
  , EvalEnv(..)
  , NativeFunction
  , BuiltinEnv
@@ -42,7 +39,7 @@
  , emGas, emGasLog, emRuntimeEnv
  , EvalState(..)
  , esStack
- , esCaps, esEvents, esInCap
+ , esCaps, esEvents
  , csModuleAdmin
  , esLoaded
  , pattern VLiteral
@@ -125,15 +122,11 @@
   { _ceLocal :: RAList (CEKValue b i m)
   , _cePactDb :: PactDb b i
   , _ceBuiltins :: BuiltinEnv b i m
-<<<<<<< HEAD
   , _cePactStep :: Maybe P.PactStep
-  }
-=======
   , _ceInCap :: Bool }
->>>>>>> 956698f2
 
 instance (Show i, Show b) => Show (CEKEnv b i m) where
-  show (CEKEnv e _ _ _) = show e
+  show (CEKEnv e _ _ _ _) = show e
 
 -- | List of builtins
 type BuiltinEnv b i m = i -> b -> CEKEnv b i m -> NativeFn b i m
@@ -148,7 +141,6 @@
   { _cloFnName :: !Text
   , _cloModName :: !ModuleName
   , _cloTypes :: ClosureType
-  -- , _cloTypes :: !(NonEmpty (Maybe Type))
   , _cloArity :: !Int
   , _cloTerm :: !(EvalTerm b i)
   , _cloRType :: !(Maybe Type)
@@ -160,7 +152,6 @@
 -- but is not partially applied
 data LamClosure b i m
   = LamClosure
-  -- { _lcloTypes :: !(NonEmpty (Maybe Type))
   { _lcloTypes :: ClosureType
   , _lcloArity :: Int
   , _lcloTerm :: !(EvalTerm b i)
@@ -186,12 +177,8 @@
 data DefPactClosure b i m
   = DefPactClosure
   { _pactcloFQN :: FullyQualifiedName
-  , _pactcloTypes :: !(NonEmpty (Maybe Type))
+  , _pactcloTypes :: !ClosureType
   , _pactcloArity :: Int
-  , _pactcloTerm :: !(EvalTerm b i)
-  , _pactcloHasRollback :: Bool
-  , _pactcloStepCount :: Int
-  , _pactcloRType :: !(Maybe Type)
   , _pactEnv :: !(CEKEnv b i m)
   , _pactcloInfo :: i
   } deriving Show
@@ -410,13 +397,9 @@
   -- ^ Capability special form frams that eva
   | CapBodyC (CEKEnv b i m) (EvalTerm b i) (Cont b i m)
   | CapPopC CapPopState (Cont b i m)
-<<<<<<< HEAD
-  | StackPopC (Maybe Type) (Cont b i m)
   | PactStepC (CEKEnv b i m) (Cont b i m)
-=======
   | StackPopC i (Maybe Type) (Cont b i m)
   | EnforceErrorC (Cont b i m)
->>>>>>> 956698f2
   | Mt
   -- ^ Empty Continuation
   deriving Show
