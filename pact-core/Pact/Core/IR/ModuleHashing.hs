--- conflicted
+++ resolved
@@ -90,31 +90,6 @@
   | tlmod == mname = FullyQualifiedName tlmod n mhash
   | otherwise = FullyQualifiedName tlmod n mh
 
-<<<<<<< HEAD
-updateGuardHash
-  :: ModuleName
-  -> ModuleHash
-  -> Guard FullyQualifiedName PactValue
-  -> Guard FullyQualifiedName PactValue
-updateGuardHash mname mhash = \case
-  GKeyset ks -> GKeyset ks
-  GKeySetRef ksn -> GKeySetRef ksn
-  GUserGuard (UserGuard fqn pvs) ->
-    GUserGuard $
-      UserGuard
-        (updateFqNameHash mname mhash fqn)
-        (updatePactValueHash mname mhash <$> pvs)
-  GCapabilityGuard (CapabilityGuard fqn pvs pid) ->
-    GCapabilityGuard $
-      CapabilityGuard
-        (updateFqNameHash mname mhash fqn)
-        (updatePactValueHash mname mhash <$> pvs)
-        pid
-  GModuleGuard mg -> GModuleGuard mg
-  GDefPactGuard pg -> GDefPactGuard pg
-
-=======
->>>>>>> dab49e4b
 updatePactValueHash :: ModuleName -> ModuleHash -> PactValue -> PactValue
 updatePactValueHash mname mhash = \case
   PLiteral l -> PLiteral l
