{-# LANGUAGE LambdaCase #-}
{-# LANGUAGE OverloadedStrings #-}
{-# LANGUAGE FlexibleContexts #-}
{-# LANGUAGE TupleSections #-}
{-# LANGUAGE TemplateHaskell #-}
{-# LANGUAGE DeriveFunctor #-}
{-# LANGUAGE DerivingVia #-}
{-# LANGUAGE BlockArguments #-}
{-# LANGUAGE ScopedTypeVariables #-}
{-# LANGUAGE RankNTypes #-}
{-# LANGUAGE FlexibleInstances #-}
{-# LANGUAGE InstanceSigs #-}
{-# LANGUAGE FunctionalDependencies #-}
{-# LANGUAGE ConstraintKinds #-}
{-# LANGUAGE ImplicitParams #-}
{-# LANGUAGE TypeApplications #-}
{-# LANGUAGE PartialTypeSignatures #-}
{-# LANGUAGE PatternSynonyms #-}
{-# LANGUAGE GADTs #-}


module Pact.Core.IR.Desugar
 ( runDesugarTerm
 , runDesugarTopLevel
 , runDesugarReplTopLevel
 , DesugarOutput(..)
 , DesugarBuiltin(..)
 ) where

import Control.Applicative((<|>))
import Control.Monad ( when, forM, (>=>), unless)
import Control.Monad.Reader
import Control.Monad.State.Strict ( StateT(..), MonadState )
import Control.Monad.Trans.Maybe(MaybeT(..), runMaybeT, hoistMaybe)
import Control.Monad.Except
import Control.Lens hiding (List)
import Data.Text(Text)
import Data.Map.Strict(Map)
import Data.Maybe(mapMaybe, isJust)
import Data.List(findIndex)
import Data.List.NonEmpty(NonEmpty(..))
import Data.Set(Set)
import Data.Graph(stronglyConnComp, SCC(..))
import Data.Foldable(foldl', foldlM)
import Data.Foldable(find, traverse_, foldrM)
import qualified Data.Map.Strict as M
import qualified Data.List.NonEmpty as NE
import qualified Data.Set as S

import Pact.Core.Builtin
import Pact.Core.Names
import Pact.Core.Type
import Pact.Core.Literal
import Pact.Core.Hash
import Pact.Core.Persistence hiding (loaded)
import Pact.Core.Capabilities
import Pact.Core.Errors
import Pact.Core.IR.Term
import Pact.Core.Guards
import Pact.Core.Imports
import Pact.Core.Environment
import Pact.Core.Gas
import Pact.Core.Namespace

import qualified Pact.Core.Syntax.ParseTree as Lisp

{- Note on Desugaring + Renaming:

  [Desugaring]
  In core, we have partially closures as semantic values, auto-curried application
  for certain natives, and native names with arity multiple arities. That is,
  a native like `select` has a 2-argument and 3-argument list version.
  Thus, in pact-core, our solution to this is to pick a "Default" arity to resolve for natives,
  and let fully saturated application of certain natives determine the overload. To do this,
  We desugar saturated arity applications for certain natives and make them resolve to the intended
  overload.

  [Renaming]
  In core, we use a locally nameless representation for bound variable representation via basic debruijn indices.
-}

type DesugarType = Lisp.Type

data RenamerEnv b i
  = RenamerEnv
  { _reBinds :: Map Text (NameKind, Maybe DefKind)
  , _reVarDepth :: DeBruijn
  , _reCurrModule :: Maybe (ModuleName, [ModuleName])
  , _reCurrDef :: Maybe DefKind
  }
makeLenses ''RenamerEnv

-- Our type to keep track of
newtype RenamerState
  = RenamerState { _rsDependencies :: Set ModuleName }

makeLenses ''RenamerState

newtype RenamerT b i m a =
  RenamerT (StateT RenamerState (ReaderT (RenamerEnv b i) m) a)
  deriving
    ( Functor
    , Applicative
    , Monad
    , MonadReader (RenamerEnv b i)
    , MonadState RenamerState
    , MonadIO)
  via (StateT RenamerState (ReaderT (RenamerEnv b i) m))

instance MonadTrans (RenamerT b i) where
  lift = RenamerT . lift . lift

instance MonadGas m => MonadGas (RenamerT b i m) where
  logGas logText g = lift (logGas logText g)
  chargeGas g = lift (chargeGas g)


instance (MonadEvalEnv b i m) => MonadEvalEnv b i (RenamerT b i m) where
  readEnv = RenamerT (lift (lift readEnv))

instance (MonadEvalState b i m) => MonadEvalState b i (RenamerT b i m) where
  getEvalState = RenamerT (lift (lift getEvalState))
  putEvalState e = RenamerT (lift (lift (putEvalState e)))
  modifyEvalState f = RenamerT (lift (lift (modifyEvalState f)))

-- Todo: DesugarBuiltin
-- probably should just be a `data` definition we pass in.
-- This class is causing us to use `Proxy`
class DesugarBuiltin b where
  liftRaw :: RawBuiltin -> b
  desugarOperator :: i -> Lisp.Operator -> Term ParsedName DesugarType b i
  desugarAppArity :: i -> b -> [Term ParsedName DesugarType b i] -> Term ParsedName DesugarType b i

instance DesugarBuiltin RawBuiltin where
  liftRaw = id
  desugarOperator info = \case
    -- Manual eta expansion for and as well as Or
    Lisp.AndOp -> let
      arg1Name = "#andArg1"
      arg1 = Arg arg1Name (Just (Lisp.TyPrim PrimBool))
      arg2Name = "#andArg2"
      arg2 = Arg arg2Name (Just (Lisp.TyPrim PrimBool))
      in Lam AnonLamInfo (arg1 :| [arg2]) (Conditional (CAnd (Var (BN (BareName arg1Name)) info) (Var (BN (BareName arg2Name)) info)) info) info
    Lisp.OrOp -> let
      arg1Name = "#orArg1"
      arg1 = Arg arg1Name (Just (Lisp.TyPrim PrimBool))
      arg2Name = "#orArg2"
      arg2 = Arg arg2Name (Just (Lisp.TyPrim PrimBool))
      in Lam AnonLamInfo (arg1 :| [arg2]) (Conditional (COr (Var (BN (BareName arg1Name)) info) (Var (BN (BareName arg2Name)) info)) info) info
    Lisp.EnforceOp -> let
      arg1Name = "#enforceArg1"
      arg1 = Arg arg1Name (Just (Lisp.TyPrim PrimBool))
      arg2Name = "#enforceArg2"
      arg2 = Arg arg2Name (Just (Lisp.TyPrim PrimString))
      in Lam AnonLamInfo (arg1 :| [arg2]) (Conditional (CEnforce (Var (BN (BareName arg1Name)) info) (Var (BN (BareName arg2Name)) info)) info) info
    Lisp.EnforceOneOp -> let
      arg1Name = "#enforceOneArg1"
      arg1 = Arg arg1Name (Just (Lisp.TyPrim PrimString))
      arg2Name = "#enforceOneArg2"
      arg2 = Arg arg2Name (Just (Lisp.TyList (Lisp.TyPrim PrimBool)))
      in Lam AnonLamInfo (arg1 :| [arg2]) (Conditional (CEnforceOne (Var (BN (BareName arg1Name)) info) [Var (BN (BareName arg2Name)) info]) info) info
  desugarAppArity = desugarAppArityRaw id

desugarAppArityRaw
  :: (RawBuiltin -> builtin)
  -> info
  -> RawBuiltin
  -> [Term name Lisp.Type builtin info]
  -> Term name Lisp.Type builtin info
desugarAppArityRaw f i RawEnumerate [e1, e2, e3] =
    App (Builtin (f RawEnumerateStepN) i) ([e1, e2, e3]) i
desugarAppArityRaw f i RawSelect [e1, e2, e3] =
    App (Builtin (f RawSelectWithFields) i) ([e1, e2, e3]) i
desugarAppArityRaw f i RawSort [e1, e2] =
  App (Builtin (f RawSortObject) i) [e1, e2] i
desugarAppArityRaw f i RawReadMsg [] =
  App (Builtin (f RawReadMsgDefault) i) [] i
desugarAppArityRaw f i RawDefineKeySet [e1] =
  App (Builtin (f RawDefineKeysetData) i) [e1] i
desugarAppArityRaw f i b args =
    App (Builtin (f b) i) args i

instance DesugarBuiltin (ReplBuiltin RawBuiltin) where
  liftRaw :: RawBuiltin -> ReplBuiltin RawBuiltin
  liftRaw = RBuiltinWrap
  desugarOperator i dsg =
    over termBuiltin RBuiltinWrap $ desugarOperator i dsg
  desugarAppArity i (RBuiltinWrap b) ne =
    desugarAppArityRaw RBuiltinWrap i b ne
  desugarAppArity i (RBuiltinRepl RExpect) ([e1, e2, e3]) | isn't _Lam e3 =
    App (Builtin (RBuiltinRepl RExpect) i) ([e1, e2, suspendTerm e3]) i
  desugarAppArity i (RBuiltinRepl RExpectFailure) [e1, e2] | isn't _Lam e2 =
    App (Builtin (RBuiltinRepl RExpectFailure) i) [e1, suspendTerm e2] i
  desugarAppArity i (RBuiltinRepl RExpectFailure) [e1, e2, e3] | isn't _Lam e2 =
    App (Builtin (RBuiltinRepl RExpectFailureMatch) i) [e1, e2, suspendTerm e3] i
  desugarAppArity i (RBuiltinRepl RContinuePact) [e1, e2] | isn't _Lam e2 =
    App (Builtin (RBuiltinRepl RContinuePactRollback) i) [e1, e2] i
  desugarAppArity i (RBuiltinRepl RPactState) [e1] =
    App (Builtin (RBuiltinRepl RResetPactState) i) [e1] i
  desugarAppArity i (RBuiltinRepl RContinuePact) [e1, e2, e3]
    | isn't _Lam e2 && isn't _Lam e3 =
      App (Builtin (RBuiltinRepl RContinuePactRollbackYield) i) [e1, e2, e3] i
  desugarAppArity i b ne =
    App (Builtin b i) ne i


data DesugarOutput a
  = DesugarOutput
  { _dsOut :: a
  , _dsDeps :: Set ModuleName
  } deriving (Show, Functor)

dsOut :: Lens (DesugarOutput a) (DesugarOutput a') a a'
dsOut f (DesugarOutput a d) =
  f a <&> \a' -> DesugarOutput a' d

throwDesugarError :: MonadError (PactError i) m => DesugarError -> i -> RenamerT b i m a
throwDesugarError de = RenamerT . lift . throwError . PEDesugarError de

desugarLispTerm
  :: (MonadEval b i m, DesugarBuiltin b)
  => Lisp.Expr i
  -> RenamerT b i m (Term ParsedName DesugarType b i)
desugarLispTerm = \case
  Lisp.Var (BN n) i  -> do
    reservedNatives <- viewEvalEnv eeNatives
    case M.lookup (_bnName n) reservedNatives of
      Just b -> pure (Builtin b i)
      Nothing
        | n == BareName "constantly" -> do
          let c1 = Arg cvar1 Nothing
              c2 = Arg cvar2 Nothing
          pure $ Lam AnonLamInfo (c1 :| [c2]) (Var (BN (BareName cvar1)) i) i
        | otherwise ->
          pure (Var (BN n) i)
    where
    cvar1 = "#constantlyA1"
    cvar2 = "#constantlyA2"
  Lisp.Var n i -> pure (Var n i)
  Lisp.Block nel i -> do
    nel' <- traverse desugarLispTerm nel
    pure $ foldr (\a b -> Sequence a b i) (NE.last nel') (NE.init nel')
  Lisp.LetIn binders expr i -> do
    expr' <- desugarLispTerm expr
    foldrM (binderToLet i) expr' binders
  Lisp.Lam [] body i ->
    Nullary <$> desugarLispTerm body <*> pure i
  Lisp.Lam (x:xs) body i -> do
    let nsts = x :| xs
        args = (\(Lisp.MArg n t) -> Arg n t) <$> nsts
    body' <- desugarLispTerm body
    pure (Lam AnonLamInfo args body' i)
  Lisp.Suspend body i -> desugarLispTerm (Lisp.Lam [] body i)
  Lisp.Binding fs hs i -> do
    hs' <- traverse desugarLispTerm hs
    body <- bindingBody hs'
    let bodyLam b = Lam AnonLamInfo (pure (Arg objFreshText Nothing)) b i
    pure $ bodyLam $ foldr bindToLet body fs
      where
      bindingBody hs' = case reverse hs' of
        [] -> throwDesugarError EmptyBindingBody i
        x:xs -> pure $ foldl' (\acc e -> Sequence e acc i) x xs
      objFreshText = "#bindObject"
      objFreshVar = Var (BN (BareName objFreshText)) i
      bindToLet (Field field, marg) body =
        let arg = toArg marg
            fieldLit = Constant (LString field) i
            access = App (Builtin (liftRaw RawAt) i) [fieldLit, objFreshVar] i
        in Let arg access body i
  Lisp.If e1 e2 e3 i -> Conditional <$>
     (CIf <$> desugarLispTerm e1 <*> desugarLispTerm e2 <*> desugarLispTerm e3) <*> pure i
  Lisp.App (Lisp.Operator o _oi) [e1, e2] i -> case o of
    Lisp.AndOp ->
      Conditional <$> (CAnd <$> desugarLispTerm e1 <*> desugarLispTerm e2) <*> pure i
    Lisp.OrOp ->
      Conditional <$> (COr <$> desugarLispTerm e1 <*> desugarLispTerm e2) <*> pure i
    Lisp.EnforceOp ->
      Conditional <$> (CEnforce <$> desugarLispTerm e1 <*> desugarLispTerm e2) <*> pure i
    Lisp.EnforceOneOp -> case e2 of
      Lisp.List e _ ->
        Conditional <$> (CEnforceOne <$> desugarLispTerm e1 <*> traverse desugarLispTerm e) <*> pure i
      _ ->
        throwDesugarError (InvalidSyntax "enforce-one: expected argument list") i
  Lisp.App e hs i -> do
    e' <- desugarLispTerm e
    hs' <- traverse desugarLispTerm hs
    case e' of
      Builtin b _ -> pure (desugarAppArity i b hs')
      _ -> pure (App e' hs' i)
  Lisp.Operator bop i -> pure (desugarOperator i bop)
  -- Lisp.DynAccess e fn i ->
  --   DynInvoke <$> desugarLispTerm e <*> pure fn  <*> pure i
  Lisp.List e1 i ->
    ListLit <$> traverse desugarLispTerm e1 <*> pure i
  Lisp.Constant l i ->
    pure (Constant l i)
  Lisp.Try e1 e2 i ->
    Try <$> desugarLispTerm e1 <*> desugarLispTerm e2 <*> pure i
  Lisp.Error e i ->
    pure (Error e i)
  Lisp.Object fields i ->
    ObjectLit <$> (traverse._2) desugarLispTerm fields <*> pure i
  Lisp.CapabilityForm cf i -> (`CapabilityForm` i) <$> case cf of
    Lisp.WithCapability pn exs ex ->
      WithCapability pn <$> traverse desugarLispTerm exs <*> desugarLispTerm ex
    Lisp.CreateUserGuard pn exs ->
      CreateUserGuard pn <$> traverse desugarLispTerm exs
  where
  binderToLet i (Lisp.Binder n mty expr) term = do
    expr' <- desugarLispTerm expr
    pure $ Let (Arg n mty) expr' term i

suspendTerm
  :: Term ParsedName DesugarType builtin info
  -> Term ParsedName DesugarType builtin info
suspendTerm e' =
  Nullary e' (view termInfo e')

toArg
  :: Lisp.MArg
  -> Arg DesugarType
toArg (Lisp.MArg n mty) = Arg n mty

desugarDefun
  :: (MonadEval b i m, DesugarBuiltin b)
  => Lisp.Defun i
  -> RenamerT b i m (Defun ParsedName DesugarType b i)
desugarDefun (Lisp.Defun defname [] mrt body _ _ i) = do
  body' <- desugarLispTerm body
  view reCurrModule >>= \case
    Just _ -> do
      let bodyLam = Nullary body' i
      pure $ Defun defname [] mrt bodyLam i
    Nothing ->
      throwDesugarError (NotAllowedOutsideModule "defun") i
desugarDefun (Lisp.Defun defname (arg:args) mrt body _ _ i) = do
  let args' = toArg <$> (arg :| args)
  body' <- desugarLispTerm body
  view reCurrModule >>= \case
    Just (mn,_) -> do
      let bodyLam = Lam (TLDefun mn defname) args' body' i
      pure $ Defun defname (NE.toList args') mrt bodyLam i
    Nothing -> throwDesugarError (NotAllowedOutsideModule "defun") i

desugarDefPact
  :: (MonadEval b i m, DesugarBuiltin b)
  => Lisp.DefPact i
  -> RenamerT b i m (DefPact ParsedName DesugarType b i)
desugarDefPact (Lisp.DefPact dpname _ _ [] _ _ i) =
  throwDesugarError (EmptyDefPact dpname) i
desugarDefPact (Lisp.DefPact dpname margs rt (step:steps) _ _ i) =
  view reCurrModule >>= \case
    Just (mn,_) -> do
      let args' = toArg <$> margs
      steps' <- forM (step :| steps) \case
        Lisp.Step s ms ->
          Step <$> desugarLispTerm s <*> traverse (traverse desugarLispTerm) ms
        Lisp.StepWithRollback s rb ms ->
          StepWithRollback
          <$> desugarLispTerm s
          <*> desugarLispTerm rb
          <*> traverse (traverse desugarLispTerm) ms

      -- In DefPacts, last step is not allowed to rollback.
      when (hasRollback $ NE.last steps') $
        throwDesugarError (LastStepWithRollback (QualifiedName dpname mn)) i

      pure $ DefPact dpname args' rt steps' i
    Nothing -> throwDesugarError (NotAllowedOutsideModule "defpact") i

desugarDefConst
  :: (MonadEval b i m, DesugarBuiltin b)
  => Lisp.DefConst i
  -> RenamerT b i m (DefConst ParsedName DesugarType b i)
desugarDefConst (Lisp.DefConst n mty e _ i) = do
  e' <- desugarLispTerm e
  pure $ DefConst n mty (TermConst e') i

desugarDefMeta
  :: (MonadEval b i m)
  => i
  -> [Arg t]
  -> Lisp.DCapMeta
  -> RenamerT b i m (DefCapMeta ParsedName)
desugarDefMeta info args = \case
  Lisp.DefEvent -> pure DefEvent
  Lisp.DefManaged marg -> case marg of
    Just (arg, name) ->
        case findIndex ((==) arg . view argName) args of
          Just index' ->
            let dmanaged = DefManagedMeta index' (FQParsed name)
            in pure (DefManaged dmanaged)
          Nothing ->
            throwDesugarError (InvalidManagedArg arg) info
    Nothing -> pure (DefManaged AutoManagedMeta)

desugarDefCap
  :: (MonadEval b i m, DesugarBuiltin b)
  => Lisp.DefCap i
  -> RenamerT b i m (DefCap ParsedName DesugarType b i)
desugarDefCap (Lisp.DefCap dcn arglist rtype term _docs _model meta i) =
  view reCurrModule >>= \case
    Just _ -> do
      let arglist' = toArg <$> arglist
      term' <- desugarLispTerm term
      meta' <- maybe (pure Unmanaged) (desugarDefMeta i arglist') meta
      pure (DefCap dcn (length arglist) arglist' rtype term' meta' i)
    Nothing ->
      throwDesugarError (NotAllowedOutsideModule "defcap") i

desugarDefSchema
  :: (MonadEval b i m)
  => Lisp.DefSchema i
  -> RenamerT b i m (DefSchema DesugarType i)
desugarDefSchema (Lisp.DefSchema dsn args _docs _model i) = do
  let args' = (\(Lisp.Arg n ty) -> (Field n, ty)) <$> args
      scd = M.fromList args'
  pure $ DefSchema dsn scd i

desugarDefTable
  :: (MonadEval b i m)
  => Lisp.DefTable i
  -> RenamerT b i m  (DefTable ParsedName i)
desugarDefTable (Lisp.DefTable dtn dts _ i) =
  pure (DefTable dtn (DesugaredTable dts) i)

desugarIfDef
  :: (MonadEval b i m, DesugarBuiltin b)
  => Lisp.IfDef i
  -> RenamerT b i m  (IfDef ParsedName DesugarType b i)
desugarIfDef = \case
  Lisp.IfDfun (Lisp.IfDefun n margs rty _ _ i) -> IfDfun <$> case margs of
    [] -> do
      pure $ IfDefun n [] rty i
    _ -> do
      let args = toArg <$> margs
      rty' <- maybe (throwDesugarError (UnannotatedReturnType n) i) pure rty
      pure $ IfDefun n args (Just rty') i
  -- Todo: check managed impl
  Lisp.IfDCap (Lisp.IfDefCap n margs rty _ _ _meta i) -> IfDCap <$> do
    let args = toArg <$> margs
    pure $ IfDefCap n args rty i
  Lisp.IfDConst dc -> IfDConst <$> desugarDefConst dc
  Lisp.IfDPact (Lisp.IfDefPact n margs rty _ _ i) -> IfDPact <$> case margs of
    [] -> do
      pure $ IfDefPact n [] rty i
    _ -> do
      let args = toArg <$> margs
      rty' <- maybe (throwDesugarError (UnannotatedReturnType n) i) pure rty
      pure $ IfDefPact n args (Just rty') i
  Lisp.IfDSchema ds -> IfDSchema <$> desugarDefSchema ds

desugarDef
  :: (MonadEval b i m, DesugarBuiltin b)
  => Lisp.Def i
  -> RenamerT b i m (Def ParsedName DesugarType b i)
desugarDef = \case
  Lisp.Dfun d -> Dfun <$> desugarDefun d
  Lisp.DConst d -> DConst <$> desugarDefConst d
  Lisp.DCap dc -> DCap <$> desugarDefCap dc
  Lisp.DSchema d -> DSchema <$> desugarDefSchema d
  Lisp.DTable d -> DTable <$> desugarDefTable d
  Lisp.DPact d -> DPact <$> desugarDefPact d

-- Todo: Module hashing, either on source or
-- the contents
-- Todo: governance
desugarModule
  :: (MonadEval b i m, DesugarBuiltin b)
  => Lisp.Module i
  -> RenamerT b i m (Module ParsedName DesugarType b i)
desugarModule (Lisp.Module mname mgov extdecls defs _ _ i) = do
  let (imports, blessed, implemented) = splitExts extdecls
  defs' <- locally reCurrModule (const (Just (mname,[]))) $ traverse desugarDef (NE.toList defs)
  pure $ Module mname mgov defs' blessed imports implemented placeholderHash i
  where
  splitExts = split ([], S.empty, [])
  split (accI, accB, accImp) (h:hs) = case h of
    -- todo: implement bless hashes
    Lisp.ExtBless _ -> split (accI, accB, accImp) hs
    Lisp.ExtImport imp -> split (imp:accI, accB, accImp) hs
    Lisp.ExtImplements mn -> split (accI, accB, mn:accImp) hs
  split (a, b, c) [] = (reverse a, b, reverse c)

-- Todo: Interface hashing, either on source or
-- the contents
desugarInterface
  :: (MonadEval b i m, DesugarBuiltin b)
  => Lisp.Interface i
  -> RenamerT b i m (Interface ParsedName DesugarType b i)
<<<<<<< HEAD
desugarInterface (Lisp.Interface ifn ifdefns imps _ _ info) = do
=======
desugarInterface (Lisp.Interface ifn ifdefns _ _ info) = do
>>>>>>> f274e5a7
  defs' <- traverse desugarIfDef ifdefns
  let mhash = ModuleHash (Hash "placeholder")
  pure $ Interface ifn defs' imps mhash info

desugarUse
  :: (MonadEval b i m )
  => i
  -> Import
  -> RenamerT b i m Import
desugarUse i imp = imp <$ handleImport i mempty imp

-----------------------------------------------------------
-- Renaming
-----------------------------------------------------------

-- Strongly connected components in term
termSCC
  :: ModuleName
  -- ^ The current module
  -> Set Text
  -- ^ The current set of definitions, we thread this through
  -- because lambdas may shadow.
  -- Note: this is a decent place to emit shadowing warnings.
  -> Term ParsedName DesugarType b1 i1
  -> Set Text
termSCC currM currDefns = \case
  -- todo: factor out this patmat on `ParsedName`,
  -- we use it multiple times
  Var n _ -> case n of
    BN bn | S.member (_bnName bn) currDefns -> S.singleton (_bnName bn)
          | otherwise -> mempty
    QN (QualifiedName n' mn')
      | S.member n' currDefns && mn' == currM -> S.singleton n'
      | otherwise -> mempty
    DN _ -> mempty
  Lam _ args e _ ->
    let currDefns' = foldl' (\s t -> S.delete (_argName t) s) currDefns args
    in termSCC currM currDefns' e
  Let arg e1 e2 _ ->
    let currDefns' = S.delete (_argName arg) currDefns
    in S.union (termSCC currM currDefns e1) (termSCC currM currDefns' e2)
  App fn apps _ ->
    S.union (termSCC currM currDefns fn) (foldMap (termSCC currM currDefns) apps)
  Sequence e1 e2 _ -> S.union (termSCC currM currDefns e1) (termSCC currM currDefns e2)
  Conditional c _ ->
    foldMap (termSCC currM currDefns) c
  Builtin{} -> S.empty
  Constant{} -> S.empty
  ListLit v _ -> foldMap (termSCC currM currDefns) v
  Try e1 e2 _ -> S.union (termSCC currM currDefns e1) (termSCC currM currDefns e2)
  Nullary e _ -> termSCC currM currDefns e
  CapabilityForm cf _ -> foldMap (termSCC currM currDefns) cf <> case view capFormName cf of
    BN n | S.member (_bnName n) currDefns -> S.singleton (_bnName n)
          | otherwise -> mempty
    QN (QualifiedName n' mn')
      | S.member n' currDefns && mn' == currM -> S.singleton n'
      | otherwise -> S.singleton n'
    DN _ -> mempty
  -- DynInvoke m _ _ -> termSCC currM currDefns m
  ObjectLit m _ -> foldMap (termSCC currM currDefns . view _2) m
  Error {} -> S.empty

parsedNameSCC :: ModuleName -> Set Text -> ParsedName -> Set Text
parsedNameSCC currM currDefns n = case n of
  BN bn | S.member (_bnName bn) currDefns -> S.singleton (_bnName bn)
        | otherwise -> mempty
  QN (QualifiedName n' mn')
    | S.member n' currDefns && mn' == currM -> S.singleton n'
    | otherwise -> mempty
  DN _ -> mempty

typeSCC
  :: ModuleName
  -> Set Text
  -> DesugarType
  -> Set Text
typeSCC currM currDefs = \case
  Lisp.TyPrim _ -> mempty
  Lisp.TyList l -> typeSCC currM currDefs l
  Lisp.TyModRef _ -> mempty
  Lisp.TyObject pn -> case pn of
    -- Todo: factor out, repeated in termSCC
    TBN bn | S.member (_bnName bn) currDefs -> S.singleton (_bnName bn)
          | otherwise -> mempty
    TQN (QualifiedName n' mn')
      | S.member n' currDefs && mn' == currM -> S.singleton n'
      | otherwise -> mempty
  Lisp.TyKeyset -> mempty
  Lisp.TyPolyList -> mempty
  Lisp.TyPolyObject -> mempty
  Lisp.TyTable pn ->  case pn of
    -- Todo: factor out, repeated in termSCC
    TBN bn | S.member (_bnName bn) currDefs -> S.singleton (_bnName bn)
          | otherwise -> mempty
    TQN (QualifiedName n' mn')
      | S.member n' currDefs && mn' == currM -> S.singleton n'
      | otherwise -> mempty

defunSCC
  :: ModuleName
  -> Set Text
  -> Defun ParsedName DesugarType  b i
  -> Set Text
defunSCC mn cd = termSCC mn cd . _dfunTerm

defConstSCC
  :: ModuleName
  -> Set Text
  -> DefConst ParsedName DesugarType  b i
  -> Set Text
defConstSCC mn cd = foldMap (termSCC mn cd) . _dcTerm

defTableSCC
  :: ModuleName
  -> Set Text
  -> DefTable ParsedName info
  -> Set Text
defTableSCC mn cd dt =
  let (DesugaredTable t) =  (_dtSchema dt)
  in parsedNameSCC mn cd t

defCapSCC
  :: ModuleName
  -> Set Text
  -> DefCap ParsedName DesugarType b i1
  -> Set Text
defCapSCC mn cd dc =
  case _dcapMeta dc of
    DefManaged (DefManagedMeta _ (FQParsed pn)) ->
      termSCC mn cd (_dcapTerm dc) <> parsedNameSCC mn cd pn
    _ -> termSCC mn cd (_dcapTerm dc)


defPactSCC
  :: ModuleName
  -> Set Text
  -> Step ParsedName DesugarType b i
  -> Set Text
defPactSCC mn cd = \case
  Step step mSteps -> S.union (termSCC mn cd step) (stepsSCC mSteps)
  StepWithRollback step rollback mSteps ->
    S.unions $ stepsSCC mSteps : [termSCC mn cd step, termSCC mn cd rollback]
  where
    stepsSCC :: Maybe [Term ParsedName DesugarType b i] -> Set Text
    stepsSCC = maybe S.empty (foldMap $ termSCC mn cd)

defSCC
  :: ModuleName
  -> Set Text
  -> Def ParsedName DesugarType b i1
  -> Set Text
defSCC mn cd = \case
  Dfun d -> defunSCC mn cd d
  DConst d -> defConstSCC mn cd d
  DCap dc -> defCapSCC mn cd dc
  DSchema ds -> foldMap (typeSCC mn cd) ( _dsSchema ds)
  DPact dp -> foldMap (defPactSCC mn cd) (_dpSteps dp)
  DTable dt -> defTableSCC mn cd dt

ifDefSCC
  :: ModuleName
  -> Set Text
  -> IfDef ParsedName DesugarType b i1
  -> Set Text
ifDefSCC mn currDefs = \case
  IfDfun _ -> mempty
  IfDCap _ -> mempty
  IfDConst d -> defConstSCC mn currDefs d
  IfDPact _ -> mempty
  IfDSchema ds -> foldMap (typeSCC mn currDefs) ( _dsSchema ds)

-- Todo: this handles imports, rename?
loadTopLevelMembers
  :: (MonadEval b i m)
  => i
  -> Maybe (Set Text)
  -> ModuleData b i
  -> Map Text (NameKind, Maybe DefKind)
  -> RenamerT b i m (Map Text (NameKind, Maybe DefKind))
loadTopLevelMembers i mimports mdata binds = case mdata of
  ModuleData md _ -> do
    let modName = _mName md
        mhash = _mHash md
    let depMap = M.fromList $ toLocalDepMap modName mhash <$> _mDefs md
        loadedDeps = M.fromList $ toLoadedDepMap modName mhash <$> _mDefs md
    loadWithImports depMap loadedDeps
  InterfaceData iface _ -> do
    let ifname = _ifName iface
    let ifhash = _ifHash iface
        dcDeps = mapMaybe ifDefToDef (_ifDefns iface)
        depMap = M.fromList $ toLocalDepMap ifname ifhash <$> dcDeps
        loadedDeps = M.fromList $ toLoadedDepMap ifname ifhash <$> dcDeps
    loadWithImports depMap loadedDeps
  where
  toLocalDepMap modName mhash defn = (defName defn, (NTopLevel modName mhash, Just (defKind defn)))
  toLoadedDepMap modName mhash defn = (defName defn, (FullyQualifiedName modName (defName defn) mhash, defKind defn))
  loadWithImports depMap loadedDeps = case mimports of
      Just st -> do
        let depsKeys = M.keysSet depMap
        unless (S.isSubsetOf st depsKeys) $ throwDesugarError (InvalidImports (S.toList (S.difference st depsKeys))) i
        (esLoaded . loToplevel) %== (`M.union` (M.restrictKeys loadedDeps st))
        pure (M.union (M.restrictKeys depMap st) binds)
      Nothing -> do
        (esLoaded . loToplevel) %== (`M.union` loadedDeps)
        pure (M.union depMap binds)

-- | Resolve a module name, return the implemented members as well if any
-- including all current
resolveModuleName
  :: (MonadEval b i m)
  => i
  -> ModuleName
  -> RenamerT b i m (ModuleName, [ModuleName])
resolveModuleName i mn =
  view reCurrModule >>= \case
    Just (currMod, imps) | currMod == mn -> pure (currMod, imps)
    _ -> resolveModuleData mn i >>= \case
      ModuleData md _ -> do
        let implementeds = view mImplements md
        pure (mn, implementeds)
      -- todo: error type here
      InterfaceData iface _ ->
        throwDesugarError (InvalidModuleReference (_ifName iface)) i

-- | Resolve a module name, return the implemented members as well if any
-- including all current
resolveInterfaceName :: (MonadEval b i m) => i -> ModuleName -> RenamerT b i m (ModuleName)
resolveInterfaceName i mn =
  view reCurrModule >>= \case
    Just (currMod, _imps) | currMod == mn -> pure currMod
    _ -> resolveModuleData mn i >>= \case
      ModuleData _ _ ->
        throwDesugarError (InvalidModuleReference mn) i
      -- todo: error type here
      InterfaceData _ _ ->
        pure mn


-- | Resolve module data, fail if not found
resolveModuleData
  :: (MonadEval b i m)
  => ModuleName
  -> i
  -> RenamerT b i m (ModuleData b i)
resolveModuleData mn@(ModuleName name mNs) i = do
  pdb <- viewEvalEnv eePactDb
  lift (lookupModuleData i pdb mn) >>= \case
    Just md -> pure md
    Nothing -> case mNs of
      Just _ -> throwDesugarError (NoSuchModule mn) i
      Nothing -> useEvalState (esLoaded . loNamespace) >>= \case
        Nothing -> throwDesugarError (NoSuchModule mn) i
        Just (Namespace ns _ _) ->
          lift (getModuleData i pdb (ModuleName name (Just ns)))

renameType
  :: (MonadEval b i m, DesugarBuiltin b)
  => i
  -> DesugarType
  -> RenamerT b i m Type
renameType i = \case
  Lisp.TyPrim p -> pure (TyPrim p)
  Lisp.TyList ty ->
    TyList <$> renameType i ty
  Lisp.TyModRef tmr ->
    TyModRef tmr <$ resolveInterfaceName i tmr
  Lisp.TyKeyset -> pure TyGuard
  Lisp.TyObject pn ->
    TyObject <$> resolveSchema pn
  Lisp.TyTable pn ->
    TyTable <$> resolveSchema pn
  Lisp.TyPolyList ->
    throwDesugarError (UnsupportedType "[any]") i
  Lisp.TyPolyObject ->
    throwDesugarError (UnsupportedType "object{any}") i
  where
  resolveSchema = \case
    TBN bn -> do
      (_, dkty) <- resolveBare bn i
      case dkty of
        Just (DKDefSchema sc) -> pure sc
        Just _ -> throwDesugarError (InvalidDefInSchemaPosition (_bnName bn)) i
        Nothing ->
          throwDesugarError (UnboundTypeVariable (_bnName bn)) i
    TQN qn -> do
      (_, dt) <- resolveQualified qn i
      case dt of
        Just (DKDefSchema sc) -> pure sc
        _ -> throwDesugarError (InvalidDefInSchemaPosition (_qnName qn)) i


-- Rename a term (that is part of a module)
-- emitting the list of dependent calls
renameTerm
  :: (MonadEval b i m, DesugarBuiltin b)
  => Term ParsedName DesugarType b i
  -> RenamerT b i m (Term Name Type b i)
renameTerm (Var n i) = resolveName i n >>= \case
  (n', Just dk)
    | dk `elem` legalVarDefs  -> pure (Var n' i)
    | otherwise ->
      throwDesugarError (InvalidDefInTermVariable (rawParsedName n)) i
    where
    legalVarDefs = [DKDefun, DKDefConst, DKDefTable, DKDefCap, DKDefPact]
  (n', _) -> pure (Var n' i)
-- Todo: what happens when an argument is shadowed?
renameTerm (Lam li nsts body i) = do
  depth <- view reVarDepth
  let len = fromIntegral (NE.length nsts)
      newDepth = depth + len
      ixs = NE.fromList [depth .. newDepth - 1]
  let m = M.fromList $ NE.toList $ NE.zip (_argName <$> nsts) ((,Nothing). NBound <$> ixs)
  term' <- local (inEnv m newDepth) (renameTerm body)
  nsts' <- (traversed . argType . _Just) (renameType i) nsts
  pure (Lam li nsts' term' i)
  where
  inEnv m newDepth =
    over reBinds (M.union m) .
    set reVarDepth newDepth
renameTerm (Let arg e1 e2 i) = do
  depth <- view reVarDepth
  arg' <- traverse (renameType i) arg
  let inEnv = over reVarDepth succ .
              over reBinds (M.insert (_argName arg) (NBound depth, Nothing))
  e1' <- renameTerm e1
  e2' <- local inEnv (renameTerm e2)
  pure (Let arg' e1' e2' i)
renameTerm (App fn apps i) = do
  fn' <- renameTerm fn
  apps' <- traverse renameTerm apps
  pure (App fn' apps' i)
renameTerm (Nullary term i) =
  Nullary <$> renameTerm term <*> pure i
renameTerm (Sequence e1 e2 i) = do
  Sequence <$> renameTerm e1 <*> renameTerm e2 <*> pure i
renameTerm (Conditional c i) =
  Conditional <$> traverse renameTerm c <*> pure i
renameTerm (Builtin b i) =
  pure (Builtin b i)
renameTerm (Constant l i) =
  pure (Constant l i)
renameTerm (ListLit v i) = do
  ListLit <$> traverse renameTerm v <*> pure i
-- renameTerm (DynInvoke te t i) =
--   DynInvoke <$> renameTerm te <*> pure t <*> pure i
renameTerm (Try e1 e2 i) = do
  Try <$> renameTerm e1 <*> renameTerm e2 <*> pure i
renameTerm (CapabilityForm cf i) =
  view reCurrModule >>= \case
    Just _ -> case view capFormName cf of
      QN qn -> do
          (n', dk) <- resolveQualified qn i
          when ((isCapForm cf && dk /= Just DKDefCap) || (not (isCapForm cf) && dk == Just DKDefun))
            $ throwDesugarError (InvalidCapabilityReference (_qnName qn)) i
          let cf' = set capFormName n' cf
          checkCapForm cf'
          CapabilityForm <$> traverse renameTerm cf' <*> pure i
          -- throwDesugarError (CapabilityOutOfScope (_qnName qn) (_qnModName qn)) i
      BN bn -> do
        (n', dk) <- resolveBare bn i
        when (isJust dk && not (dk == Just DKDefCap) && isCapForm cf)
          $ throwDesugarError (InvalidCapabilityReference (_bnName bn)) i
        let cf' = set capFormName n' cf
        checkCapForm cf'
        CapabilityForm <$> traverse renameTerm cf' <*> pure i
      DN dn -> do
        n' <- resolveDynamic i dn
        let cf' = set capFormName n' cf
        CapabilityForm <$> traverse renameTerm cf' <*> pure i
    Nothing -> do
      checkCapFormNonModule cf
      let n = view capFormName cf
      (n', _) <- resolveName i n
      let cf' = set capFormName n' cf
      CapabilityForm <$> traverse renameTerm cf' <*> pure i
    where
    isCapForm = \case
      CreateUserGuard{} -> False
      _ -> True

    checkCapFormNonModule = const (pure ())
      -- WithCapability{} ->
      --   throwDesugarError (NotAllowedOutsideModule "with-capability") i
      -- CreateUserGuard{} -> pure ()

    checkCapForm = \case
      WithCapability{} -> enforceNotWithinDefcap i "with-capability"
      _ -> pure ()
renameTerm (Error e i) = pure (Error e i)
renameTerm (ObjectLit o i) =
  ObjectLit <$> (traverse._2) renameTerm o <*> pure i

enforceNotWithinDefcap
  :: (MonadEval b i m)
  => i
  -> Text
  -> RenamerT b i m ()
enforceNotWithinDefcap i form = do
  withinDefCap <- (== Just DKDefCap) <$> view reCurrDef
  when withinDefCap $ throwDesugarError (NotAllowedWithinDefcap form) i

renameDefun
  :: (MonadEval b i m, DesugarBuiltin b)
  => Defun ParsedName DesugarType b i
  -> RenamerT b i m (Defun Name Type b i)
renameDefun (Defun n args ret term i) = do
  -- Todo: put type variables in scope here, if we want to support polymorphism
  args' <- (traverse.traverse) (renameType i) args
  ret' <- traverse (renameType i) ret
  term' <- local (set reCurrDef (Just DKDefun)) $ renameTerm term
  pure (Defun n args' ret' term' i)

renamePactStep
  :: (MonadEval b i m, DesugarBuiltin b)
  => Step ParsedName DesugarType b i
  -> RenamerT b i m (Step Name Type b i)
renamePactStep = \case
  Step step mSteps ->
    Step <$> renameTerm step <*> (traverse.traverse) renameTerm mSteps
  StepWithRollback step rollback mSteps ->
    StepWithRollback <$> renameTerm step <*> renameTerm rollback <*> (traverse.traverse) renameTerm mSteps

renameDefPact
  :: (MonadEval b i m, DesugarBuiltin b)
  => DefPact ParsedName DesugarType b i
  -> RenamerT b i m (DefPact Name Type b i)
renameDefPact (DefPact n argtys mret steps i) = do
  args' <- (traverse.traverse) (renameType i) argtys
  mret' <- traverse (renameType i) mret
  steps' <- local (set reCurrDef (Just DKDefPact) . bindArgs) $
    traverse renamePactStep steps
  pure (DefPact n args' mret' steps' i)
  where
  -- Todo: duplication, factor out
  bindArgs rEnv
      | null argtys = rEnv
      | otherwise = let
        depth = view reVarDepth rEnv
        len = fromIntegral (length argtys)
        newDepth = depth + len
        ixs = [depth .. newDepth - 1]
        m = M.fromList $ zip (_argName <$> argtys) ((, Nothing) . NBound <$> ixs)
        in over reBinds (M.union m) $ set reVarDepth newDepth rEnv


renameDefSchema
  :: (MonadEval b i m, DesugarBuiltin b)
  => DefSchema DesugarType i
  -> RenamerT b i m (DefSchema Type i)
renameDefSchema (DefSchema dsn dsc i) = do
  dsc' <- traverse (renameType i) dsc
  pure (DefSchema dsn dsc' i)

renameDefTable
  :: (MonadEval b i m)
  => DefTable ParsedName i
  -> RenamerT b i m (DefTable Name i)
renameDefTable (DefTable dtn sc i) = do
  case sc of
    DesugaredTable dn -> resolveName i dn >>= \case
      (_, Just (DKDefSchema rsc)) -> pure (DefTable dtn (ResolvedTable rsc) i)
      (n, Just _) ->
        throwDesugarError (InvalidDefInSchemaPosition (_nName n)) i
      (_n, Nothing) -> throwDesugarError (UnboundTypeVariable (rawParsedName dn)) i

renameReplDefun
  :: (MonadEval b i m, DesugarBuiltin b)
  => Defun ParsedName DesugarType b i
  -> RenamerT b i m (Defun Name Type b i)
renameReplDefun (Defun n args ret term i) = do
  -- Todo: put type variables in scope here, if we want to support polymorphism
  let fqn = FullyQualifiedName replModuleName n replModuleHash
  args' <- (traverse.traverse) (renameType i) args
  ret' <- traverse (renameType i) ret
  -- rsModuleBinds %= M.insertWith (<>) replModuleName (M.singleton n (NTopLevel replModuleName replModuleHash, DKDefun))
  esLoaded . loToplevel %== M.insert n (fqn, DKDefun)
  term' <- local (set reCurrDef (Just DKDefun)) $ renameTerm term
  pure (Defun n args' ret' term' i)

renameReplDefConst
  :: (MonadEval b i m, DesugarBuiltin b)
  => DefConst ParsedName DesugarType b i
  -> RenamerT b i m (DefConst Name Type b i)
renameReplDefConst (DefConst n mty term i) = do
  -- Todo: put type variables in scoperhere, if we want to support polymorphism
  let fqn = FullyQualifiedName replModuleName n replModuleHash
  -- rsModuleBinds %= M.insertWith (<>) replModuleName (M.singleton n (NTopLevel replModuleName replModuleHash, DKDefConst))
  esLoaded . loToplevel %== M.insert n (fqn, DKDefConst)
  mty' <- traverse (renameType i) mty
  term' <- local (set reCurrDef (Just DKDefConst)) $ traverse renameTerm term
  pure (DefConst n mty' term' i)

renameDefConst
  :: (MonadEval b i m, DesugarBuiltin b)
  => DefConst ParsedName DesugarType b i
  -> RenamerT b i m (DefConst Name Type b i)
renameDefConst (DefConst n mty term i) = do
  -- Todo: put type variables in scope here, if we want to support polymorphism
  mty' <- traverse (renameType i) mty
  term' <- local (set reCurrDef (Just DKDefConst)) $ traverse renameTerm term
  pure (DefConst n mty' term' i)

renameDefCap
  :: (MonadEval b i m, DesugarBuiltin b)
  => DefCap ParsedName DesugarType b i
  -> RenamerT b i m (DefCap Name Type b i)
renameDefCap (DefCap name arity argtys rtype term meta info) = do
  meta' <- resolveMeta meta
  argtys' <- (traverse.traverse) (renameType info) argtys
  rtype' <- traverse (renameType info) rtype
  term' <- local (set reCurrDef (Just DKDefCap) .  bindArgs) $ renameTerm term
  pure (DefCap name arity argtys' rtype' term' meta' info)
  where
  -- Todo: debruijn code should be isolated
  bindArgs rEnv
    | null argtys = rEnv
    | otherwise = let
      depth = view reVarDepth rEnv
      len = fromIntegral (length argtys)
      newDepth = depth + len
      ixs = [depth .. newDepth - 1]
      m = M.fromList $ zip (_argName <$> argtys) ((, Nothing) . NBound <$> ixs)
      in over reBinds (M.union m) $ set reVarDepth newDepth rEnv
  resolveMeta DefEvent = pure DefEvent
  resolveMeta Unmanaged = pure Unmanaged
  resolveMeta (DefManaged AutoManagedMeta) = pure (DefManaged AutoManagedMeta)
  resolveMeta (DefManaged (DefManagedMeta i (FQParsed pn))) = do
    (name', _) <- resolveName info pn
    fqn <- expectedFree info name'
    pure (DefManaged (DefManagedMeta i (FQName fqn)))

expectedFree
  :: (MonadEval b i m)
  => i
  -> Name
  -> RenamerT b i m FullyQualifiedName
expectedFree i (Name n nk) = case nk of
  NTopLevel mname mh ->
    pure (FullyQualifiedName mname n mh)
  _ -> throwDesugarError (ExpectedFreeVariable n) i


renameDef
  :: (MonadEval b i m, DesugarBuiltin b)
  => Def ParsedName DesugarType b i
  -> RenamerT b i m (Def Name Type b i)
renameDef = \case
  Dfun d -> Dfun <$> renameDefun d
  DConst d -> DConst <$> renameDefConst d
  DCap d -> DCap <$> renameDefCap d
  DSchema d -> DSchema <$> renameDefSchema d
  DTable d -> DTable <$> renameDefTable d
  DPact d -> DPact <$> renameDefPact d

renameIfDef
  :: (MonadEval b i m, DesugarBuiltin b)
  => IfDef ParsedName DesugarType b i
  -> RenamerT b i m (IfDef Name Type b i)
renameIfDef = \case
  -- Todo: export and use lenses lol
  IfDfun d -> do
    let i = _ifdInfo d
    args' <- (traverse.traverse) (renameType i) (_ifdArgs d)
    rtype' <- traverse (renameType i) (_ifdRType d)
    pure (IfDfun (d{_ifdArgs = args', _ifdRType = rtype'}))
  IfDConst d -> IfDConst <$> renameDefConst d
  IfDSchema d -> IfDSchema <$> renameDefSchema d
  IfDCap d -> do
    let i = _ifdcInfo d
    args' <- (traverse.traverse) (renameType i) (_ifdcArgs d)
    rtype' <- traverse (renameType i) (_ifdcRType d)
    pure (IfDCap (d{_ifdcArgs = args', _ifdcRType = rtype'}))
  IfDPact d -> do
    let i = _ifdpInfo d
    args' <- (traverse.traverse) (renameType i) (_ifdpArgs d)
    rtype' <- traverse (renameType i) (_ifdpRType d)
    pure (IfDPact (d{_ifdpArgs = args', _ifdpRType = rtype'}))

resolveName
  :: (MonadEval b i m)
  => i
  -> ParsedName
  -> RenamerT b i m (Name, Maybe DefKind)
resolveName i = \case
  BN b -> resolveBare b i
  QN q -> resolveQualified q i
  DN dn -> (, Nothing) <$> resolveDynamic i dn

resolveDynamic
  :: (MonadEval b i m)
  => i
  -> DynamicName
  -> RenamerT b i m (Name)
resolveDynamic i (DynamicName dn dArg) = views reBinds (M.lookup dn) >>= \case
  Just tnk -> case tnk of
    (NBound d, _) -> do
      depth <- view reVarDepth
      let dbjIx = depth - d - 1
          dr = NDynRef (DynamicRef dArg dbjIx)
      pure (Name dn dr)
    _ ->
      throwDesugarError (InvalidDynamicInvoke dn) i
  Nothing ->
    throwDesugarError (UnboundTermVariable dn) i

-- | Resolve bare name atoms
-- which either correspond to:
--  - A top-level name in scope (e.g a definition)
--  - A module reference (we query bare module names first)
--  - A module reference with
resolveBare
  :: (MonadEval b i m)
  => BareName
  -> i
  -> RenamerT b i m (Name, Maybe DefKind)
resolveBare (BareName bn) i = views reBinds (M.lookup bn) >>= \case
  Just tnk -> case tnk of
    (NBound d, _) -> do
      depth <- view reVarDepth
      pure (Name bn (NBound (depth - d - 1)), Nothing)
    (nk, dk) -> pure (Name bn nk, dk)
  Nothing -> usesEvalState (esLoaded . loToplevel) (M.lookup bn) >>= \case
    Just (fqn, dk) -> pure (Name bn (NTopLevel (_fqModule fqn) (_fqHash fqn)), Just dk)
    Nothing -> do
      let mn = ModuleName bn Nothing
      view reCurrModule >>= \case
        Just (currMod, imps) | currMod == mn ->
          pure (Name bn (NModRef mn imps), Nothing)
        _ -> do
          (mn', imps) <- resolveModuleName i mn
          pure (Name bn (NModRef mn' imps), Nothing)

-- | Resolve a qualified name `<qual>.<name>` with the following
-- procedure:
--  - <qual> has the form `<namespace>.<module>`:
--    - if we find no identifier loaded or in the database, then it must not exist.
--      it definitely refers to a fully qualified member
--  - <qual> is of the form `<module>` (so, no namespace):
--    - The identifier can mean one of three things: a root-namespaced identifier (e.g `coin.transfer`),
--      a namespaced identifier when a namespace is in scope (so m.f when `(namespace 'free)` has been called),
--      or a module reference where `<name>` is actually the module name, and `<module>` was actually the namespace.
--
resolveQualified
  :: (MonadEval b i m)
  => QualifiedName
  -> i
  -> RenamerT b i m (Name, Maybe DefKind)
resolveQualified (QualifiedName qn qmn@(ModuleName modName mns)) i = do
  pdb <- viewEvalEnv eePactDb
  runMaybeT (baseLookup pdb qn qmn <|> modRefLookup pdb <|> namespacedLookup pdb) >>= \case
    Just p -> pure p
    Nothing -> throwDesugarError (NoSuchModuleMember qmn qn) i
  where
  baseLookup pdb defnName moduleName = do
    MaybeT (lift (lookupModuleData i pdb moduleName)) >>= \case
      ModuleData module' _ -> do
        d <- hoistMaybe (findDefInModule defnName module' )
        lift $ rsDependencies %= S.insert moduleName
        pure (Name qn (NTopLevel moduleName (_mHash module')), Just (defKind d))
      InterfaceData iface _ -> do
        d <- hoistMaybe (findDefInInterface defnName iface)
        lift $ rsDependencies %= S.insert moduleName
        pure (Name qn (NTopLevel moduleName (_ifHash iface)), Just (defKind d))
  modRefLookup pdb = case mns of
    -- Fail eagerly: the previous lookup was fully qualified
    Just _ -> MaybeT (throwDesugarError (NoSuchModuleMember qmn qn) i)
    Nothing -> do
      let mn' = ModuleName qn (Just (NamespaceName modName))
      m <- MaybeT $ lift $ lookupModule i pdb mn'
      let nk = NModRef mn' (_mImplements m)
      pure (Name qn nk, Nothing)
  namespacedLookup pdb = do
    Namespace ns _ _ <- MaybeT (useEvalState (esLoaded . loNamespace))
    let mn' = ModuleName modName (Just ns)
    baseLookup pdb qn mn'

-- | Handle all name resolution for modules
renameModule
  :: (MonadEval b i m, DesugarBuiltin b)
  => Module ParsedName DesugarType b i
  -> RenamerT b i m (Module Name Type b i)
<<<<<<< HEAD
renameModule (Module unmangled mgov defs blessed imports implements mhash i) = do
=======
renameModule (Module unmangled mgov defs blessed imp implements mhash i) = do
>>>>>>> f274e5a7
  rsDependencies .= mempty
  mname <- mangleNamespace unmangled
  mgov' <- resolveGov mname mgov
  let defNames = S.fromList $ fmap defName defs
  let scc = mkScc mname defNames <$> defs
  defs' <- forM (stronglyConnComp scc) \case
    AcyclicSCC d -> pure d
    CyclicSCC d ->
      -- todo: just in case, match on `d` because it makes no sense for there to be an empty cycle
      -- but all uses of `head` are still scary
      throwDesugarError (RecursionDetected mname (defName <$> d)) (defInfo (head d))
  binds <- view reBinds
<<<<<<< HEAD
  bindsWithImports <- foldlM (handleImport i) binds imports
  -- bindsWithImports <- handleImports binds imp
  -- rsModuleBinds %= M.insert mname mempty
  (defs'', _, _) <- over _1 reverse <$> foldlM (go mname) ([], S.empty, bindsWithImports) defs'
  -- let fqns = M.fromList $ (\d -> (defName d, (FullyQualifiedName mname (defName d) mhash, defKind d))) <$> defs''
  -- esLoaded . loToplevel %== M.union fqns
=======
  bindsWithImports <- foldlM (handleImport i) binds imp
  -- bindsWithImports <- handleImports binds imp
  -- rsModuleBinds %= M.insert mname mempty
  (defs'', _, _) <- over _1 reverse <$> foldlM (go mname) ([], S.empty, bindsWithImports) defs'
  let fqns = M.fromList $ (\d -> (defName d, (FullyQualifiedName mname (defName d) mhash, defKind d))) <$> defs''
  esLoaded . loToplevel %== M.union fqns
>>>>>>> f274e5a7
  traverse_ (checkImplements i defs'' mname) implements
  pure (Module mname mgov' defs'' blessed imports implements mhash i)
  where
  -- Our deps are acyclic, so we resolve all names
  go mname (defns, s, m) defn = do
    when (S.member (defName defn) s) $ throwDesugarError (DuplicateDefinition (defName defn)) i
    let dn = defName defn
    defn' <- local (set reCurrModule (Just (mname, implements)))
             $ local (set reBinds m) $ renameDef defn
    let dk = defKind defn'
    let depPair = (NTopLevel mname mhash, dk)
    let m' = M.insert dn (over _2 Just depPair) m
<<<<<<< HEAD
        -- fqn = FullyQualifiedName mname dn mhash
    -- rsModuleBinds . ix mname %= M.insert dn depPair
    -- esLoaded . loToplevel . ix dn .== (fqn, dk)
=======
        fqn = FullyQualifiedName mname dn mhash
    -- rsModuleBinds . ix mname %= M.insert dn depPair
    esLoaded . loToplevel . ix dn .== (fqn, dk)
>>>>>>> f274e5a7
    pure (defn':defns, S.insert (defName defn) s, m')

  resolveGov mname = \case
    KeyGov ksn -> pure (KeyGov ksn)
    CapGov (UnresolvedGov govName) ->
      case find (\d -> BN (BareName (defName d)) == govName) defs of
        Just (DCap d) -> do
          let fqn = FullyQualifiedName mname (_dcapName d) mhash
          pure (CapGov (ResolvedGov fqn))
        Just d -> throwDesugarError (InvalidGovernanceRef (QualifiedName (defName d) mname)) i
        Nothing -> throwDesugarError (InvalidGovernanceRef (QualifiedName (rawParsedName govName) mname)) i
  mkScc mname dns def = (def, defName def, S.toList (defSCC mname dns def))


handleImport
  :: (MonadEval b i m)
  => i
  -> Map Text (NameKind, Maybe DefKind)
  -> Import
  -> RenamerT b i m (Map Text (NameKind, Maybe DefKind))
handleImport info binds (Import mn mh imported) = do
  mdata <- resolveModuleData mn info
  let imported' = S.fromList <$> imported
      mdhash = view mdModuleHash mdata
  case mh of
    Just modHash -> when (modHash /= mdhash) $ throwDesugarError (InvalidImportModuleHash mn modHash) info
    Nothing -> pure ()
  loadTopLevelMembers info imported' mdata binds

checkImplements
  :: (MonadEval b i m)
  => i
  -> [Def Name Type b i]
  -> ModuleName
  -> ModuleName
  -> RenamerT b i m ()
checkImplements i defs moduleName ifaceName = do
  resolveModuleData ifaceName i >>= \case
    InterfaceData iface _deps ->
      traverse_ checkImplementedMember (_ifDefns iface)
    _ -> throwDesugarError (NoSuchInterface ifaceName) i
  where
  checkImplementedMember = \case
    IfDConst{} -> pure ()
    IfDSchema{} -> pure ()
    IfDfun ifd ->
      case find (\df -> _ifdName ifd == defName df) defs of
        Just (Dfun v) ->
          when (_dfunArgs v /= _ifdArgs ifd || _dfunRType v /= _ifdRType ifd) $
            throwDesugarError (ImplementationError moduleName ifaceName (_dfunName v)) i
        Just d ->
          throwDesugarError (ImplementationError moduleName ifaceName  (defName d)) i
        Nothing ->
          throwDesugarError (NotImplemented moduleName ifaceName (_ifdName ifd)) i
    IfDCap ifd ->
      case find (\df -> _ifdcName ifd == defName df) defs of
        Just (DCap v) ->
          when (_dcapArgs v /= _ifdcArgs ifd || _dcapRType v /= _ifdcRType ifd) $
            throwDesugarError (ImplementationError moduleName ifaceName (_dcapName v)) i
        Just d -> throwDesugarError (ImplementationError moduleName ifaceName  (defName d)) i
        Nothing ->
          throwDesugarError (NotImplemented moduleName ifaceName (_ifdcName ifd)) i
    IfDPact ifd ->
      case find (\df -> _ifdpName ifd == defName df) defs of
        Just (DPact v) ->
          when (_dpArgs v /= _ifdpArgs ifd || _dpRetType v /= _ifdpRType ifd) $
          throwDesugarError (ImplementationError moduleName ifaceName (_ifdpName ifd)) i
        Just _ ->  throwDesugarError (ImplementationError moduleName ifaceName (_ifdpName ifd)) i
        Nothing -> throwDesugarError (NotImplemented moduleName ifaceName (_ifdpName ifd)) i


-- | Todo: support imports
--   Todo: support
renameInterface
  :: (MonadEval b i m, DesugarBuiltin b)
  => Interface ParsedName DesugarType b i
  -> RenamerT b i m (Interface Name Type b i)
<<<<<<< HEAD
renameInterface (Interface unmangled defs imports ih info) = do
=======
renameInterface (Interface unmangled defs ih info) = do
>>>>>>> f274e5a7
  ifn <- mangleNamespace unmangled
  let defNames = ifDefName <$> defs
  let scc = mkScc ifn (S.fromList defNames) <$> defs
  defs' <- forM (stronglyConnComp scc) \case
    AcyclicSCC d -> pure d
    CyclicSCC d ->
      -- todo: just in case, match on `d` because it makes no sense for there to be an empty cycle
      -- but all uses of `head` are still scary
      throwDesugarError (RecursionDetected ifn (ifDefName <$> d)) (ifDefInfo (head d))
  binds <- view reBinds
<<<<<<< HEAD
  bindsWithImports <- foldlM (handleImport info) binds imports
  (defs'', _, _) <- over _1 reverse <$> foldlM (go ifn) ([], S.empty, bindsWithImports) defs'
  pure (Interface ifn defs'' imports ih info)
=======
  (defs'', _, _) <- over _1 reverse <$> foldlM (go ifn) ([], S.empty, binds) defs'
  pure (Interface ifn defs'' ih info)
>>>>>>> f274e5a7
  where
  mkScc ifn dns def = (def, ifDefName def, S.toList (ifDefSCC ifn dns def))
  go ifn (ds, s, m) d = do
    let dn = ifDefName d
    when (S.member dn s) $
      throwDesugarError (DuplicateDefinition dn) info
    d' <- local (set reBinds m) $
          local (set reCurrModule (Just (ifn, []))) $ renameIfDef d
    -- let m' = maybe m (\dk -> M.insert dn (NTopLevel ifn ih, Just dk) m) (ifDefKind d')
    m' <- case ifDefToDef d' of
      Just defn -> do
<<<<<<< HEAD
        -- let fqn = FullyQualifiedName ifn dn ih
        let dk = defKind defn
        -- esLoaded . loToplevel . ix dn .== (fqn, dk)
=======
        let fqn = FullyQualifiedName ifn dn ih
            dk = defKind defn
        esLoaded . loToplevel . ix dn .== (fqn, dk)
>>>>>>> f274e5a7
        pure (M.insert dn (NTopLevel ifn ih, Just dk) m)
      Nothing -> pure m
    pure (d':ds, S.insert dn s, m')

runRenamerT
  :: (MonadEval b i m)
  => RenamerT b i m a
  -> m (a, RenamerState)
runRenamerT (RenamerT act) = do
  tlBinds <- usesEvalState loToplevel (fmap (\(fqn, dk) -> (fqnToNameKind fqn, Just dk)))
  let renamerEnv = RenamerEnv tlBinds 0 Nothing Nothing
      renamerState = RenamerState mempty
  runReaderT (runStateT act renamerState) renamerEnv
  where
  fqnToNameKind fqn = NTopLevel (_fqModule fqn) (_fqHash fqn)

runDesugar
  :: (MonadEval b i m)
  => RenamerT b i m a
  -> m (DesugarOutput a)
runDesugar act = do
  (renamed, RenamerState deps) <- runRenamerT act
  pure (DesugarOutput renamed deps)

runDesugarTerm
  :: (MonadEval b i m, DesugarBuiltin b)
  => Lisp.Expr i
  -> m (DesugarOutput (Term Name Type b i))
runDesugarTerm = runDesugar . (desugarLispTerm >=> renameTerm)

runDesugarModule
  :: (MonadEval b i m, DesugarBuiltin b)
  => Lisp.Module i
  -> m (DesugarOutput (Module Name Type b i))
runDesugarModule  = runDesugar . (desugarModule >=> renameModule)

runDesugarInterface
  :: (MonadEval b i m, DesugarBuiltin b)
  => Lisp.Interface i
  -> m (DesugarOutput (Interface Name Type b i))
runDesugarInterface  = runDesugar . (desugarInterface >=> renameInterface)

runDesugarReplDefun
  :: (MonadEval b i m, DesugarBuiltin b)
  => Lisp.Defun i
  -> m (DesugarOutput (Defun Name Type b i))
runDesugarReplDefun =
  runDesugar
  . local (set reCurrModule (Just (replModuleName, [])))
  . (desugarDefun >=> renameReplDefun)

runDesugarReplDefConst
  :: (MonadEval b i m, DesugarBuiltin b)
  =>  Lisp.DefConst i
  -> m (DesugarOutput (DefConst Name Type b i))
runDesugarReplDefConst  =
  runDesugar
  . local (set reCurrModule (Just (replModuleName,[])))
  . (desugarDefConst >=> renameReplDefConst)

runDesugarTopLevel
  :: (MonadEval b i m, DesugarBuiltin b)
  => Lisp.TopLevel i
  -> m (DesugarOutput (TopLevel Name Type b i))
runDesugarTopLevel = \case
  Lisp.TLModule m -> over dsOut TLModule <$> runDesugarModule m
  Lisp.TLTerm e -> over dsOut TLTerm <$> runDesugarTerm e
  Lisp.TLInterface i -> over dsOut TLInterface <$> runDesugarInterface i
  Lisp.TLUse imp info -> runDesugar $ (`TLUse` info) <$> desugarUse info imp



runDesugarReplTopLevel
  :: (MonadEval b i m, DesugarBuiltin b)
  => Lisp.ReplTopLevel i
  -> m (DesugarOutput (ReplTopLevel Name Type b i))
runDesugarReplTopLevel = \case
  -- We do not run desugar here for the repl.
  -- We pattern match before we ever hit this case, therefore this should not be reachable
  -- This is fine to stay in `error`. The repl special functions and forms do not show up on chain
  -- and we want this to be a clear haskell error. The current repl implementation
  -- makes sure to not ever hit this.
  Lisp.RTLTopLevel _ ->
    error "Fatal: do not use desugarReplTopLevel on toplevel forms from the parser. Use runDesugarTopLevel directly"
  Lisp.RTLDefun de ->
    over dsOut RTLDefun <$> runDesugarReplDefun de
  Lisp.RTLDefConst dc ->
    over dsOut RTLDefConst <$> runDesugarReplDefConst dc<|MERGE_RESOLUTION|>--- conflicted
+++ resolved
@@ -488,11 +488,7 @@
   :: (MonadEval b i m, DesugarBuiltin b)
   => Lisp.Interface i
   -> RenamerT b i m (Interface ParsedName DesugarType b i)
-<<<<<<< HEAD
 desugarInterface (Lisp.Interface ifn ifdefns imps _ _ info) = do
-=======
-desugarInterface (Lisp.Interface ifn ifdefns _ _ info) = do
->>>>>>> f274e5a7
   defs' <- traverse desugarIfDef ifdefns
   let mhash = ModuleHash (Hash "placeholder")
   pure $ Interface ifn defs' imps mhash info
@@ -1174,11 +1170,7 @@
   :: (MonadEval b i m, DesugarBuiltin b)
   => Module ParsedName DesugarType b i
   -> RenamerT b i m (Module Name Type b i)
-<<<<<<< HEAD
 renameModule (Module unmangled mgov defs blessed imports implements mhash i) = do
-=======
-renameModule (Module unmangled mgov defs blessed imp implements mhash i) = do
->>>>>>> f274e5a7
   rsDependencies .= mempty
   mname <- mangleNamespace unmangled
   mgov' <- resolveGov mname mgov
@@ -1191,21 +1183,8 @@
       -- but all uses of `head` are still scary
       throwDesugarError (RecursionDetected mname (defName <$> d)) (defInfo (head d))
   binds <- view reBinds
-<<<<<<< HEAD
   bindsWithImports <- foldlM (handleImport i) binds imports
-  -- bindsWithImports <- handleImports binds imp
-  -- rsModuleBinds %= M.insert mname mempty
   (defs'', _, _) <- over _1 reverse <$> foldlM (go mname) ([], S.empty, bindsWithImports) defs'
-  -- let fqns = M.fromList $ (\d -> (defName d, (FullyQualifiedName mname (defName d) mhash, defKind d))) <$> defs''
-  -- esLoaded . loToplevel %== M.union fqns
-=======
-  bindsWithImports <- foldlM (handleImport i) binds imp
-  -- bindsWithImports <- handleImports binds imp
-  -- rsModuleBinds %= M.insert mname mempty
-  (defs'', _, _) <- over _1 reverse <$> foldlM (go mname) ([], S.empty, bindsWithImports) defs'
-  let fqns = M.fromList $ (\d -> (defName d, (FullyQualifiedName mname (defName d) mhash, defKind d))) <$> defs''
-  esLoaded . loToplevel %== M.union fqns
->>>>>>> f274e5a7
   traverse_ (checkImplements i defs'' mname) implements
   pure (Module mname mgov' defs'' blessed imports implements mhash i)
   where
@@ -1218,15 +1197,6 @@
     let dk = defKind defn'
     let depPair = (NTopLevel mname mhash, dk)
     let m' = M.insert dn (over _2 Just depPair) m
-<<<<<<< HEAD
-        -- fqn = FullyQualifiedName mname dn mhash
-    -- rsModuleBinds . ix mname %= M.insert dn depPair
-    -- esLoaded . loToplevel . ix dn .== (fqn, dk)
-=======
-        fqn = FullyQualifiedName mname dn mhash
-    -- rsModuleBinds . ix mname %= M.insert dn depPair
-    esLoaded . loToplevel . ix dn .== (fqn, dk)
->>>>>>> f274e5a7
     pure (defn':defns, S.insert (defName defn) s, m')
 
   resolveGov mname = \case
@@ -1304,11 +1274,7 @@
   :: (MonadEval b i m, DesugarBuiltin b)
   => Interface ParsedName DesugarType b i
   -> RenamerT b i m (Interface Name Type b i)
-<<<<<<< HEAD
 renameInterface (Interface unmangled defs imports ih info) = do
-=======
-renameInterface (Interface unmangled defs ih info) = do
->>>>>>> f274e5a7
   ifn <- mangleNamespace unmangled
   let defNames = ifDefName <$> defs
   let scc = mkScc ifn (S.fromList defNames) <$> defs
@@ -1319,14 +1285,9 @@
       -- but all uses of `head` are still scary
       throwDesugarError (RecursionDetected ifn (ifDefName <$> d)) (ifDefInfo (head d))
   binds <- view reBinds
-<<<<<<< HEAD
   bindsWithImports <- foldlM (handleImport info) binds imports
   (defs'', _, _) <- over _1 reverse <$> foldlM (go ifn) ([], S.empty, bindsWithImports) defs'
   pure (Interface ifn defs'' imports ih info)
-=======
-  (defs'', _, _) <- over _1 reverse <$> foldlM (go ifn) ([], S.empty, binds) defs'
-  pure (Interface ifn defs'' ih info)
->>>>>>> f274e5a7
   where
   mkScc ifn dns def = (def, ifDefName def, S.toList (ifDefSCC ifn dns def))
   go ifn (ds, s, m) d = do
@@ -1338,15 +1299,9 @@
     -- let m' = maybe m (\dk -> M.insert dn (NTopLevel ifn ih, Just dk) m) (ifDefKind d')
     m' <- case ifDefToDef d' of
       Just defn -> do
-<<<<<<< HEAD
         -- let fqn = FullyQualifiedName ifn dn ih
         let dk = defKind defn
         -- esLoaded . loToplevel . ix dn .== (fqn, dk)
-=======
-        let fqn = FullyQualifiedName ifn dn ih
-            dk = defKind defn
-        esLoaded . loToplevel . ix dn .== (fqn, dk)
->>>>>>> f274e5a7
         pure (M.insert dn (NTopLevel ifn ih, Just dk) m)
       Nothing -> pure m
     pure (d':ds, S.insert dn s, m')
