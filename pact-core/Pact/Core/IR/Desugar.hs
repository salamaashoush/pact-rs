{-# LANGUAGE LambdaCase #-}
{-# LANGUAGE OverloadedStrings #-}
{-# LANGUAGE FlexibleContexts #-}
{-# LANGUAGE TupleSections #-}
{-# LANGUAGE TemplateHaskell #-}
{-# LANGUAGE DeriveFunctor #-}
{-# LANGUAGE DerivingVia #-}
{-# LANGUAGE BlockArguments #-}
{-# LANGUAGE ScopedTypeVariables #-}
{-# LANGUAGE FlexibleInstances #-}
{-# LANGUAGE InstanceSigs #-}
{-# LANGUAGE FunctionalDependencies #-}
{-# LANGUAGE ConstraintKinds #-}
{-# LANGUAGE ImplicitParams #-}
{-# LANGUAGE TypeApplications #-}


module Pact.Core.IR.Desugar
 ( runDesugarTermLisp
 , runDesugarTopLevelLisp
 , runDesugarReplTopLevel
 , DesugarOutput(..)
 , DesugarBuiltin(..)
 ) where

import Control.Monad.Reader
import Control.Monad.State.Strict
import Control.Monad.Except
import Control.Lens hiding (List,ix)
import Data.Text(Text)
import Data.Map.Strict(Map)
import Data.Maybe(mapMaybe)
import Data.List.NonEmpty(NonEmpty(..))
import Data.Set(Set)
import Data.Graph(stronglyConnComp, SCC(..))
import Data.Proxy
import Data.Foldable(find, traverse_, foldrM)
import qualified Data.Map.Strict as Map
import qualified Data.List.NonEmpty as NE
import qualified Data.Set as Set

import Pact.Core.Builtin
import Pact.Core.Names
import Pact.Core.Type
import Pact.Core.Literal
import Pact.Core.Hash
import Pact.Core.Persistence
import Pact.Core.Capabilities
import Pact.Core.Errors
import Pact.Core.IR.Term

import qualified Pact.Core.Syntax.Lisp.ParseTree as Lisp
import qualified Pact.Core.Untyped.Term as Term

{- Note on Desugaring + Renaming:

  [Desugaring]
  In surface new pact core (and the lisp as well) we have "blocks",
  which are more like a sequence term `a; b`. We desugar blocks such as:
    let x1 = e1;
    let x2 = e2;
    defun f(a, b) = e3
    f1(f(x1, x2));
    f2();
  into:
    let x1 = e1 in
    let x2 = e2 in
    let f = fn (a, b) => e3 in
    {f1(f(x1, x2)), f2()}

  Moreover, `if a then b else c` gets desugared into
  `if a then () => b else () => c`

  A special note: The "empty application" is currently being desugared into unit application for
  all but builtins. That is:
  (f) is desugared as `(f ())` and

  [Renaming]
  In core, we use a locally nameless representation, and prior to the final pass,
  we use unique names for bound variables, for simplicity in the typechecker and in other passes.
  In the process of generating unique names and renaming bound locals, we also perform two other
  tasks:
    - We resolve imported names
    - We ensure the call graph in the functions declared in the module is acyclic
    If perf of stronglyConnCompR is every measured to be suboptimal, it might be
    worth writing our own.
-}

-- data RNameKind
--   = RNBound DeBruijn
--   | RNTopLevel ModuleName ModuleHash DefKind
--   | RNModRef ModuleName [ModuleName]
--   deriving Show

data RenamerEnv m b i
  = RenamerEnv
  { _reBinds :: Map Text (NameKind, Maybe DefKind)
  , _reVarDepth :: DeBruijn
  , _rePactDb :: PactDb m b i
  , _reCurrModule :: Maybe ModuleName
  , _reCurrDef :: Maybe DefKind
  }
makeLenses ''RenamerEnv

data RenamerState b i
  = RenamerState
  { _rsModuleBinds :: Map ModuleName (Map Text (NameKind, DefKind))
  , _rsLoaded :: Loaded b i
  , _rsDependencies :: Set ModuleName }

makeLenses ''RenamerState

newtype RenamerT m b i a =
  RenamerT (StateT (RenamerState b i) (ReaderT (RenamerEnv m b i) m) a)
  deriving
    ( Functor
    , Applicative
    , Monad
    , MonadReader (RenamerEnv m b i)
    , MonadState (RenamerState b i))
  via (StateT (RenamerState b i) (ReaderT (RenamerEnv m b i) m))

data DesugarOutput b i a
  = DesugarOutput
  { _dsOut :: a
  , _dsLoaded :: Loaded b i
  , _dsDeps :: Set ModuleName
  } deriving (Show, Functor)

dsOut :: Lens (DesugarOutput b i a) (DesugarOutput b i a') a a'
dsOut f (DesugarOutput a l d) =
  f a <&> \a' -> DesugarOutput a' l d

class DesugarBuiltin b where
  reservedNatives :: Map Text b
  desugarOperator :: i -> Lisp.Operator -> Term ParsedName b i
  desugarAppArity :: i -> b -> NonEmpty (Term ParsedName b i) -> Term ParsedName b i

instance DesugarBuiltin RawBuiltin where
  reservedNatives = rawBuiltinMap
  desugarOperator info = \case
    Lisp.AddOp ->
      Builtin RawAdd info
    Lisp.SubOp ->
      Builtin RawSub info
    Lisp.MultOp ->
      Builtin RawMultiply info
    Lisp.DivOp ->
      Builtin RawDivide info
    Lisp.GTOp ->
      Builtin RawGT info
    Lisp.GEQOp ->
      Builtin RawGEQ info
    Lisp.LTOp ->
      Builtin RawLT info
    Lisp.LEQOp ->
      Builtin RawLEQ info
    Lisp.EQOp ->
      Builtin RawEq info
    Lisp.NEQOp ->
      Builtin RawNeq info
    Lisp.BitAndOp ->
      Builtin RawBitwiseAnd info
    Lisp.BitOrOp ->
      Builtin RawBitwiseOr info
    Lisp.BitComplementOp ->
      Builtin RawBitwiseFlip info
    -- Manual eta expansion for and as well as Or
    Lisp.AndOp -> let
      arg1 = "#andArg1"
      arg2 = "#andArg2"
      in Lam ((arg1, Just TyBool) :| [(arg2, Just TyBool)]) (Conditional (CAnd (Var (BN (BareName arg1)) info) (Var (BN (BareName arg2)) info)) info) info
    Lisp.OrOp -> let
      arg1 = "#orArg1"
      arg2 = "#orArg2"
      in Lam ((arg1, Just TyBool) :| [(arg2, Just TyBool)]) (Conditional (COr (Var (BN (BareName arg1)) info) (Var (BN (BareName arg2)) info)) info) info
    Lisp.PowOp -> Builtin RawPow info
  -- Todo:
  -- Builtins of known arity differences we are yet to support:
  --  str-to-int
  --  read (db, later milestone)
  --  select (db, later milestone)
  --  floor
  --  log
  desugarAppArity i raw ne = desugarAppArityRaw id i raw ne

desugarAppArityRaw
  :: (RawBuiltin -> builtin)
  -> info
  -> RawBuiltin
  -> NonEmpty (Term name builtin info)
  -> Term name builtin info
desugarAppArityRaw f i RawEnumerate (e1 :| [e2, e3]) =
    App (Builtin (f RawEnumerateStepN) i) (e1 :| [e2, e3]) i
desugarAppArityRaw f i b args =
    App (Builtin (f b) i) args i

instance DesugarBuiltin (ReplBuiltin RawBuiltin) where
  reservedNatives = replRawBuiltinMap
  desugarOperator i dsg =
    over termBuiltin RBuiltinWrap $ desugarOperator i dsg
  desugarAppArity i (RBuiltinWrap b) ne =
    desugarAppArityRaw RBuiltinWrap i b ne
  desugarAppArity i RExpect (e1 :| [e2, e3]) | isn't _Lam e3 =
    App (Builtin RExpect i) (e1 :| [e2, suspendTerm e3]) i
  desugarAppArity i RExpectFailure (e1 :| [e2]) | isn't _Lam e2 =
    App (Builtin RExpectFailure i) (e1 :| [suspendTerm e2]) i
  desugarAppArity i b ne =
    App (Builtin b i) ne i

throwDesugarError :: MonadError (PactError i) m => DesugarError -> i -> RenamerT m b i a
throwDesugarError de = liftRenamerT . throwError . PEDesugarError de

desugarLispTerm
  :: forall raw reso i m
  . (DesugarBuiltin raw, MonadError (PactError i) m)
  => Lisp.Expr i
  -> RenamerT m reso i (Term ParsedName raw i)
desugarLispTerm = \case
  Lisp.Var (BN n) i | isReservedNative (_bnName n) ->
    pure (Builtin (reservedNatives Map.! _bnName n) i)
  Lisp.Var n i -> pure (Var n i)
  Lisp.Block nel i -> do
    nel' <- traverse desugarLispTerm nel
    pure $ foldr (\a b -> Sequence a b i) (NE.last nel') (NE.init nel')
  Lisp.LetIn binders expr i -> do
    expr' <- desugarLispTerm expr
    foldrM (binderToLet i) expr' binders
  Lisp.Lam [] body i -> let
    n = "#unitLamArg"
    nty = Just TyUnit
    in Lam (pure (n, nty)) <$> desugarLispTerm body <*> pure i
  Lisp.Lam (x:xs) body i -> do
    let nsts = x :| xs
        (ns, ts) = NE.unzip nsts
    ts' <- (traverse.traverse) (desugarType i) ts
    body' <- desugarLispTerm body
    pure (Lam (NE.zip ns ts') body' i)
  Lisp.Suspend body i -> desugarLispTerm (Lisp.Lam [] body i)
  Lisp.If e1 e2 e3 i -> Conditional <$>
     (CIf <$> desugarLispTerm e1 <*> desugarLispTerm e2 <*> desugarLispTerm e3) <*> pure i
  -- Note: this is our "unit arg application" desugaring
  -- This _may not_ stay long term
  Lisp.App e [] i -> desugarLispTerm e <&> \case
    v@Var{} ->
      let arg = Constant LUnit i :| []
      in App v arg i
    e' -> e'
  Lisp.App (Lisp.Operator o oi) [e1, e2] i -> case o of
    Lisp.AndOp ->
      Conditional <$> (CAnd <$> desugarLispTerm e1 <*> desugarLispTerm e2) <*> pure i
    Lisp.OrOp ->
      Conditional <$> (COr <$> desugarLispTerm e1 <*> desugarLispTerm e2) <*> pure i
    _ -> do
      let o' = desugarOperator oi o
      e1' <- desugarLispTerm e1
      e2' <- desugarLispTerm e2
      pure (App o' (e1' :| [e2']) i)
  Lisp.App e (h:hs) i -> do
    e' <- desugarLispTerm e
    h' <- desugarLispTerm h
    hs' <- traverse desugarLispTerm hs
    case e' of
      Builtin b _ -> pure (desugarAppArity i b (h' :| hs'))
      _ -> pure (App e' (h' :| hs') i)
  Lisp.Operator bop i -> pure (desugarOperator i bop)
  Lisp.DynAccess e fn i ->
    DynInvoke <$> desugarLispTerm e <*> pure fn  <*> pure i
  Lisp.List e1 i ->
    ListLit <$> traverse desugarLispTerm e1 <*> pure i
  Lisp.Constant l i ->
    pure (Constant l i)
  Lisp.Try e1 e2 i ->
    Try <$> desugarLispTerm e1 <*> desugarLispTerm e2 <*> pure i
  Lisp.Error e i ->
    pure (Error e i)
  Lisp.CapabilityForm cf i -> (`CapabilityForm` i) <$> case cf of
    Lisp.WithCapability pn exs ex ->
      WithCapability pn <$> traverse desugarLispTerm exs <*> desugarLispTerm ex
    Lisp.RequireCapability pn exs ->
      RequireCapability pn <$> traverse desugarLispTerm exs
    Lisp.ComposeCapability pn exs ->
      ComposeCapability pn <$> traverse desugarLispTerm exs
    Lisp.InstallCapability pn exs ->
      InstallCapability pn <$> traverse desugarLispTerm exs
    Lisp.EmitEvent pn exs ->
      EmitEvent pn <$> traverse desugarLispTerm exs
  _ -> error "implement rest (parser covering whole syntax"
  where
  binderToLet i (Lisp.Binder n mty expr) term = do
    expr' <- desugarLispTerm expr
    mty' <- traverse (desugarType i) mty
    pure $ Let n mty' expr' term i
  isReservedNative n =
    Map.member n (reservedNatives @raw)

suspendTerm
  :: Term ParsedName builtin info
  -> Term ParsedName builtin info
suspendTerm e' =
  Lam (("#suspendArg", Just TyUnit) :| []) e' (view termInfo e')

enforceArg
  :: MonadError (PactError i) m
  => i
  -> Lisp.MArg
  -> RenamerT m b i Lisp.Arg
enforceArg i (Lisp.MArg n mty) = case mty of
  Just ty ->
    pure (Lisp.Arg n ty)
  Nothing -> throwDesugarError (UnannotatedType n) i


desugarDefun
  :: (DesugarBuiltin builtin, MonadError (PactError info) m)
  => Lisp.Defun info
  -> RenamerT m b info (Defun ParsedName builtin info)
desugarDefun (Lisp.Defun defname [] (Just rt) body _ _ i) = do
  rt' <- desugarType i rt
  let dfnType = TyFun TyUnit rt'
  body' <- desugarLispTerm body
  let bodyLam = Lam ((defname, Just TyUnit) :| []) body' i
  pure $ Defun defname dfnType bodyLam i
desugarDefun (Lisp.Defun defname (marg:margs) (Just rt) body _ _ i) = do
  arg <- enforceArg i marg
  args <- traverse (enforceArg i) margs
  let neArgs = arg :| args
  rt' <- desugarType i rt
  neArgs' <- traverse (desugarType i . Lisp._argType) neArgs
  let dfnType = foldr TyFun rt' neArgs'
  let lamArgs = NE.zipWith (\(Lisp.Arg n _) ty -> (n, Just ty)) neArgs neArgs'
  body' <- desugarLispTerm body
  let bodyLam = Lam lamArgs body' i
  pure $ Defun defname dfnType bodyLam i
desugarDefun _ = error "functions require annotations"

desugarDefConst :: (DesugarBuiltin builtin, MonadError (PactError info) m) => Lisp.DefConst info -> RenamerT m b info (DefConst ParsedName builtin info)
desugarDefConst (Lisp.DefConst n mty e _ i) = do
  mty' <- traverse (desugarType i) mty
  e' <- desugarLispTerm e
  pure $ DefConst n mty' e' i

desugarDefMeta :: Lisp.DCapMeta -> DefCapMeta ParsedName
desugarDefMeta = \case
  Lisp.DefEvent -> DefEvent
  Lisp.DefManaged marg ->
    DefManaged marg

desugarDefCap
  :: (MonadError (PactError info) m, DesugarBuiltin builtin)
  => Lisp.DefCap info
  -> RenamerT m b info (DefCap ParsedName builtin info)
desugarDefCap (Lisp.DefCap dcn [] mrtype term _docs _model meta i) = do
  rtype <- maybe (error "boom") (desugarType i) mrtype
  term' <- desugarLispTerm term
  let meta' = fmap desugarDefMeta meta
  pure (DefCap dcn rtype term' meta' i)
desugarDefCap (Lisp.DefCap dcn margs mrtype term _docs _model meta i) = do
  args <- traverse (enforceArg i) margs
  rtype <- maybe (error "boom") (desugarType i) mrtype
  argTys <- traverse (desugarType i . Lisp._argType) args
  term' <- desugarLispTerm term
  let meta' = fmap desugarDefMeta meta
      dct = foldr TyFun rtype argTys
  pure (DefCap dcn dct term' meta' i)


desugarIfDef
  :: (MonadError (PactError info) m, DesugarBuiltin builtin)
  => Lisp.IfDef info
  -> RenamerT m b info (IfDef ParsedName builtin info)
desugarIfDef = \case
  Lisp.IfDfun (Lisp.IfDefun n margs (Just rty) _ _ i) -> IfDfun <$> case margs of
    [] -> do
      rty' <- desugarType i rty
      let dty = TyUnit :~> rty'
      pure $ IfDefun n dty i
    _ -> do
      args <- traverse (enforceArg i) margs
      argsTys <- traverse (desugarType i . Lisp._argType) args
      rty' <- desugarType i rty
      let dty = foldr TyFun rty' argsTys
      pure $ IfDefun n dty i
  Lisp.IfDConst dc -> IfDConst <$> desugarDefConst dc
  _ -> error "unimplemented: special interface decl forms in desugar"

desugarDef :: (DesugarBuiltin builtin, MonadError (PactError info) m) => Lisp.Def info -> RenamerT m b info (Def ParsedName builtin info)
desugarDef = \case
  Lisp.Dfun d -> Dfun <$> desugarDefun d
  Lisp.DConst d -> DConst <$> desugarDefConst d
<<<<<<< HEAD
  Lisp.DCap dc -> DCap <$> desugarDefCap dc
  _ -> error "unimplemented"
=======
  _ -> error "unimplemented: module decl forms in desugar"
>>>>>>> 636bb461

-- Todo: Module hashing, either on source or
-- the contents
-- Todo: governance
desugarModule
  :: (DesugarBuiltin builtin, MonadError (PactError info) m)
  => Lisp.Module info
  -> RenamerT m b info (Module ParsedName builtin info)
desugarModule (Lisp.Module mname mgov extdecls defs _ _) = do
  let (imports, blessed, implemented) = splitExts extdecls
  defs' <- traverse desugarDef (NE.toList defs)
  let mhash = ModuleHash (Hash "placeholder")
      mgov' = BN . BareName <$> mgov
  pure $ Module mname mgov' defs' blessed imports implemented mhash
  where
  splitExts = split ([], Set.empty, [])
  split (accI, accB, accImp) (h:hs) = case h of
    -- todo: implement bless hashes
    Lisp.ExtBless _ -> split (accI, accB, accImp) hs
    Lisp.ExtImport i -> split (i:accI, accB, accImp) hs
    Lisp.ExtImplements mn -> split (accI, accB, mn:accImp) hs
  split (a, b, c) [] = (reverse a, b, reverse c)

-- Todo: Interface hashing, either on source or
-- the contents
desugarInterface
  :: (MonadError (PactError info) m, DesugarBuiltin builtin)
  => Lisp.Interface info
  -> RenamerT m b info (Interface ParsedName builtin info)
desugarInterface (Lisp.Interface ifn ifdefns _ _) = do
  defs' <- traverse desugarIfDef ifdefns
  let mhash = ModuleHash (Hash "placeholder")
  pure $ Interface ifn defs' mhash

desugarType
  :: MonadError (PactError i) m
  => i
  -> Lisp.Type
  -> RenamerT m b i (Type n)
desugarType i = \case
  Lisp.TyPrim p -> pure (TyPrim p)
  Lisp.TyGuard -> pure TyGuard
  Lisp.TyList t ->
    TyList <$> desugarType i t
  Lisp.TyModRef mr ->
    pure (TyModRef mr)
  Lisp.TyKeyset -> pure TyGuard
  Lisp.TyPolyList ->
    throwDesugarError (UnsupportedType "[any]") i
  Lisp.TyObject _ ->
    throwDesugarError (UnsupportedType "object{schema}") i
  Lisp.TyPolyObject ->
    throwDesugarError (UnsupportedType "object{any}") i
  Lisp.TyTime ->
    throwDesugarError (UnsupportedType "time") i


-----------------------------------------------------------
-- Renaming
-----------------------------------------------------------

-- Strongly connected components in term
termSCC
  :: ModuleName
  -> Term Name b1 i1
  -> Set Text
termSCC currM = conn
  where
  conn = \case
    Var n _ -> case _nKind n of
      NTopLevel m _ | m == currM ->
        Set.singleton (_nName n)
      _ -> Set.empty
    Lam _ e _ -> conn e
    Let _ _ e1 e2 _ -> Set.union (conn e1) (conn e2)
    App fn apps _ ->
      Set.union (conn fn) (foldMap conn apps)
    Sequence e1 e2 _ -> Set.union (conn e1) (conn e2)
    Conditional c _ ->
      foldMap conn c
    Builtin{} -> Set.empty
    Constant{} -> Set.empty
    ListLit v _ -> foldMap conn v
    Try e1 e2 _ -> Set.union (conn e1) (conn e2)
    CapabilityForm cf _ ->  foldMap conn cf <> case _nKind (view capFormName cf) of
      NTopLevel mn _ | mn == currM ->
        Set.singleton (_nName (view capFormName cf))
      _ -> mempty
    DynInvoke m _ _ -> conn m
    Error {} -> Set.empty


defunSCC :: ModuleName -> Defun Name b i -> Set Text
defunSCC mn = termSCC mn . _dfunTerm

defConstSCC :: ModuleName -> DefConst Name b i -> Set Text
defConstSCC mn = termSCC mn . _dcTerm

-- defCapSCC :: ModuleName -> DefCap Name b i -> Set Text
-- defCapSCC mn = termSCC mn . _dcapTerm

defSCC :: ModuleName -> Def Name b i1 -> Set Text
defSCC mn = \case
  Dfun d -> defunSCC mn d
  DConst d -> defConstSCC mn d
  DCap dc -> termSCC mn (_dcapTerm dc)

ifDefSCC :: ModuleName -> IfDef Name b i1 -> Set Text
ifDefSCC mn = \case
  IfDfun _ -> mempty
  IfDConst d -> defConstSCC mn d

liftRenamerT :: Monad m => m a -> RenamerT m cb ci a
liftRenamerT ma = RenamerT (lift (lift ma))

resolveModuleName
  :: MonadError (PactError i) m
  => ModuleName
  -> i
  -> RenamerT m b i (ModuleData b i)
resolveModuleName mn i =
  use (rsLoaded . loModules . at mn) >>= \case
    Just md -> pure md
    Nothing ->
      view rePactDb >>= liftRenamerT . (`_readModule` mn) >>= \case
      Nothing -> throwDesugarError (NoSuchModule mn) i
      Just md -> case md of
        ModuleData module_ depmap ->
          md <$ loadModule' module_ depmap
        InterfaceData in' depmap ->
          md <$ loadInterface' in' depmap

-- lookupModule
--   :: MonadError (PactError i) m
--   => ModuleName
--   -> i
--   -> RenamerT m b i (ModuleData b i)
-- lookupModule mn i = view rePactDb >>= liftRenamerT . (`_readModule` mn) >>= \case
--    Nothing -> throwDesugarError (NoSuchModule mn) i
--    Just md -> case md of
--      ModuleData module_ depmap ->
--       md <$ loadModule' module_ depmap
--      InterfaceData in' depmap ->
--       md <$ loadInterface' in' depmap

toFqDep
  :: ModuleName
  -> ModuleHash
  -> Term.Def name builtin i
  -> (FullyQualifiedName, Term.Def name builtin i)
toFqDep modName mhash def = let
  fqn = FullyQualifiedName modName (Term.defName def) mhash
  in (fqn, def)

loadModule'
  :: Monad m
  => Term.EvalModule builtin info
  -> Map FullyQualifiedName (Term.EvalDef builtin info)
  -> RenamerT m builtin info ()
loadModule' module_ deps = do
  let modName = Term._mName module_
      mhash = Term._mHash module_
      toDepMap def = (Term.defName def, (NTopLevel modName mhash, Term.defKind def))
      depMap = Map.fromList $ toDepMap <$> Term._mDefs module_
  loadModule module_ deps depMap

loadInterface'
  :: Monad m
  => Term.EvalInterface builtin info
  -> Map FullyQualifiedName (Term.EvalDef builtin info)
  -> RenamerT m builtin info ()
loadInterface' iface deps = do
  let modName = Term._ifName iface
      mhash = Term._ifHash iface
      toDepMap def = (Term.defName def, (NTopLevel modName mhash, Term.defKind def))
      dcDeps = mapMaybe (fmap (Term.DConst) . preview Term._IfDConst) (Term._ifDefns iface)
      dconstDeps = Map.fromList $ toDepMap <$> dcDeps
  loadInterface iface deps dconstDeps dcDeps

-- | Load a module and it's constituents into the `Loaded` environment.
-- including the types of the members
loadModule
  :: Monad m
  => Term.EvalModule builtin info
  -> Map FullyQualifiedName (Term.EvalDef builtin info)
  -> Map Text (NameKind, DefKind)
  -> RenamerT m builtin info ()
loadModule module_ deps depMap = do
  let modName = Term._mName module_
  let mhash = Term._mHash module_
  let memberTerms = Map.fromList (toFqDep modName mhash <$> Term._mDefs module_)
      allDeps = Map.union memberTerms deps
      allTyped = Term.defType <$> memberTerms
  rsLoaded %= over loModules (Map.insert modName (ModuleData module_ deps)) . over loAllLoaded (Map.union allDeps)
  rsLoaded . loAllTyped <>= allTyped
  rsModuleBinds %= Map.insert modName depMap
  rsDependencies %= Set.insert modName

-- Load an interface into the `Loaded` environment
-- noting that the only interface names that are "legal" in terms
-- are (For now, while we implement more features) the declared constants.
loadInterface
  :: Monad m
  => Term.EvalInterface builtin info
  -> Map FullyQualifiedName (Term.EvalDef builtin info)
  -> Map Text (NameKind, DefKind)
  -> [Term.Def Name builtin info]
  -> RenamerT m builtin info ()
loadInterface iface deps depMap dcDeps = do
  let ifName = Term._ifName iface
      ifhash = Term._ifHash iface
  let memberTerms = Map.fromList (toFqDep ifName ifhash <$> dcDeps)
      allDeps = Map.union memberTerms deps
      allTyped = Term.defType <$> memberTerms
  rsLoaded %= over loModules (Map.insert ifName (InterfaceData iface deps)) . over loAllLoaded (Map.union allDeps)
  rsLoaded . loAllTyped <>= allTyped
  rsModuleBinds %= Map.insert ifName depMap
  rsDependencies %= Set.insert ifName

-- | Look up a qualified name in the pact db
-- if it's there, great! We will load the module into the scope of
-- `Loaded`, as well as include it in the renamer map
-- Todo: Bare namespace lookup first, then
-- current namespace.
-- Namespace definitions are yet to be supported in core
lookupModuleMember
  :: (MonadError (PactError i) m)
  => ModuleName
  -> Text
  -> i
  -> RenamerT m b i (Name, DefKind)
lookupModuleMember modName name i = do
  view rePactDb >>= liftRenamerT . (`_readModule` modName) >>= \case
    Just m -> case m of
      ModuleData module_ deps ->
        let mhash = Term._mHash module_
            depMap = Map.fromList $ toDepMap mhash <$> Term._mDefs module_
        in case Map.lookup name depMap of
          -- Great! The name exists
          -- This, we must include the module in `Loaded`, as well as propagate its deps and
          -- all loaded members in `loAllLoaded`
          Just (nk, dk) -> do
            loadModule module_ deps depMap
            pure (Name name nk, dk)
          -- Module exists, but it has no such member
          -- Todo: check whether the module name includes a namespace
          -- if it does not, we retry the lookup under the current namespace
          Nothing ->
            throwDesugarError (NoSuchModuleMember modName name) i
      InterfaceData iface deps -> do
        let mhash = Term._ifHash iface
            dcDeps = mapMaybe (fmap Term.DConst . preview Term._IfDConst) (Term._ifDefns iface)
            dconstDeps = Map.fromList $ toDepMap mhash <$> dcDeps
        case Map.lookup name dconstDeps of
          Just (nk, dk) -> do
            loadInterface iface deps dconstDeps dcDeps
            pure (Name name nk, dk)
          Nothing -> throwDesugarError (NoSuchModuleMember modName name) i
    Nothing -> throwDesugarError (NoSuchModule modName) i
  where
  toDepMap mhash def = (Term.defName def, (NTopLevel modName mhash, Term.defKind def))

resolveTyModRef
  :: MonadError (PactError i) m
  => i
  -> Type n
  -> RenamerT m b i (Type n)
resolveTyModRef i = transformM \case
  TyModRef tmr ->
     TyModRef tmr <$ resolveModuleName tmr i
  a -> pure a

-- Rename a term (that is part of a module)
-- emitting the list of dependent calls
renameTerm
  :: (MonadError (PactError i) m)
  => Term ParsedName b' i
  -> RenamerT m b i (Term Name b' i)
renameTerm (Var n i) = resolveName i n >>= \case
  (n', Just dk)
    | dk `elem` legalVarDefs  -> pure (Var n' i)
    | otherwise -> error "Illegal def kind in term variable position"
    where
    legalVarDefs = [DKDefun, DKDefConst]
  (n', _) -> pure (Var n' i)
-- Todo: what happens when an argument is shadowed?
renameTerm (Lam nsts body i) = do
  depth <- view reVarDepth
  let (pns, ts) = NE.unzip nsts
      len = fromIntegral (NE.length nsts)
      newDepth = depth + len
      ixs = NE.fromList [depth .. newDepth - 1]
      -- ns = rawParsedName <$> pns
  let m = Map.fromList $ NE.toList $ NE.zip pns ((,Nothing). NBound <$> ixs)
      -- ns' = NE.zipWith (\ix n -> Name n (NBound ix)) ixs ns
  term' <- local (inEnv m newDepth) (renameTerm body)
  _ <- (traversed . _Just) (resolveTyModRef i) ts
  pure (Lam (NE.zip pns ts) term' i)
  where
  inEnv m depth =
    over reBinds (Map.union m) .
    set reVarDepth depth
renameTerm (Let name mt e1 e2 i) = do
  depth <- view reVarDepth
  let inEnv = over reVarDepth succ .
              over reBinds (Map.insert name (NBound depth, Nothing))
  e1' <- renameTerm e1
  _ <- _Just (resolveTyModRef i) mt
  e2' <- local inEnv (renameTerm e2)
  pure (Let name mt e1' e2' i)
renameTerm (App fn apps i) = do
  fn' <- renameTerm fn
  apps' <- traverse renameTerm apps
  pure (App fn' apps' i)
renameTerm (Sequence e1 e2 i) = do
  Sequence <$> renameTerm e1 <*> renameTerm e2 <*> pure i
renameTerm (Conditional c i) =
  Conditional <$> traverse renameTerm c <*> pure i
renameTerm (Builtin b i) =
  pure (Builtin b i)
renameTerm (Constant l i) =
  pure (Constant l i)
renameTerm (ListLit v i) = do
  ListLit <$> traverse renameTerm v <*> pure i
renameTerm (DynInvoke te t i) =
  DynInvoke <$> renameTerm te <*> pure t <*> pure i
renameTerm (Try e1 e2 i) = do
  Try <$> renameTerm e1 <*> renameTerm e2 <*> pure i
renameTerm (CapabilityForm cf i) =
  view reCurrModule >>= \case
    Just mn -> case view capFormName cf of
      QN qn
        | _qnModName qn == mn -> do
          (n', dk) <- resolveQualified qn i
          when (dk /= DKDefCap) $ error "not a defcap"
          let cf' = set capFormName n' cf
          checkCapForm cf'
          CapabilityForm <$> traverse renameTerm cf' <*> pure i
        | otherwise -> error "invariant borken"
      BN bn -> do
        (n', dk) <- resolveQualified (QualifiedName (_bnName bn) mn) i
        when (dk /= DKDefCap) $ error "not a defcap"
        let cf' = set capFormName n' cf
        checkCapForm cf'
        CapabilityForm <$> traverse renameTerm cf' <*> pure i
    Nothing -> error "capability used outside module"
    where
    checkCapForm = \case
      WithCapability{} -> enforceNotWithinDefcap
      InstallCapability{} -> enforceNotWithinDefcap
      _ -> pure ()
renameTerm (Error e i) = pure (Error e i)
-- renameTerm (ObjectLit o i) =
--   ObjectLit <$> traverse renameTerm o <*> pure i
-- renameTerm (ObjectOp o i) =
--   ObjectOp <$> traverse renameTerm o <*> pure i

enforceNotWithinDefcap :: (MonadError (PactError i) m) => RenamerT m b i ()
enforceNotWithinDefcap = do
  withinDefCap <- (/= Just DKDefCap) <$> view reCurrDef
  when withinDefCap $ error "boom"

renameDefun
  :: (MonadError (PactError i) m)
  => Defun ParsedName b' i
  -> RenamerT m b i (Defun Name b' i)
renameDefun (Defun n dty term i) = do
  -- Todo: put type variables in scope here, if we want to support polymorphism
  term' <- local (set reCurrDef (Just DKDefun)) $ renameTerm term
  pure (Defun n dty term' i)

renameReplDefun
  :: (MonadError (PactError i) m)
  => Defun ParsedName b' i
  -> RenamerT m b i (Defun Name b' i)
renameReplDefun (Defun n dty term i) = do
  -- Todo: put type variables in scope here, if we want to support polymorphism
  let fqn = FullyQualifiedName replModuleName n replModuleHash
  rsModuleBinds %= Map.insertWith (<>) replModuleName (Map.singleton n (NTopLevel replModuleName replModuleHash, DKDefun))
  rsLoaded . loToplevel %= Map.insert n (fqn, DKDefun)
  term' <- local (set reCurrDef (Just DKDefun)) $ renameTerm term
  pure (Defun n dty term' i)

renameReplDefConst
  :: (MonadError (PactError i) m)
  => DefConst ParsedName b' i
  -> RenamerT m b i (DefConst Name b' i)
renameReplDefConst (DefConst n mty term i) = do
  -- Todo: put type variables in scoperhere, if we want to support polymorphism
  let fqn = FullyQualifiedName replModuleName n replModuleHash
  rsModuleBinds %= Map.insertWith (<>) replModuleName (Map.singleton n (NTopLevel replModuleName replModuleHash, DKDefConst))
  rsLoaded . loToplevel %= Map.insert n (fqn, DKDefConst)
  term' <- renameTerm term
  pure (DefConst n mty term' i)

renameDefConst
  :: (MonadError (PactError i) m)
  => DefConst ParsedName b' i
  -> RenamerT m b i (DefConst Name b' i)
renameDefConst (DefConst n mty term i) = do
  -- Todo: put type variables in scope here, if we want to support polymorphism
  term' <- local (set reCurrDef (Just DKDefConst)) $ renameTerm term
  pure (DefConst n mty term' i)

renameDefCap
  :: (MonadError (PactError info) m)
  => DefCap ParsedName raw info
  -> RenamerT m reso info (DefCap Name raw info)
renameDefCap (DefCap name ty term meta i) = do
  meta' <- (traverse . traverse) resolveName' meta
  term' <- local (set reCurrDef (Just DKDefCap)) $ renameTerm term
  pure (DefCap name ty term' meta' i)
  where
  resolveName' dn = resolveName i dn >>= \case
    (n, Just DKDefun) -> pure n
    _ -> error "defcap manager function does not refer to a defun"

renameDef
  :: (MonadError (PactError i) m)
  => Def ParsedName b' i
  -> RenamerT m b i (Def Name b' i)
renameDef = \case
  Dfun d -> Dfun <$> renameDefun d
  DConst d -> DConst <$> renameDefConst d
  DCap d -> DCap <$> renameDefCap d

renameIfDef
  :: (MonadError (PactError i) m)
  => IfDef ParsedName b' i
  -> RenamerT m b i (IfDef Name b' i)
renameIfDef = \case
  IfDfun d -> pure (IfDfun d)
  IfDConst d -> IfDConst <$> renameDefConst d

resolveName
  :: (MonadError (PactError i) m)
  => i
  -> ParsedName
  -> RenamerT m b i (Name, Maybe DefKind)
resolveName i = \case
  BN b -> resolveBare b i
  QN q -> over _2 Just <$> resolveQualified q i

-- not in immediate binds, so it must be in the module
-- Todo: resolve module ref within this model
-- Todo: hierarchical namespace search
resolveBare
  :: (MonadError (PactError i) m)
  => BareName
  -> i
  -> RenamerT m b i (Name, Maybe DefKind)
resolveBare (BareName bn) i = views reBinds (Map.lookup bn) >>= \case
  Just tnk -> case tnk of
    (NBound d, _) -> do
      depth <- view reVarDepth
      pure (Name bn (NBound (depth - d - 1)), Nothing)
    (nk, dk) -> pure (Name bn nk, dk)
  Nothing -> uses (rsLoaded . loToplevel) (Map.lookup bn) >>= \case
    Just (fqn, dk) -> pure (Name bn (NTopLevel (_fqModule fqn) (_fqHash fqn)), Just dk)
    Nothing -> do
      let mn = ModuleName bn Nothing
      resolveModuleName mn i >>= \case
        ModuleData md _ -> do
          let implementeds = view Term.mImplemented md
          pure (Name bn (NModRef mn implementeds), Nothing)
        -- todo: error type here
        InterfaceData{} -> error "CANNOT USE INTERFACE AS MODULE REF"

resolveQualified
  :: (MonadError (PactError i) m)
  => QualifiedName
  -> i
  -> RenamerT m b i (Name, DefKind)
resolveQualified (QualifiedName qn qmn) i = do
  uses rsModuleBinds (Map.lookup qmn) >>= \case
    Just binds -> case Map.lookup qn binds of
      Just (nk, dk) -> pure (Name qn nk, dk)
      Nothing ->
        throwDesugarError (NoSuchModuleMember qmn qn) i
    Nothing -> lookupModuleMember qmn qn i

-- | Todo: support imports
-- Todo:
renameModule
  :: (MonadError (PactError i) m)
  => Module ParsedName b' i
  -> RenamerT m b i (Module Name b' i)
renameModule (Module mname mgov defs blessed imp implements mhash) = do
  let defMap = Map.fromList $ (\d -> (defName d, (NTopLevel mname mhash, defKind d))) <$> defs
      fqns = Map.fromList $ (\d -> (defName d, (FullyQualifiedName mname (defName d) mhash, defKind d))) <$> defs
  -- `maybe all of this next section should be in a block laid out by the
  -- `locally reBinds`
  mgov' <- resolveGov mgov
  rsModuleBinds %= Map.insert mname defMap
  rsLoaded . loToplevel %= Map.union fqns
  defs' <- locally reBinds (Map.union (over _2 Just <$> defMap)) . local (set reCurrModule (Just mname)) $ traverse renameDef defs
  let scc = mkScc <$> defs'
  defs'' <- forM (stronglyConnComp scc) \case
    AcyclicSCC d -> pure d
    CyclicSCC d ->
      -- todo: just in case, match on `d` because it makes no sense for there to be an empty cycle
      -- but all uses of `head` are still scary
      throwDesugarError (RecursionDetected mname (defName <$> d)) (defInfo (head d))
  traverse_ (checkImplements mname defs) implements
  pure (Module mname mgov' defs'' blessed imp implements mhash)
  where
  resolveGov = traverse $ \govName -> case find (\d -> BN (BareName (defName d)) == govName) defs of
    Just (DCap d) -> pure (Name (_dcapName d) (NTopLevel mname mhash))
    _ -> error "no such ovuvue"

  mkScc def = (def, defName def, Set.toList (defSCC mname def))

checkImplements
  :: (Monad m, Foldable t)
  => ModuleName
  -> t (Def name builtin info) -> ModuleName -> RenamerT m b i ()
checkImplements mn defs ifName =
  use (rsLoaded . loModules . at ifName) >>= \case
    Just (InterfaceData in' _depmap) ->
      traverse_ checkImplementedMember (Term._ifDefns in')
    -- Todo: lift into DesugarError (technically name resolution error but this is fine)
    Just _ -> error "found module, expected to implement interface"
    Nothing -> view rePactDb >>= liftRenamerT . (`_readModule` mn) >>= \case
      Just (InterfaceData in' depmap) -> do
        loadInterface' in' depmap
        traverse_ checkImplementedMember (Term._ifDefns in')
      Just _ -> error "found module, expected to implement interface"
      Nothing -> error "no such interface"
  where
  checkImplementedMember = \case
    Term.IfDConst{} -> pure ()
    Term.IfDfun ifd ->
      case find (\df -> Term._ifdName ifd == defName df) defs of
        Just (Dfun v) ->
          when (_dfunType v /= Term._ifdType ifd) $ error "BOOM"
        Just _ -> error "not implemented"
        Nothing -> error "not implemented"

-- | Todo: support imports
-- Todo:
renameInterface
  :: (MonadError (PactError i) m)
  => Interface ParsedName b' i
  -> RenamerT m b i (Interface Name b' i)
renameInterface (Interface ifn defs ih) = do
  let dcs = mapMaybe (preview _IfDConst) defs
      rawDefNames = _dcName <$> dcs
      defMap = Map.fromList $ (, (NTopLevel ifn ih, DKDefConst)) <$> rawDefNames
      fqns = Map.fromList $ (\n -> (n, (FullyQualifiedName ifn n ih, DKDefConst))) <$> rawDefNames
  -- `maybe all of this next section should be in a block laid out by the
  -- `locally reBinds`
  rsModuleBinds %= Map.insert ifn defMap
  rsLoaded . loToplevel %= Map.union fqns
  defs' <- locally reBinds (Map.union (over _2 Just <$> defMap)) $ traverse renameIfDef defs
  let scc = mkScc <$> defs'
  defs'' <- forM (stronglyConnComp scc) \case
    AcyclicSCC d -> pure d
    CyclicSCC d ->
      -- todo: just in case, match on `d` because it makes no sense for there to be an empty cycle
      -- but all uses of `head` are still scary
      throwDesugarError (RecursionDetected ifn (ifDefName <$> d)) (ifDefInfo (head d))
  -- mgov' <- locally reBinds (Map.union defMap) $ traverse (resolveBareName' . rawParsedName) mgov
  pure (Interface ifn defs'' ih)
  where
  mkScc def = (def, ifDefName def, Set.toList (ifDefSCC ifn def))

runRenamerM
  :: RenamerState b i
  -> RenamerEnv m b i
  -> RenamerT m b i a
  -> m (a, RenamerState b i)
runRenamerM st env (RenamerT act) = runReaderT (runStateT act st) env

reStateFromLoaded :: Loaded b i -> RenamerState b i
reStateFromLoaded loaded = RenamerState mbinds loaded Set.empty
  where
  mbind = \case
    ModuleData m _ ->
      let depNames = (\def -> (Term.defName def, (NTopLevel (Term._mName m) (Term._mHash m), Term.defKind def))) <$> Term._mDefs m
      in Map.fromList depNames
    InterfaceData iface _ ->
      let depNames = Term._dcName <$> mapMaybe (preview Term._IfDConst)  (Term._ifDefns iface)
      in Map.fromList $ (,(NTopLevel (Term._ifName iface) (Term._ifHash iface), DKDefConst)) <$> depNames
  mbinds = fmap mbind (_loModules loaded)

loadedBinds :: Loaded b i -> Map Text (NameKind, DefKind)
loadedBinds loaded =
  let f fqn = NTopLevel (_fqModule fqn) (_fqHash fqn)
  in over _1 f <$> _loToplevel loaded

runDesugar'
  :: MonadError (PactError i) m
  => PactDb m b i
  -> Loaded b i
  -> RenamerT m b i a
  -> m (DesugarOutput b i a)
runDesugar' pdb loaded act = do
  let reState = reStateFromLoaded loaded
      rTLBinds = loadedBinds loaded
      rEnv = RenamerEnv (over _2 Just <$> rTLBinds) 0 pdb Nothing Nothing
  (renamed, RenamerState _ loaded' deps) <- runRenamerM reState rEnv act
  pure (DesugarOutput renamed loaded' deps)

runDesugarTerm
  :: (MonadError (PactError i) m, DesugarBuiltin raw)
  => Proxy raw
  -> PactDb m reso i
  -> Loaded reso i
  -> Lisp.Expr i
  -> m (DesugarOutput reso i (Term Name raw i))
runDesugarTerm _ pdb loaded = runDesugar' pdb loaded  . (desugarLispTerm >=> renameTerm)

runDesugarModule'
  :: (MonadError (PactError i) m, DesugarBuiltin raw)
  => Proxy raw
  -> PactDb m reso i
  -> Loaded reso i
  -> Lisp.Module i
  -> m (DesugarOutput reso i (Module Name raw i))
runDesugarModule' _ pdb loaded = runDesugar' pdb loaded . (desugarModule >=> renameModule)

runDesugarInterface
  :: (MonadError (PactError i) m, DesugarBuiltin raw)
  => Proxy raw
  -> PactDb m reso i
  -> Loaded reso i
  -> Lisp.Interface i
  -> m (DesugarOutput reso i (Interface Name raw i))
<<<<<<< HEAD
runDesugarInterface _ pdb loaded  = runDesugar' pdb loaded . (desugarInterface >=> renameInterface)
=======
runDesugarInterface _ pdb loaded m  = runDesugar' pdb loaded $ do
  desugared <- desugarInterface m
  renameInterface desugared

>>>>>>> 636bb461

runDesugarReplDefun
  :: (MonadError (PactError i) m, DesugarBuiltin raw)
  => Proxy raw
  -> PactDb m reso i
  -> Loaded reso i
  -> Lisp.Defun i
  -> m (DesugarOutput reso i (Defun Name raw i))
runDesugarReplDefun _ pdb loaded = runDesugar' pdb loaded . (desugarDefun >=> renameReplDefun)

runDesugarReplDefConst
  :: (MonadError (PactError i) m, DesugarBuiltin raw)
  => Proxy raw
  -> PactDb m reso i
  -> Loaded reso i
  -> Lisp.DefConst i
  -> m (DesugarOutput reso i (DefConst Name raw i))
<<<<<<< HEAD
runDesugarReplDefConst _ pdb loaded = runDesugar' pdb loaded . (desugarDefConst >=> renameReplDefConst)

-- runDesugarModule
--   :: (DesugarTerm term b' i)
--   => Loaded b i
--   -> Lisp.Module term i
--   -> IO (DesugarOutput b i (Module Name TypeVar b' i))
-- runDesugarModule loaded = runDesugarModule' loaded 0
=======
runDesugarReplDefConst _ pdb loaded df = runDesugar' pdb loaded $ do
  d <- desugarDefConst df
  renameReplDefConst d
>>>>>>> 636bb461

runDesugarTopLevel
  :: (MonadError (PactError i) m, DesugarBuiltin raw)
  => Proxy raw
  -> PactDb m reso i
  -> Loaded reso i
  -> Lisp.TopLevel i
  -> m (DesugarOutput reso i (TopLevel Name raw i))
runDesugarTopLevel proxy pdb loaded = \case
  Lisp.TLModule m -> over dsOut TLModule <$> runDesugarModule' proxy pdb loaded m
  Lisp.TLTerm e -> over dsOut TLTerm <$> runDesugarTerm proxy pdb loaded e
  Lisp.TLInterface i -> over dsOut TLInterface <$> runDesugarInterface proxy pdb loaded i


runDesugarReplTopLevel
  :: (DesugarBuiltin raw, MonadError (PactError i) m)
  => Proxy raw
  -> PactDb m reso i
  -> Loaded reso i
  -> Lisp.ReplTopLevel i
  -> m (DesugarOutput reso i (ReplTopLevel Name raw i))
runDesugarReplTopLevel proxy pdb loaded = \case
  Lisp.RTLModule m ->
    over dsOut RTLModule <$> runDesugarModule' proxy pdb loaded m
  Lisp.RTLDefun de ->
    over dsOut RTLDefun <$> runDesugarReplDefun proxy pdb loaded de
  Lisp.RTLDefConst dc ->
    over dsOut RTLDefConst <$> runDesugarReplDefConst proxy pdb loaded dc
  Lisp.RTLTerm ex ->
    over dsOut RTLTerm <$> runDesugarTerm proxy pdb loaded ex
  Lisp.RTLInterface iface ->
    over dsOut RTLInterface <$> runDesugarInterface proxy pdb loaded iface

runDesugarTermLisp
  :: forall raw reso i m
  .  (DesugarBuiltin raw, MonadError (PactError i) m)
  => Proxy raw
  -> PactDb m reso i
  -> Loaded reso i
  -> Lisp.Expr i
  -> m (DesugarOutput reso i (Term Name raw i))
runDesugarTermLisp = runDesugarTerm

runDesugarTopLevelLisp
  :: forall raw reso i m
  . (DesugarBuiltin raw, MonadError (PactError i) m)
  => Proxy raw
  -> PactDb m reso i
  -> Loaded reso i
  -> Lisp.TopLevel i
  -> m (DesugarOutput reso i (TopLevel Name raw i))
runDesugarTopLevelLisp = runDesugarTopLevel<|MERGE_RESOLUTION|>--- conflicted
+++ resolved
@@ -388,12 +388,8 @@
 desugarDef = \case
   Lisp.Dfun d -> Dfun <$> desugarDefun d
   Lisp.DConst d -> DConst <$> desugarDefConst d
-<<<<<<< HEAD
   Lisp.DCap dc -> DCap <$> desugarDefCap dc
   _ -> error "unimplemented"
-=======
-  _ -> error "unimplemented: module decl forms in desugar"
->>>>>>> 636bb461
 
 -- Todo: Module hashing, either on source or
 -- the contents
@@ -1022,14 +1018,7 @@
   -> Loaded reso i
   -> Lisp.Interface i
   -> m (DesugarOutput reso i (Interface Name raw i))
-<<<<<<< HEAD
 runDesugarInterface _ pdb loaded  = runDesugar' pdb loaded . (desugarInterface >=> renameInterface)
-=======
-runDesugarInterface _ pdb loaded m  = runDesugar' pdb loaded $ do
-  desugared <- desugarInterface m
-  renameInterface desugared
-
->>>>>>> 636bb461
 
 runDesugarReplDefun
   :: (MonadError (PactError i) m, DesugarBuiltin raw)
@@ -1047,7 +1036,6 @@
   -> Loaded reso i
   -> Lisp.DefConst i
   -> m (DesugarOutput reso i (DefConst Name raw i))
-<<<<<<< HEAD
 runDesugarReplDefConst _ pdb loaded = runDesugar' pdb loaded . (desugarDefConst >=> renameReplDefConst)
 
 -- runDesugarModule
@@ -1056,11 +1044,6 @@
 --   -> Lisp.Module term i
 --   -> IO (DesugarOutput b i (Module Name TypeVar b' i))
 -- runDesugarModule loaded = runDesugarModule' loaded 0
-=======
-runDesugarReplDefConst _ pdb loaded df = runDesugar' pdb loaded $ do
-  d <- desugarDefConst df
-  renameReplDefConst d
->>>>>>> 636bb461
 
 runDesugarTopLevel
   :: (MonadError (PactError i) m, DesugarBuiltin raw)
