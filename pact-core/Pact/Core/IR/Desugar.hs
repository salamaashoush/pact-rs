--- conflicted
+++ resolved
@@ -1426,24 +1426,19 @@
     IfDCap ifd ->
       case find (\df -> _ifdcName ifd == defName df) defs of
         Just (DCap v) ->
-<<<<<<< HEAD
-          when (_dcapArgs v /= _ifdcArgs ifd || _dcapRType v /= _ifdcRType ifd) $ error "function args dont match"
-        Just _ -> error "not implemented"
-        Nothing -> error "not implemented"
-    IfDPact ifd ->
-      case find (\df -> _ifdpName ifd == defName df) defs of
-        Just (DPact v) ->
-          when (_dpArgs v /= _ifdpArgs ifd || _dpRetType v /= _ifdpRType ifd) $ error "function args dont match"
-        Just _ -> error "not implemented"
-        Nothing -> error "not implemented"
-
-=======
           when (_dcapArgs v /= _ifdcArgs ifd || _dcapRType v /= _ifdcRType ifd) $
             throwDesugarError (ImplementationError moduleName ifaceName (_dcapName v)) i
         Just d -> throwDesugarError (ImplementationError moduleName ifaceName  (defName d)) i
         Nothing ->
           throwDesugarError (NotImplemented moduleName ifaceName (_ifdcName ifd)) i
->>>>>>> 8c9bd923
+    IfDPact ifd ->
+      case find (\df -> _ifdpName ifd == defName df) defs of
+        Just (DPact v) ->
+          when (_dpArgs v /= _ifdpArgs ifd || _dpRetType v /= _ifdpRType ifd) $
+          throwDesugarError (ImplementationError moduleName ifaceName (_ifdpName ifd)) i
+        Just _ ->  throwDesugarError (ImplementationError moduleName ifaceName (_ifdpName ifd)) i
+        Nothing -> throwDesugarError (NotImplemented moduleName ifaceName (_ifdpName ifd)) i
+
 
 -- | Todo: support imports
 --   Todo: support
