{-# LANGUAGE LambdaCase #-}
{-# LANGUAGE OverloadedStrings #-}
{-# LANGUAGE FlexibleContexts #-}
{-# LANGUAGE TupleSections #-}
{-# LANGUAGE TemplateHaskell #-}
{-# LANGUAGE DeriveFunctor #-}
{-# LANGUAGE DerivingVia #-}
{-# LANGUAGE BlockArguments #-}
{-# LANGUAGE ScopedTypeVariables #-}
{-# LANGUAGE RankNTypes #-}
{-# LANGUAGE FlexibleInstances #-}
{-# LANGUAGE InstanceSigs #-}
{-# LANGUAGE FunctionalDependencies #-}
{-# LANGUAGE ConstraintKinds #-}
{-# LANGUAGE ImplicitParams #-}
{-# LANGUAGE TypeApplications #-}
{-# LANGUAGE PartialTypeSignatures #-}
{-# LANGUAGE PatternSynonyms #-}
{-# LANGUAGE GADTs #-}


module Pact.Core.IR.Desugar
 ( runDesugarTerm
 , runDesugarTopLevel
 , runDesugarReplTopLevel
 , DesugarOutput(..)
 , DesugarBuiltin(..)
 ) where

import Control.Applicative((<|>))
import Control.Monad
import Control.Monad.Reader
import Control.Monad.State.Strict ( StateT(..), MonadState )
import Control.Monad.Trans.Maybe(MaybeT(..), runMaybeT, hoistMaybe)
import Control.Monad.Except
import Control.Lens hiding (List)
import Data.Text(Text)
import Data.Map.Strict(Map)
import Data.Maybe(mapMaybe)
import Data.List(findIndex)
import Data.List.NonEmpty(NonEmpty(..))
import Data.Set(Set)
import Data.Graph(stronglyConnComp, SCC(..))
import Data.Foldable(find, traverse_, foldrM, foldl', foldlM)
import qualified Data.Map.Strict as M
import qualified Data.List.NonEmpty as NE
import qualified Data.Set as S

import Pact.Core.Builtin
import Pact.Core.Names
import Pact.Core.Type
import Pact.Core.Literal
import Pact.Core.Hash
import Pact.Core.Persistence hiding (loaded)
import Pact.Core.Capabilities
import Pact.Core.Errors
import Pact.Core.IR.Term
import Pact.Core.Guards
import Pact.Core.Imports
import Pact.Core.Environment
import Pact.Core.Gas
import Pact.Core.Namespace

import qualified Pact.Core.Syntax.ParseTree as Lisp

{- Note on Desugaring + Renaming:

  [Desugaring]
  In core, we have partially closures as semantic values, auto-curried application
  for certain natives, and native names with arity multiple arities. That is,
  a native like `select` has a 2-argument and 3-argument list version.
  Thus, in pact-core, our solution to this is to pick a "Default" arity to resolve for natives,
  and let fully saturated application of certain natives determine the overload. To do this,
  We desugar saturated arity applications for certain natives and make them resolve to the intended
  overload.

  [Renaming]
  In core, we use a locally nameless representation for bound variable representation via basic debruijn indices.
-}

type DesugarType = Lisp.Type

data ModuleType = MTModule | MTInterface

data CurrModule
  = CurrModule
  { _cmName :: ModuleName
  , _cmImplements :: [ModuleName]
  , _cmType :: ModuleType
  }
makeLenses ''CurrModule

data RenamerEnv b i
  = RenamerEnv
  { _reBinds :: Map Text (NameKind, Maybe DefKind)
  , _reCurrModuleTmpBinds ::  Map Text (NameKind, DefKind)
  , _reVarDepth :: DeBruijn
  , _reCurrModule :: Maybe CurrModule
  , _reCurrDef :: Maybe DefKind
  }
makeLenses ''RenamerEnv

currModuleName :: MonadReader (RenamerEnv b i) m => m (Maybe ModuleName)
currModuleName = preview $ reCurrModule . folded . cmName

-- Our type to keep track of
newtype RenamerState
  = RenamerState { _rsDependencies :: Set ModuleName }

makeLenses ''RenamerState

newtype RenamerT b i m a =
  RenamerT (StateT RenamerState (ReaderT (RenamerEnv b i) m) a)
  deriving
    ( Functor
    , Applicative
    , Monad
    , MonadReader (RenamerEnv b i)
    , MonadState RenamerState
    , MonadIO)
  via (StateT RenamerState (ReaderT (RenamerEnv b i) m))

instance MonadTrans (RenamerT b i) where
  lift = RenamerT . lift . lift

instance MonadGas m => MonadGas (RenamerT b i m) where
  logGas logText g = lift (logGas logText g)
  chargeGas g = lift (chargeGas g)


instance (MonadEvalEnv b i m) => MonadEvalEnv b i (RenamerT b i m) where
  readEnv = RenamerT (lift (lift readEnv))

instance (MonadEvalState b i m) => MonadEvalState b i (RenamerT b i m) where
  getEvalState = RenamerT (lift (lift getEvalState))
  putEvalState e = RenamerT (lift (lift (putEvalState e)))
  modifyEvalState f = RenamerT (lift (lift (modifyEvalState f)))

-- Todo: DesugarBuiltin
-- probably should just be a `data` definition we pass in.
class IsBuiltin b => DesugarBuiltin b where
  liftRaw :: RawBuiltin -> b
  desugarOperator :: i -> Lisp.Operator -> Term ParsedName DesugarType b i
  desugarAppArity :: i -> b -> [Term ParsedName DesugarType b i] -> Term ParsedName DesugarType b i

instance DesugarBuiltin RawBuiltin where
  liftRaw = id
  desugarOperator info = \case
    -- Manual eta expansion for and as well as Or
    Lisp.AndOp -> let
      arg1Name = "#andArg1"
      arg1 = Arg arg1Name (Just (Lisp.TyPrim PrimBool))
      arg2Name = "#andArg2"
      arg2 = Arg arg2Name (Just (Lisp.TyPrim PrimBool))
      in Lam (arg1 :| [arg2]) (Conditional (CAnd (Var (BN (BareName arg1Name)) info) (Var (BN (BareName arg2Name)) info)) info) info
    Lisp.OrOp -> let
      arg1Name = "#orArg1"
      arg1 = Arg arg1Name (Just (Lisp.TyPrim PrimBool))
      arg2Name = "#orArg2"
      arg2 = Arg arg2Name (Just (Lisp.TyPrim PrimBool))
      in Lam (arg1 :| [arg2]) (Conditional (COr (Var (BN (BareName arg1Name)) info) (Var (BN (BareName arg2Name)) info)) info) info
    Lisp.EnforceOp -> let
      arg1Name = "#enforceArg1"
      arg1 = Arg arg1Name (Just (Lisp.TyPrim PrimBool))
      arg2Name = "#enforceArg2"
      arg2 = Arg arg2Name (Just (Lisp.TyPrim PrimString))
      in Lam (arg1 :| [arg2]) (Conditional (CEnforce (Var (BN (BareName arg1Name)) info) (Var (BN (BareName arg2Name)) info)) info) info
    Lisp.EnforceOneOp -> let
      arg1Name = "#enforceOneArg1"
      arg1 = Arg arg1Name (Just (Lisp.TyPrim PrimString))
      arg2Name = "#enforceOneArg2"
      arg2 = Arg arg2Name (Just (Lisp.TyList (Lisp.TyPrim PrimBool)))
      in Lam (arg1 :| [arg2]) (Conditional (CEnforceOne (Var (BN (BareName arg1Name)) info) [Var (BN (BareName arg2Name)) info]) info) info
  desugarAppArity = desugarAppArityRaw id

desugarAppArityRaw
  :: (RawBuiltin -> builtin)
  -> info
  -> RawBuiltin
  -> [Term name Lisp.Type builtin info]
  -> Term name Lisp.Type builtin info
-- Todo: this presents a really, _really_ annoying case for the map overload :(
-- Jose: I am unsure how to fix this so far, but it does not break any tests.
-- that is:
-- prod:
--   pact> (map (- 1) [1, 2, 3])
--   [0 -1 -2]
-- core:
--   pact>(map (- 1) [1 2 3])
--   (interactive):1:0: Native evaluation error for native map, received incorrect argument(s) of type(s) [integer] , [list]
--   1 | (map (- 1) [1 2 3])
--     | ^^^^^^^^^^^^^^^^^^^

--   pact>(map (lambda (x) (- 1 x)) [1 2 3])
--   [0, -1, -2]
-- this is because prod simply suspends the static term without figuring out the arity which is being used
-- to apply, vs core which does not attempt to do this, and picks an overload eagerly and statically.
-- in 99% of cases this is fine, but we overloaded `-` to be completely different functions.
desugarAppArityRaw f i RawSub [e1] =
    App (Builtin (f RawNegate) i) ([e1]) i
desugarAppArityRaw f i RawEnumerate [e1, e2, e3] =
    App (Builtin (f RawEnumerateStepN) i) ([e1, e2, e3]) i
desugarAppArityRaw f i RawSelect [e1, e2, e3] =
    App (Builtin (f RawSelectWithFields) i) ([e1, e2, e3]) i
desugarAppArityRaw f i RawSort [e1, e2] =
  App (Builtin (f RawSortObject) i) [e1, e2] i
-- Rounding functions
desugarAppArityRaw f i RawRound [e1, e2] =
  App (Builtin (f RawRoundPrec) i) [e1, e2] i
desugarAppArityRaw f i RawCeiling [e1, e2] =
  App (Builtin (f RawCeilingPrec) i) [e1, e2] i
desugarAppArityRaw f i RawFloor [e1, e2] =
  App (Builtin (f RawFloorPrec) i) [e1, e2] i


desugarAppArityRaw f i RawStrToInt [e1, e2] =
  App (Builtin (f RawStrToIntBase) i) [e1, e2] i
desugarAppArityRaw f i RawReadMsg [] =
  App (Builtin (f RawReadMsgDefault) i) [] i
desugarAppArityRaw f i RawDefineKeySet [e1] =
  App (Builtin (f RawDefineKeysetData) i) [e1] i
desugarAppArityRaw f i RawPoseidonHashHackachain li =
  App (Builtin (f RawPoseidonHashHackachain) i )[(ListLit li i)] i
desugarAppArityRaw f i RawYield [e1, e2] =
  App (Builtin (f RawYieldToChain) i) [e1, e2] i
desugarAppArityRaw f i b args =
    App (Builtin (f b) i) args i

instance DesugarBuiltin (ReplBuiltin RawBuiltin) where
  liftRaw = RBuiltinWrap
  desugarOperator i dsg =
    over termBuiltin RBuiltinWrap $ desugarOperator i dsg
  desugarAppArity i (RBuiltinWrap b) ne =
    desugarAppArityRaw RBuiltinWrap i b ne
  -- (expect <description> <expected> <expression-to-eval>)
  desugarAppArity i (RBuiltinRepl RExpect) ([e1, e2, e3]) | isn't _Nullary e3 =
    App (Builtin (RBuiltinRepl RExpect) i) ([e1, e2, suspendTerm e3]) i
  -- (expect-failure <arg1> <term>)
  desugarAppArity i (RBuiltinRepl RExpectFailure) [e1, e2] | isn't _Nullary e2 =
    App (Builtin (RBuiltinRepl RExpectFailure) i) [e1, suspendTerm e2] i
  -- (expect-failure <arg1> <expected-msg> <term>)
  desugarAppArity i (RBuiltinRepl RExpectFailure) [e1, e2, e3] | isn't _Nullary e2 =
    App (Builtin (RBuiltinRepl RExpectFailureMatch) i) [e1, e2, suspendTerm e3] i
  -- (pact-state <arg>)
  desugarAppArity i (RBuiltinRepl RPactState) [e1] =
    App (Builtin (RBuiltinRepl RResetPactState) i) [e1] i
  -- (continue-pact <arg1> <arg2>)
  desugarAppArity i (RBuiltinRepl RContinuePact) [e1, e2] =
    App (Builtin (RBuiltinRepl RContinuePactRollback) i) [e1, e2] i
  -- (continue-pact <arg1> <arg2> <arg3>)
  desugarAppArity i (RBuiltinRepl RContinuePact) [e1, e2, e3] =
      App (Builtin (RBuiltinRepl RContinuePactRollbackYield) i) [e1, e2, e3] i
  -- (continue-pact <arg1> <arg2> <arg3> <arg4>)
  desugarAppArity i (RBuiltinRepl RContinuePact) [e1, e2, e3, e4] =
      App (Builtin (RBuiltinRepl RContinuePactRollbackYieldObj) i) [e1, e2, e3, e4] i
  desugarAppArity i b ne =
    App (Builtin b i) ne i


data DesugarOutput a
  = DesugarOutput
  { _dsOut :: a
  , _dsDeps :: Set ModuleName
  } deriving (Show, Functor)

dsOut :: Lens (DesugarOutput a) (DesugarOutput a') a a'
dsOut f (DesugarOutput a d) =
  f a <&> \a' -> DesugarOutput a' d

throwDesugarError :: MonadError (PactError i) m => DesugarError -> i -> RenamerT b i m a
throwDesugarError de = RenamerT . lift . throwError . PEDesugarError de

desugarLispTerm
  :: (MonadEval b i m, DesugarBuiltin b)
  => Lisp.Expr i
  -> RenamerT b i m (Term ParsedName DesugarType b i)
desugarLispTerm = \case
  Lisp.Var (BN n) i  -> do
    reservedNatives <- viewEvalEnv eeNatives
    case M.lookup (_bnName n) reservedNatives of
      Just b -> pure (Builtin b i)
      Nothing
        | n == BareName "constantly" -> do
          let c1 = Arg cvar1 Nothing
              c2 = Arg cvar2 Nothing
          pure $ Lam (c1 :| [c2]) (Var (BN (BareName cvar1)) i) i
        | n == BareName "identity" -> do
          let c1 = Arg ivar1 Nothing
          pure $ Lam (c1 :| []) (Var (BN (BareName ivar1)) i) i
        | n == BareName "CHARSET_ASCII" -> pure (Constant (LInteger 0) i)
        | n == BareName "CHARSET_LATIN1" -> pure (Constant (LInteger 1) i)
        | otherwise ->
          pure (Var (BN n) i)
    where
    cvar1 = "#constantlyA1"
    cvar2 = "#constantlyA2"
    ivar1 = "#identityA1"
  Lisp.Var n i -> pure (Var n i)
  Lisp.Block nel i -> do
    nel' <- traverse desugarLispTerm nel
    pure $ foldr (\a b -> Sequence a b i) (NE.last nel') (NE.init nel')
  Lisp.LetIn binders expr i -> do
    expr' <- desugarLispTerm expr
    foldrM (binderToLet i) expr' binders
  Lisp.Lam [] body i ->
    Nullary <$> desugarLispTerm body <*> pure i
  Lisp.Lam (x:xs) body i -> do
    let nsts = x :| xs
        args = (\(Lisp.MArg n t) -> Arg n t) <$> nsts
    body' <- desugarLispTerm body
    pure (Lam args body' i)
  Lisp.Suspend body i -> desugarLispTerm (Lisp.Lam [] body i)
  Lisp.Binding fs hs i -> do
    hs' <- traverse desugarLispTerm hs
    body <- bindingBody hs'
    let bodyLam b = Lam (pure (Arg objFreshText Nothing)) b i
    pure $ bodyLam $ foldr bindToLet body fs
      where
      bindingBody hs' = case reverse hs' of
        [] -> throwDesugarError EmptyBindingBody i
        x:xs -> pure $ foldl' (\acc e -> Sequence e acc i) x xs
      objFreshText = "#bindObject"
      objFreshVar = Var (BN (BareName objFreshText)) i
      bindToLet (Field field, marg) body =
        let arg = toArg marg
            fieldLit = Constant (LString field) i
            access = App (Builtin (liftRaw RawAt) i) [fieldLit, objFreshVar] i
        in Let arg access body i
  Lisp.If e1 e2 e3 i -> Conditional <$>
     (CIf <$> desugarLispTerm e1 <*> desugarLispTerm e2 <*> desugarLispTerm e3) <*> pure i
  Lisp.App (Lisp.Operator o _oi) [e1, e2] i -> case o of
    Lisp.AndOp ->
      Conditional <$> (CAnd <$> desugarLispTerm e1 <*> desugarLispTerm e2) <*> pure i
    Lisp.OrOp ->
      Conditional <$> (COr <$> desugarLispTerm e1 <*> desugarLispTerm e2) <*> pure i
    Lisp.EnforceOp ->
      Conditional <$> (CEnforce <$> desugarLispTerm e1 <*> desugarLispTerm e2) <*> pure i
    Lisp.EnforceOneOp -> case e2 of
      Lisp.List e _ ->
        Conditional <$> (CEnforceOne <$> desugarLispTerm e1 <*> traverse desugarLispTerm e) <*> pure i
      _ ->
        throwDesugarError (InvalidSyntax "enforce-one: expected argument list") i
  Lisp.App e hs i -> do
    e' <- desugarLispTerm e
    hs' <- traverse desugarLispTerm hs
    case e' of
      Builtin b _ -> pure (desugarAppArity i b hs')
      _ -> pure (App e' hs' i)
  Lisp.Operator bop i -> pure (desugarOperator i bop)
  Lisp.List e1 i ->
    ListLit <$> traverse desugarLispTerm e1 <*> pure i
  Lisp.Constant l i ->
    pure (Constant l i)
  Lisp.Try e1 e2 i ->
    Try <$> desugarLispTerm e1 <*> desugarLispTerm e2 <*> pure i
  Lisp.Error e i ->
    pure (Error e i)
  Lisp.Object fields i ->
    ObjectLit <$> (traverse._2) desugarLispTerm fields <*> pure i
  Lisp.CapabilityForm cf i -> (`CapabilityForm` i) <$> case cf of
    Lisp.WithCapability cap body ->
      WithCapability <$> desugarLispTerm cap <*> desugarLispTerm body
    Lisp.CreateUserGuard pn exs ->
      CreateUserGuard pn <$> traverse desugarLispTerm exs
  where
  binderToLet i (Lisp.Binder n mty expr) term = do
    expr' <- desugarLispTerm expr
    pure $ Let (Arg n mty) expr' term i

suspendTerm
  :: Term ParsedName DesugarType builtin info
  -> Term ParsedName DesugarType builtin info
suspendTerm e' =
  Nullary e' (view termInfo e')

toArg
  :: Lisp.MArg
  -> Arg DesugarType
toArg (Lisp.MArg n mty) = Arg n mty

desugarDefun
  :: (MonadEval b i m, DesugarBuiltin b)
  => ModuleName             -- ^ proves this function is called within Pact module scope
  -> Lisp.Defun i
  -> RenamerT b i m (Defun ParsedName DesugarType b i)
desugarDefun _modWitness (Lisp.Defun defname [] mrt body _ _ i) = do
  body' <- desugarLispTerm body
  let bodyLam = Nullary body' i
  pure $ Defun defname [] mrt bodyLam i
desugarDefun mn (Lisp.Defun defname (arg:args) mrt body _ _ i) = do
  let args' = toArg <$> (arg :| args)
  body' <- desugarLispTerm body
<<<<<<< HEAD
  currModuleName >>= \case
    Just _ -> do
      let bodyLam = Lam args' body' i
      pure $ Defun defname (NE.toList args') mrt bodyLam i
    Nothing -> throwDesugarError (NotAllowedOutsideModule "defun") i
=======
  let bodyLam = Lam (TLDefun mn defname) args' body' i
  pure $ Defun defname (NE.toList args') mrt bodyLam i
>>>>>>> a597f226

desugarDefPact
  :: (MonadEval b i m, DesugarBuiltin b)
  => ModuleName
  -> Lisp.DefPact i
  -> RenamerT b i m (DefPact ParsedName DesugarType b i)
desugarDefPact _mn (Lisp.DefPact dpname _ _ [] _ _ i) =
  throwDesugarError (EmptyDefPact dpname) i
desugarDefPact mn (Lisp.DefPact dpname margs rt (step:steps) _ _ i) = do
  let args' = toArg <$> margs
  steps' <- forM (step :| steps) \case
    Lisp.Step s _ ->
      Step <$> desugarLispTerm s
    Lisp.StepWithRollback s rb _ ->
      StepWithRollback
      <$> desugarLispTerm s
      <*> desugarLispTerm rb

  -- In DefPacts, last step is not allowed to rollback.
  when (hasRollback $ NE.last steps') $
    throwDesugarError (LastStepWithRollback (QualifiedName dpname mn)) i

  pure $ DefPact dpname args' rt steps' i

desugarDefConst
  :: (MonadEval b i m, DesugarBuiltin b)
  => ModuleName             -- ^ proves this function is called within Pact module scope
  -> Lisp.DefConst i
  -> RenamerT b i m (DefConst ParsedName DesugarType b i)
desugarDefConst _modWitness (Lisp.DefConst n mty e _ i) = do
  e' <- desugarLispTerm e
  pure $ DefConst n mty (TermConst e') i

desugarDefMeta
  :: (MonadEval b i m)
  => i
  -> [Arg t]
  -> Lisp.DCapMeta
  -> RenamerT b i m (DefCapMeta ParsedName)
desugarDefMeta info args = \case
  Lisp.DefEvent -> pure DefEvent
  Lisp.DefManaged marg -> case marg of
    Just (arg, name) ->
        case findIndex ((==) arg . view argName) args of
          Just index' ->
            let dmanaged = DefManagedMeta (index', arg) name
            in pure (DefManaged dmanaged)
          Nothing ->
            throwDesugarError (InvalidManagedArg arg) info
    Nothing -> pure (DefManaged AutoManagedMeta)

desugarDefCap
  :: (MonadEval b i m, DesugarBuiltin b)
  => ModuleName             -- ^ proves this function is called within Pact module scope
  -> Lisp.DefCap i
  -> RenamerT b i m (DefCap ParsedName DesugarType b i)
desugarDefCap _modWitness (Lisp.DefCap dcn arglist rtype term _docs _model meta i) = do
  let arglist' = toArg <$> arglist
  term' <- desugarLispTerm term
  meta' <- fmap FQParsed <$> maybe (pure Unmanaged) (desugarDefMeta i arglist') meta
  pure (DefCap dcn (length arglist) arglist' rtype term' meta' i)

desugarDefSchema
  :: (MonadEval b i m)
  => ModuleName             -- ^ proves this function is called within Pact module scope
  -> Lisp.DefSchema i
  -> RenamerT b i m (DefSchema DesugarType i)
desugarDefSchema _modWitness (Lisp.DefSchema dsn args _docs _model i) = do
  let args' = (\(Lisp.Arg n ty) -> (Field n, ty)) <$> args
      scd = M.fromList args'
  pure $ DefSchema dsn scd i

desugarDefTable
  :: (MonadEval b i m)
  => ModuleName             -- ^ proves this function is called within Pact module scope
  -> Lisp.DefTable i
  -> RenamerT b i m  (DefTable ParsedName i)
desugarDefTable _modWitness (Lisp.DefTable dtn dts _ i) =
  pure (DefTable dtn (DesugaredTable dts) i)

desugarIfDef
  :: (MonadEval b i m, DesugarBuiltin b)
  => ModuleName
  -> Lisp.IfDef i
  -> RenamerT b i m  (IfDef ParsedName DesugarType b i)
desugarIfDef ifn = \case
  Lisp.IfDfun (Lisp.IfDefun n margs rty _ _ i) -> pure $ IfDfun $ IfDefun n (toArg <$> margs) rty i
  -- Todo: check managed impl
  Lisp.IfDCap (Lisp.IfDefCap n margs rty _ _ meta i) -> IfDCap <$> do
    let args = toArg <$> margs
    meta' <- fmap (BareName . rawParsedName) <$> maybe (pure Unmanaged) (desugarDefMeta i args) meta
    pure $ IfDefCap n args rty meta' i
  Lisp.IfDConst dc -> IfDConst <$> desugarDefConst ifn dc
  Lisp.IfDPact (Lisp.IfDefPact n margs rty _ _ i) -> pure $ IfDPact $ IfDefPact n (toArg <$> margs) rty i
  Lisp.IfDSchema ds -> IfDSchema <$> desugarDefSchema ifn ds

desugarDef
  :: (MonadEval b i m, DesugarBuiltin b)
  => ModuleName
  -> Lisp.Def i
  -> RenamerT b i m (Def ParsedName DesugarType b i)
desugarDef mname = \case
  Lisp.Dfun d -> Dfun <$> desugarDefun mname d
  Lisp.DConst d -> DConst <$> desugarDefConst mname d
  Lisp.DCap dc -> DCap <$> desugarDefCap mname dc
  Lisp.DSchema d -> DSchema <$> desugarDefSchema mname d
  Lisp.DTable d -> DTable <$> desugarDefTable mname d
  Lisp.DPact d -> DPact <$> desugarDefPact mname d

desugarModule
  :: (MonadEval b i m, DesugarBuiltin b)
  => Lisp.Module i
  -> RenamerT b i m (Module ParsedName DesugarType b i)
desugarModule (Lisp.Module mname mgov extdecls defs _ _ i) = do
  (imports, blessed, implemented) <- splitExts extdecls
  defs' <- locally reCurrModule (const (Just $ CurrModule mname [] MTModule))
          $ traverse (desugarDef mname) (NE.toList defs)
  pure $ Module mname mgov defs' blessed imports implemented placeholderHash i
  where
  splitExts = split ([], S.empty, [])
  split (accI, accB, accImp) (h:hs) = case h of
    Lisp.ExtBless b -> case parseModuleHash b of
      Nothing -> throwDesugarError (InvalidBlessedHash b) i
      Just mh -> split (accI, S.insert mh accB, accImp) hs
    Lisp.ExtImport imp -> do
      imp' <- desugarImport i imp
      split (imp':accI, accB, accImp) hs
    Lisp.ExtImplements mn -> split (accI, accB, mn:accImp) hs
  split (a, b, c) [] = pure (reverse a, b, reverse c)

desugarImport :: MonadEval b i m => i -> Lisp.Import -> RenamerT b i m Import
desugarImport info (Lisp.Import mn (Just blessed) imported) = case parseModuleHash blessed of
  Just mbh' -> pure (Import mn (Just mbh') imported)
  Nothing -> throwDesugarError (InvalidBlessedHash blessed) info
desugarImport _ (Lisp.Import mn Nothing imported) = pure (Import mn Nothing imported)

-- Todo: Interface hashing, either on source or
-- the contents
desugarInterface
  :: (MonadEval b i m, DesugarBuiltin b)
  => Lisp.Interface i
  -> RenamerT b i m (Interface ParsedName DesugarType b i)
desugarInterface (Lisp.Interface ifn ifdefns imps _ _ info) = do
  defs' <- traverse (desugarIfDef ifn) ifdefns
  let mhash = ModuleHash (Hash "placeholder")
  imps' <- traverse (desugarImport info) imps
  pure $ Interface ifn defs' imps' mhash info

desugarUse
  :: (MonadEval b i m )
  => i
  -> Lisp.Import
  -> RenamerT b i m Import
desugarUse i imp = do
  imp' <- desugarImport i imp
  imp' <$ handleImport i mempty imp'

-----------------------------------------------------------
-- Renaming
-----------------------------------------------------------

-- Strongly connected components in term
termSCC
  :: ModuleName
  -- ^ The current module
  -> Set Text
  -- ^ The current set of definitions, we thread this through
  -- because lambdas may shadow.
  -- Note: this is a decent place to emit shadowing warnings.
  -> Term ParsedName DesugarType b1 i1
  -> Set Text
termSCC currM currDefns = \case
  -- todo: factor out this patmat on `ParsedName`,
  -- we use it multiple times
  Var n _ -> parsedNameSCC currM currDefns n
  -- Note: Lambda Args contain types, which may contain names that
  -- show up in the dependency graph
  Lam args e _ ->
    let currDefns' = foldl' (\s t -> S.delete (_argName t) s) currDefns args
        tySCC = foldMap (argSCC currM currDefns) args
    in tySCC <> termSCC currM currDefns' e
  -- Note: Let args contain types, which may contain names that
  -- show up in the dependency graph
  Let arg e1 e2 _ ->
    let currDefns' = S.delete (_argName arg) currDefns
        tySCC = argSCC currM currDefns arg
    in tySCC <> termSCC currM currDefns e1 <> termSCC currM currDefns' e2
  App fn apps _ ->
    S.union (termSCC currM currDefns fn) (foldMap (termSCC currM currDefns) apps)
  Sequence e1 e2 _ -> S.union (termSCC currM currDefns e1) (termSCC currM currDefns e2)
  Conditional c _ ->
    foldMap (termSCC currM currDefns) c
  Builtin{} -> S.empty
  Constant{} -> S.empty
  ListLit v _ -> foldMap (termSCC currM currDefns) v
  Try e1 e2 _ -> S.union (termSCC currM currDefns e1) (termSCC currM currDefns e2)
  Nullary e _ -> termSCC currM currDefns e
  CapabilityForm cf _ -> foldMap (termSCC currM currDefns) cf <> case cf of
    CreateUserGuard nameParam _ -> parsedNameSCC currM currDefns nameParam
    WithCapability _ _ -> mempty
  ObjectLit m _ ->
    foldMap (termSCC currM currDefns . view _2) m
  Error {} -> S.empty

parsedNameSCC :: ModuleName -> Set Text -> ParsedName -> Set Text
parsedNameSCC currM currDefns n = case n of
  BN bn | S.member (_bnName bn) currDefns -> S.singleton (_bnName bn)
        | otherwise -> mempty
  QN (QualifiedName n' mn')
    | S.member n' currDefns && mn' == currM -> S.singleton n'
    | otherwise -> mempty
  DN _ -> mempty

tyNameSCC :: ModuleName -> Set Text -> ParsedTyName -> Set Text
tyNameSCC currM currDefs = \case
  TBN bn | S.member (_bnName bn) currDefs -> S.singleton (_bnName bn)
        | otherwise -> mempty
  TQN (QualifiedName n' mn')
    | S.member n' currDefs && mn' == currM -> S.singleton n'
    | otherwise -> mempty

typeSCC
  :: ModuleName
  -> Set Text
  -> DesugarType
  -> Set Text
typeSCC currM currDefs = \case
  Lisp.TyPrim _ -> mempty
  Lisp.TyList l -> typeSCC currM currDefs l
  Lisp.TyModRef _ -> mempty
  Lisp.TyObject pn -> tyNameSCC currM currDefs pn
  Lisp.TyKeyset -> mempty
  Lisp.TyPolyList -> mempty
  Lisp.TyPolyObject -> mempty
  Lisp.TyTable pn -> tyNameSCC currM currDefs pn

-- | Get the dependent components from an `Arg`
-- Args mean local bindings to something, therefore
-- the actual arg name _cannot_ refer to a dependency,
-- but the type annotation may contain a reference to a schema ann
argSCC :: ModuleName -> Set Text -> Arg DesugarType -> Set Text
argSCC currM currDefs (Arg _ ty) = case ty of
  Just t -> typeSCC currM currDefs t
  Nothing -> mempty

-- | Get the set of dependencies from a defun
-- Note: names will show up in:
--   - Defun terms
--   - Defun args
--   - Defun return type
defunSCC
  :: ModuleName
  -> Set Text
  -> Defun ParsedName DesugarType  b i
  -> Set Text
defunSCC mn cd df =
  let tscc = termSCC mn cd (_dfunTerm df)
      argScc = foldMap (argSCC mn cd) (_dfunArgs df)
  in tscc <> argScc <> maybe mempty (typeSCC mn cd) (_dfunRType df)

-- | Get the set of dependencies from a defconst
-- Note: names will show up in:
--   - Defconst terms
--   - Defconst return type
defConstSCC
  :: ModuleName
  -> Set Text
  -> DefConst ParsedName DesugarType  b i
  -> Set Text
defConstSCC mn cd dc =
  let tscc = foldMap (termSCC mn cd) (_dcTerm dc)
      tyscc = maybe mempty (typeSCC mn cd) (_dcType dc)
  in tscc <> tyscc

-- | Get the set of dependencies from a deftable
-- Note: names will show up in:
--   - The schema reference of the table
defTableSCC
  :: ModuleName
  -> Set Text
  -> DefTable ParsedName info
  -> Set Text
defTableSCC mn cd dt =
  let (DesugaredTable t) = (_dtSchema dt)
  in parsedNameSCC mn cd t

-- | Get the set of dependencies from a defcap
-- Note: names will show up in:
--   - Defcap terms
--   - Defcap args
--   - Defcap return type
defCapSCC
  :: ModuleName
  -> Set Text
  -> DefCap ParsedName DesugarType b i1
  -> Set Text
defCapSCC mn cd dc =
  let argsScc = foldMap (argSCC mn cd) (_dcapArgs dc)
      rtypeScc = maybe mempty (typeSCC mn cd) (_dcapRType dc)
  in argsScc <> rtypeScc <> case _dcapMeta dc of
    DefManaged (DefManagedMeta _ (FQParsed pn)) ->
      termSCC mn cd (_dcapTerm dc) <> parsedNameSCC mn cd pn
    _ -> termSCC mn cd (_dcapTerm dc)

-- | Get the set of dependencies from a defcap
-- Note: names will show up in:
--   - Defcap Steps
--   - Defcap args
--   - Defcap return type
defPactSCC
  :: ModuleName
  -> Set Text
  -> DefPact ParsedName DesugarType b i
  -> Set Text
defPactSCC mn cd dp =
  let argsScc = foldMap (argSCC mn cd) (_dpArgs dp)
      rtScc = maybe mempty (typeSCC mn cd) (_dpRetType dp)
      stepsScc = foldMap (defPactStepSCC mn cd) (_dpSteps dp)
  in argsScc <> rtScc <> stepsScc

-- | Calculate the functions the particular defpact step depends on
defPactStepSCC
  :: ModuleName
  -> Set Text
  -> Step ParsedName DesugarType b i
  -> Set Text
defPactStepSCC mn cd = \case
  Step step -> termSCC mn cd step
  StepWithRollback step rollback ->
    S.unions $ [termSCC mn cd step, termSCC mn cd rollback]

-- | Calculate the dependency set for any type of def
defSCC
  :: ModuleName
  -> Set Text
  -> Def ParsedName DesugarType b i1
  -> Set Text
defSCC mn cd = \case
  Dfun d -> defunSCC mn cd d
  DConst d -> defConstSCC mn cd d
  DCap dc -> defCapSCC mn cd dc
  DSchema ds -> foldMap (typeSCC mn cd) ( _dsSchema ds)
  DPact dp -> defPactSCC mn cd dp
  DTable dt -> defTableSCC mn cd dt

-- | Calculate the dependency set for any type of interface def
ifDefSCC
  :: ModuleName
  -> Set Text
  -> IfDef ParsedName DesugarType b i1
  -> Set Text
ifDefSCC mn currDefs = \case
  IfDfun _ -> mempty
  IfDCap _ -> mempty
  IfDConst d -> defConstSCC mn currDefs d
  IfDPact _ -> mempty
  IfDSchema ds -> foldMap (typeSCC mn currDefs) ( _dsSchema ds)

-- Todo: this handles imports, rename?
loadTopLevelMembers
  :: (MonadEval b i m)
  => i
  -> Maybe (Set Text)
  -> ModuleData b i
  -> Map Text (NameKind, Maybe DefKind)
  -> RenamerT b i m (Map Text (NameKind, Maybe DefKind))
loadTopLevelMembers i mimports mdata binds = case mdata of
  ModuleData md _ -> do
    let modName = _mName md
        mhash = _mHash md
    let depMap = M.fromList $ toLocalDepMap modName mhash <$> _mDefs md
        loadedDeps = M.fromList $ toLoadedDepMap modName mhash <$> _mDefs md
    loadWithImports depMap loadedDeps
  InterfaceData iface _ -> do
    let ifname = _ifName iface
    let ifhash = _ifHash iface
        dcDeps = mapMaybe ifDefToDef (_ifDefns iface)
        depMap = M.fromList $ toLocalDepMap ifname ifhash <$> dcDeps
        loadedDeps = M.fromList $ toLoadedDepMap ifname ifhash <$> dcDeps
    loadWithImports depMap loadedDeps
  where
  toLocalDepMap modName mhash defn = (defName defn, (NTopLevel modName mhash, Just (defKind defn)))
  toLoadedDepMap modName mhash defn = (defName defn, (FullyQualifiedName modName (defName defn) mhash, defKind defn))
  loadWithImports depMap loadedDeps = case mimports of
      Just st -> do
        let depsKeys = M.keysSet depMap
        unless (S.isSubsetOf st depsKeys) $ throwDesugarError (InvalidImports (S.toList (S.difference st depsKeys))) i
        (esLoaded . loToplevel) %== (`M.union` (M.restrictKeys loadedDeps st))
        pure (M.union (M.restrictKeys depMap st) binds)
      Nothing -> do
        (esLoaded . loToplevel) %== (`M.union` loadedDeps)
        pure (M.union depMap binds)

-- | Resolve a module name, return the implemented members as well if any
-- including all current
resolveModuleName
  :: (MonadEval b i m)
  => i
  -> ModuleName
  -> RenamerT b i m (ModuleName, [ModuleName])
resolveModuleName i mn =
  view reCurrModule >>= \case
    -- TODO better error message if it's not MTMOdule
    Just (CurrModule currMod imps MTModule) | currMod == mn -> pure (currMod, imps)
    _ -> resolveModuleData mn i >>= \case
      ModuleData md _ -> do
        let implementeds = view mImplements md
        pure (mn, implementeds)
      -- todo: error type here
      InterfaceData iface _ ->
        throwDesugarError (InvalidModuleReference (_ifName iface)) i

-- | Resolve a module name, return the implemented members as well if any
-- including all current
resolveInterfaceName :: (MonadEval b i m) => i -> ModuleName -> RenamerT b i m (ModuleName)
resolveInterfaceName i mn =
  view reCurrModule >>= \case
    -- TODO better error message if it's not MTInterface
    Just (CurrModule currMod _ MTInterface) | currMod == mn -> pure currMod
    _ -> resolveModuleData mn i >>= \case
      ModuleData _ _ ->
        throwDesugarError (InvalidModuleReference mn) i
      -- TODO: error type here
      InterfaceData _ _ ->
        pure mn


-- | Resolve module data, fail if not found
resolveModuleData
  :: (MonadEval b i m)
  => ModuleName
  -> i
  -> RenamerT b i m (ModuleData b i)
resolveModuleData mn@(ModuleName name mNs) i = do
  pdb <- viewEvalEnv eePactDb
  lift (lookupModuleData i pdb mn) >>= \case
    Just md -> pure md
    Nothing -> case mNs of
      Just _ -> throwDesugarError (NoSuchModule mn) i
      Nothing -> useEvalState (esLoaded . loNamespace) >>= \case
        Nothing -> throwDesugarError (NoSuchModule mn) i
        Just (Namespace ns _ _) ->
          lift (getModuleData i pdb (ModuleName name (Just ns)))

renameType
  :: (MonadEval b i m, DesugarBuiltin b)
  => i
  -> DesugarType
  -> RenamerT b i m Type
renameType i = \case
  Lisp.TyPrim p -> pure (TyPrim p)
  Lisp.TyList ty ->
    TyList <$> renameType i ty
  Lisp.TyModRef tmr ->
    TyModRef (S.fromList tmr) <$ traverse (resolveInterfaceName i) tmr
  Lisp.TyKeyset -> pure TyGuard
  Lisp.TyObject pn ->
    TyObject <$> resolveSchema pn
  Lisp.TyTable pn ->
    TyTable <$> resolveSchema pn
  Lisp.TyPolyList -> pure TyAnyList
  Lisp.TyPolyObject -> pure TyAnyObject
  where
  resolveSchema = \case
    TBN bn -> do
      (_, dkty) <- resolveBare bn i
      case dkty of
        Just (DKDefSchema sc) -> pure sc
        Just _ -> throwDesugarError (InvalidDefInSchemaPosition (_bnName bn)) i
        Nothing ->
          throwDesugarError (UnboundTypeVariable (_bnName bn)) i
    TQN qn -> do
      (_, dt) <- resolveQualified qn i
      case dt of
        Just (DKDefSchema sc) -> pure sc
        _ -> throwDesugarError (InvalidDefInSchemaPosition (_qnName qn)) i


-- Rename a term (that is part of a module)
-- emitting the list of dependent calls
renameTerm
  :: (MonadEval b i m, DesugarBuiltin b)
  => Term ParsedName DesugarType b i
  -> RenamerT b i m (Term Name Type b i)
renameTerm (Var n i) = resolveName i n >>= \case
  (n', Just dk)
    | dk `elem` legalVarDefs  -> pure (Var n' i)
    | otherwise ->
      throwDesugarError (InvalidDefInTermVariable (rawParsedName n)) i
    where
    legalVarDefs = [DKDefun, DKDefConst, DKDefTable, DKDefCap, DKDefPact]
  (n', _) -> pure (Var n' i)
-- Todo: what happens when an argument is shadowed?
renameTerm (Lam nsts body i) = do
  depth <- view reVarDepth
  let len = fromIntegral (NE.length nsts)
      newDepth = depth + len
      ixs = NE.fromList [depth .. newDepth - 1]
  let m = M.fromList $ NE.toList $ NE.zip (_argName <$> nsts) ((,Nothing). NBound <$> ixs)
  term' <- local (inEnv m newDepth) (renameTerm body)
  nsts' <- (traversed . argType . _Just) (renameType i) nsts
  pure (Lam nsts' term' i)
  where
  inEnv m newDepth =
    over reBinds (M.union m) .
    set reVarDepth newDepth
renameTerm (Let arg e1 e2 i) = do
  depth <- view reVarDepth
  arg' <- traverse (renameType i) arg
  let inEnv = over reVarDepth succ .
              over reBinds (M.insert (_argName arg) (NBound depth, Nothing))
  e1' <- renameTerm e1
  e2' <- local inEnv (renameTerm e2)
  pure (Let arg' e1' e2' i)
renameTerm (App fn apps i) = do
  fn' <- renameTerm fn
  apps' <- traverse renameTerm apps
  pure (App fn' apps' i)
renameTerm (Nullary term i) =
  Nullary <$> renameTerm term <*> pure i
renameTerm (Sequence e1 e2 i) = do
  Sequence <$> renameTerm e1 <*> renameTerm e2 <*> pure i
renameTerm (Conditional c i) =
  Conditional <$> traverse renameTerm c <*> pure i
renameTerm (Builtin b i) =
  pure (Builtin b i)
renameTerm (Constant l i) =
  pure (Constant l i)
renameTerm (ListLit v i) = do
  ListLit <$> traverse renameTerm v <*> pure i
renameTerm (Try e1 e2 i) = do
  Try <$> renameTerm e1 <*> renameTerm e2 <*> pure i
renameTerm (CapabilityForm cf i) = case cf of
  CreateUserGuard parsedName args -> do
      (name', _dkind) <- resolveName i parsedName
      -- Ensure user guards have a valid reference
      -- Todo: we currently cover this in caps.repl, do we want
      -- to make this a static error?
      -- when (dkind /= Just DKDefun) $ throwDesugarError (InvalidUserGuard (rawParsedName parsedName)) i
      CapabilityForm <$> (CreateUserGuard name' <$> traverse renameTerm args) <*> pure i
  WithCapability cap body -> do
    enforceNotWithinDefcap i "with-capability"
    CapabilityForm <$> (WithCapability <$> renameTerm cap <*> renameTerm body) <*> pure i
renameTerm (Error e i) = pure (Error e i)
renameTerm (ObjectLit o i) =
  ObjectLit <$> (traverse._2) renameTerm o <*> pure i

enforceNotWithinDefcap
  :: (MonadEval b i m)
  => i
  -> Text
  -> RenamerT b i m ()
enforceNotWithinDefcap i form = do
  withinDefCap <- (== Just DKDefCap) <$> view reCurrDef
  when withinDefCap $ throwDesugarError (NotAllowedWithinDefcap form) i

renameDefun
  :: (MonadEval b i m, DesugarBuiltin b)
  => Defun ParsedName DesugarType b i
  -> RenamerT b i m (Defun Name Type b i)
renameDefun (Defun n args ret term i) = do
  -- Todo: put type variables in scope here, if we want to support polymorphism
  args' <- (traverse.traverse) (renameType i) args
  ret' <- traverse (renameType i) ret
  term' <- local (set reCurrDef (Just DKDefun)) $ renameTerm term
  pure (Defun n args' ret' term' i)

renamePactStep
  :: (MonadEval b i m, DesugarBuiltin b)
  => Step ParsedName DesugarType b i
  -> RenamerT b i m (Step Name Type b i)
renamePactStep = \case
  Step step ->
    Step <$> renameTerm step
  StepWithRollback step rollback ->
    StepWithRollback <$> renameTerm step <*> renameTerm rollback

renameDefPact
  :: (MonadEval b i m, DesugarBuiltin b)
  => DefPact ParsedName DesugarType b i
  -> RenamerT b i m (DefPact Name Type b i)
renameDefPact (DefPact n argtys mret steps i) = do
  args' <- (traverse.traverse) (renameType i) argtys
  mret' <- traverse (renameType i) mret
  steps' <- local (set reCurrDef (Just DKDefPact) . bindArgs) $
    traverse renamePactStep steps
  pure (DefPact n args' mret' steps' i)
  where
  -- Todo: duplication, factor out
  bindArgs rEnv
      | null argtys = rEnv
      | otherwise = let
        depth = view reVarDepth rEnv
        len = fromIntegral (length argtys)
        newDepth = depth + len
        ixs = [depth .. newDepth - 1]
        m = M.fromList $ zip (_argName <$> argtys) ((, Nothing) . NBound <$> ixs)
        in over reBinds (M.union m) $ set reVarDepth newDepth rEnv


renameDefSchema
  :: (MonadEval b i m, DesugarBuiltin b)
  => DefSchema DesugarType i
  -> RenamerT b i m (DefSchema Type i)
renameDefSchema (DefSchema dsn dsc i) = do
  dsc' <- traverse (renameType i) dsc
  pure (DefSchema dsn dsc' i)

renameDefTable
  :: (MonadEval b i m)
  => DefTable ParsedName i
  -> RenamerT b i m (DefTable Name i)
renameDefTable (DefTable dtn sc i) = do
  case sc of
    DesugaredTable dn -> resolveName i dn >>= \case
      (_, Just (DKDefSchema rsc)) -> pure (DefTable dtn (ResolvedTable rsc) i)
      (n, Just _) ->
        throwDesugarError (InvalidDefInSchemaPosition (_nName n)) i
      (_n, Nothing) -> throwDesugarError (UnboundTypeVariable (rawParsedName dn)) i

renameReplDefun
  :: (MonadEval b i m, DesugarBuiltin b)
  => Defun ParsedName DesugarType b i
  -> RenamerT b i m (Defun Name Type b i)
renameReplDefun (Defun n args ret term i) = do
  let fqn = FullyQualifiedName replModuleName n replModuleHash
  args' <- (traverse.traverse) (renameType i) args
  ret' <- traverse (renameType i) ret
  esLoaded . loToplevel %== M.insert n (fqn, DKDefun)
  term' <- local (set reCurrDef (Just DKDefun)) $ renameTerm term
  pure (Defun n args' ret' term' i)

renameReplDefConst
  :: (MonadEval b i m, DesugarBuiltin b)
  => DefConst ParsedName DesugarType b i
  -> RenamerT b i m (DefConst Name Type b i)
renameReplDefConst (DefConst n mty term i) = do
  let fqn = FullyQualifiedName replModuleName n replModuleHash
  esLoaded . loToplevel %== M.insert n (fqn, DKDefConst)
  mty' <- traverse (renameType i) mty
  term' <- local (set reCurrDef (Just DKDefConst)) $ traverse renameTerm term
  pure (DefConst n mty' term' i)

renameDefConst
  :: (MonadEval b i m, DesugarBuiltin b)
  => DefConst ParsedName DesugarType b i
  -> RenamerT b i m (DefConst Name Type b i)
renameDefConst (DefConst n mty term i) = do
  mty' <- traverse (renameType i) mty
  term' <- local (set reCurrDef (Just DKDefConst)) $ traverse renameTerm term
  pure (DefConst n mty' term' i)

renameDefCap
  :: (MonadEval b i m, DesugarBuiltin b)
  => DefCap ParsedName DesugarType b i
  -> RenamerT b i m (DefCap Name Type b i)
renameDefCap (DefCap name arity argtys rtype term meta info) = do
  meta' <- resolveMeta info meta
  argtys' <- (traverse.traverse) (renameType info) argtys
  rtype' <- traverse (renameType info) rtype
  term' <- local (set reCurrDef (Just DKDefCap) .  bindArgs) $ renameTerm term
  pure (DefCap name arity argtys' rtype' term' meta' info)
  where
  -- Todo: debruijn code should be isolated
  bindArgs rEnv
    | null argtys = rEnv
    | otherwise = let
      depth = view reVarDepth rEnv
      len = fromIntegral (length argtys)
      newDepth = depth + len
      ixs = [depth .. newDepth - 1]
      m = M.fromList $ zip (_argName <$> argtys) ((, Nothing) . NBound <$> ixs)
      in over reBinds (M.union m) $ set reVarDepth newDepth rEnv

resolveMeta
  :: MonadEval b i m
  => i
  -> DefCapMeta (FQNameRef ParsedName)
  -> RenamerT b i m (DefCapMeta (FQNameRef Name))
resolveMeta _ DefEvent = pure DefEvent
resolveMeta _ Unmanaged = pure Unmanaged
resolveMeta _ (DefManaged AutoManagedMeta) = pure (DefManaged AutoManagedMeta)
resolveMeta info (DefManaged (DefManagedMeta i (FQParsed pn))) = do
  (name', _) <- resolveName info pn
  fqn <- expectedFree info name'
  pure (DefManaged (DefManagedMeta i (FQName fqn)))

expectedFree
  :: (MonadEval b i m)
  => i
  -> Name
  -> RenamerT b i m FullyQualifiedName
expectedFree i (Name n nk) = case nk of
  NTopLevel mname mh ->
    pure (FullyQualifiedName mname n mh)
  _ -> throwDesugarError (ExpectedFreeVariable n) i


renameDef
  :: (MonadEval b i m, DesugarBuiltin b)
  => Def ParsedName DesugarType b i
  -> RenamerT b i m (Def Name Type b i)
renameDef = \case
  Dfun d -> Dfun <$> renameDefun d
  DConst d -> DConst <$> renameDefConst d
  DCap d -> DCap <$> renameDefCap d
  DSchema d -> DSchema <$> renameDefSchema d
  DTable d -> DTable <$> renameDefTable d
  DPact d -> DPact <$> renameDefPact d

renameIfDef
  :: (MonadEval b i m, DesugarBuiltin b)
  => ModuleName
  -> Set Text
  -> IfDef ParsedName DesugarType b i
  -> RenamerT b i m (IfDef Name Type b i)
renameIfDef mn ifDefuns = \case
  -- Todo: export and use lenses lol
  IfDfun d -> do
    let i = _ifdInfo d
    args' <- (traverse.traverse) (renameType i) (_ifdArgs d)
    rtype' <- traverse (renameType i) (_ifdRType d)
    pure (IfDfun (d{_ifdArgs = args', _ifdRType = rtype'}))
  IfDConst d -> IfDConst <$> renameDefConst d
  IfDSchema d -> IfDSchema <$> renameDefSchema d
  IfDCap d -> do
    let i = _ifdcInfo d
    args' <- (traverse.traverse) (renameType i) (_ifdcArgs d)
    rtype' <- traverse (renameType i) (_ifdcRType d)
    traverse_ (ensureInLocals i) (_ifdcMeta d)
    pure (IfDCap (d{_ifdcArgs = args', _ifdcRType = rtype'}))
    where
    ensureInLocals info (BareName n) = do
      unless (S.member n ifDefuns) $ throwDesugarError (NoSuchModuleMember mn n) info


  IfDPact d -> do
    let i = _ifdpInfo d
    args' <- (traverse.traverse) (renameType i) (_ifdpArgs d)
    rtype' <- traverse (renameType i) (_ifdpRType d)
    pure (IfDPact (d{_ifdpArgs = args', _ifdpRType = rtype'}))

resolveName
  :: (MonadEval b i m)
  => i
  -> ParsedName
  -> RenamerT b i m (Name, Maybe DefKind)
resolveName i = \case
  BN b -> resolveBare b i
  QN q -> resolveQualified q i
  DN dn -> (, Nothing) <$> resolveDynamic i dn

resolveDynamic
  :: (MonadEval b i m)
  => i
  -> DynamicName
  -> RenamerT b i m (Name)
resolveDynamic i (DynamicName dn dArg) = views reBinds (M.lookup dn) >>= \case
  Just tnk -> case tnk of
    (NBound d, _) -> do
      depth <- view reVarDepth
      let dbjIx = depth - d - 1
          dr = NDynRef (DynamicRef dArg dbjIx)
      pure (Name dn dr)
    _ ->
      throwDesugarError (InvalidDynamicInvoke dn) i
  Nothing ->
    throwDesugarError (UnboundTermVariable dn) i

-- | Resolve bare name atoms
-- which either correspond to:
--  - A top-level name in scope (e.g a definition)
--  - A module reference (we query bare module names first)
--  - A module reference with
resolveBare
  :: (MonadEval b i m)
  => BareName
  -> i
  -> RenamerT b i m (Name, Maybe DefKind)
resolveBare (BareName bn) i = views reBinds (M.lookup bn) >>= \case
  Just tnk -> case tnk of
    (NBound d, _) -> do
      depth <- view reVarDepth
      pure (Name bn (NBound (depth - d - 1)), Nothing)
    (nk, dk) -> pure (Name bn nk, dk)
  Nothing -> usesEvalState (esLoaded . loToplevel) (M.lookup bn) >>= \case
    Just (fqn, dk) -> pure (Name bn (NTopLevel (_fqModule fqn) (_fqHash fqn)), Just dk)
    Nothing -> do
      let mn = ModuleName bn Nothing
      view reCurrModule >>= \case
        Just (CurrModule currMod imps _type) | currMod == mn ->
          pure (Name bn (NModRef mn imps), Nothing)
        _ -> do
          (mn', imps) <- resolveModuleName i mn
          pure (Name bn (NModRef mn' imps), Nothing)

-- | Resolve a qualified name `<qual>.<name>` with the following
-- procedure:
--  - <qual> has the form `<namespace>.<module>`:
--    - if we find no identifier loaded or in the database, then it must not exist.
--      it definitely refers to a fully qualified member
--  - <qual> is of the form `<module>` (so, no namespace):
--    - The identifier can mean one of three things: a root-namespaced identifier (e.g `coin.transfer`),
--      a namespaced identifier when a namespace is in scope (so m.f when `(namespace 'free)` has been called),
--      or a module reference where `<name>` is actually the module name, and `<module>` was actually the namespace.
--
resolveQualified
  :: (MonadEval b i m)
  => QualifiedName
  -> i
  -> RenamerT b i m (Name, Maybe DefKind)
resolveQualified (QualifiedName qn qmn@(ModuleName modName mns)) i = do
  pdb <- viewEvalEnv eePactDb
  runMaybeT (baseLookup pdb qn qmn <|> modRefLookup pdb <|> namespacedLookup pdb) >>= \case
    Just p -> pure p
    Nothing -> throwDesugarError (NoSuchModuleMember qmn qn) i
  where
  lookupLocalQual defnName moduleName = do
    currMod <- MaybeT currModuleName
    guard (currMod == moduleName)
    (nk, dk) <- MaybeT $ view (reCurrModuleTmpBinds . at defnName)
    pure (Name defnName nk, Just dk)
  baseLookup pdb defnName moduleName = lookupLocalQual defnName moduleName <|> do
    MaybeT (lift (lookupModuleData i pdb moduleName)) >>= \case
      ModuleData module' _ -> do
        d <- hoistMaybe (findDefInModule defnName module' )
        lift $ rsDependencies %= S.insert moduleName
        pure (Name qn (NTopLevel moduleName (_mHash module')), Just (defKind d))
      InterfaceData iface _ -> do
        d <- hoistMaybe (findDefInInterface defnName iface)
        lift $ rsDependencies %= S.insert moduleName
        pure (Name qn (NTopLevel moduleName (_ifHash iface)), Just (defKind d))
  modRefLookup pdb = case mns of
    -- Fail eagerly: the previous lookup was fully qualified
    Just _ -> MaybeT (throwDesugarError (NoSuchModuleMember qmn qn) i)
    Nothing -> do
      let mn' = ModuleName qn (Just (NamespaceName modName))
      m <- MaybeT $ lift $ lookupModule i pdb mn'
      let nk = NModRef mn' (_mImplements m)
      pure (Name qn nk, Nothing)
  namespacedLookup pdb = do
    Namespace ns _ _ <- MaybeT (useEvalState (esLoaded . loNamespace))
    let mn' = ModuleName modName (Just ns)
    baseLookup pdb qn mn'

-- | Handle all name resolution for modules
renameModule
  :: (MonadEval b i m, DesugarBuiltin b)
  => Module ParsedName DesugarType b i
  -> RenamerT b i m (Module Name Type b i)
renameModule (Module unmangled mgov defs blessed imports implements mhash i) = do
  rsDependencies .= mempty
  mname <- mangleNamespace unmangled
  mgov' <- resolveGov mname mgov
  let defNames = S.fromList $ fmap defName defs
  let scc = mkScc mname defNames <$> defs
  defs' <- forM (stronglyConnComp scc) \case
    AcyclicSCC d -> pure d
    CyclicSCC d ->
      -- todo: just in case, match on `d` because it makes no sense for there to be an empty cycle
      -- but all uses of `head` are still scary
      throwDesugarError (RecursionDetected mname (defName <$> d)) (defInfo (head d))
  binds <- view reBinds
  bindsWithImports <- foldlM (handleImport i) binds imports
  (defs'', _, _, _) <- over _1 reverse <$> foldlM (go mname) ([], S.empty, bindsWithImports, M.empty) defs'
  traverse_ (checkImplements i defs'' mname) implements
  pure (Module mname mgov' defs'' blessed imports implements mhash i)
  where
  -- Our deps are acyclic, so we resolve all names
  go mname (!defns, !s, !m, !mlocals) defn = do
    when (S.member (defName defn) s) $ throwDesugarError (DuplicateDefinition (defName defn)) i
    let dn = defName defn
    defn' <- local (set reCurrModule (Just $ CurrModule mname implements MTModule) . set reCurrModuleTmpBinds mlocals)
             $ local (set reBinds m) $ renameDef defn
    let dk = defKind defn'
    let depPair = (NTopLevel mname mhash, dk)
    let m' = M.insert dn (over _2 Just depPair) m
        mlocals' = M.insert dn depPair mlocals
    pure (defn':defns, S.insert (defName defn) s, m', mlocals')

  resolveGov mname = \case
    KeyGov rawKsn -> case parseAnyKeysetName (_keysetName rawKsn) of
      Left {} -> lift $ throwExecutionError i (ModuleGovernanceFailure mname)
      Right ksn -> do
        lift $ enforceKeysetNameAdmin i mname ksn
        pure (KeyGov ksn)
    CapGov (UnresolvedGov govName) ->
      case find (\d -> BN (BareName (defName d)) == govName) defs of
        Just (DCap d) -> do
          let fqn = FullyQualifiedName mname (_dcapName d) mhash
          pure (CapGov (ResolvedGov fqn))
        Just d -> throwDesugarError (InvalidGovernanceRef (QualifiedName (defName d) mname)) i
        Nothing -> throwDesugarError (InvalidGovernanceRef (QualifiedName (rawParsedName govName) mname)) i
  mkScc mname dns def = (def, defName def, S.toList (defSCC mname dns def))


handleImport
  :: (MonadEval b i m)
  => i
  -> Map Text (NameKind, Maybe DefKind)
  -> Import
  -> RenamerT b i m (Map Text (NameKind, Maybe DefKind))
handleImport info binds (Import mn mh imported) = do
  mdata <- resolveModuleData mn info
  let imported' = S.fromList <$> imported
      mdhash = view mdModuleHash mdata
  case mh of
    Just modHash -> when (modHash /= mdhash) $ throwDesugarError (InvalidImportModuleHash mn modHash) info
    Nothing -> pure ()
  loadTopLevelMembers info imported' mdata binds

checkImplements
  :: (MonadEval b i m)
  => i
  -> [Def Name Type b i]
  -> ModuleName
  -> ModuleName
  -> RenamerT b i m ()
checkImplements i defs moduleName ifaceName = do
  resolveModuleData ifaceName i >>= \case
    InterfaceData iface _deps ->
      traverse_ checkImplementedMember (_ifDefns iface)
    _ -> throwDesugarError (NoSuchInterface ifaceName) i
  where
  checkImplementedMember = \case
    IfDConst{} -> pure ()
    IfDSchema{} -> pure ()
    IfDfun ifd ->
      case find (\df -> _ifdName ifd == defName df) defs of
        Just (Dfun v) ->
          when (_dfunArgs v /= _ifdArgs ifd || _dfunRType v /= _ifdRType ifd) $
            throwDesugarError (ImplementationError moduleName ifaceName (_dfunName v)) i
        Just d ->
          throwDesugarError (ImplementationError moduleName ifaceName  (defName d)) i
        Nothing ->
          throwDesugarError (NotImplemented moduleName ifaceName (_ifdName ifd)) i
    IfDCap ifd ->
      case find (\df -> _ifdcName ifd == defName df) defs of
        Just (DCap v) -> do
          unless (checkMetaMatches (_dcapMeta v) (_ifdcMeta ifd)) $
             throwDesugarError (ImplementationError moduleName ifaceName $ ": defcap mismatch for " <> _dcapName v) i
          when (_dcapArgs v /= _ifdcArgs ifd || _dcapRType v /= _ifdcRType ifd) $
            throwDesugarError (ImplementationError moduleName ifaceName (_dcapName v)) i
        Just d -> throwDesugarError (ImplementationError moduleName ifaceName  (defName d)) i
        Nothing ->
          throwDesugarError (NotImplemented moduleName ifaceName (_ifdcName ifd)) i
    IfDPact ifd ->
      case find (\df -> _ifdpName ifd == defName df) defs of
        Just (DPact v) ->
          when (_dpArgs v /= _ifdpArgs ifd || _dpRetType v /= _ifdpRType ifd) $
          throwDesugarError (ImplementationError moduleName ifaceName (_ifdpName ifd)) i
        Just _ ->  throwDesugarError (ImplementationError moduleName ifaceName (_ifdpName ifd)) i
        Nothing -> throwDesugarError (NotImplemented moduleName ifaceName (_ifdpName ifd)) i

  checkMetaMatches :: DefCapMeta (FQNameRef Name) -> DefCapMeta BareName -> Bool
  checkMetaMatches Unmanaged Unmanaged = True
  checkMetaMatches DefEvent DefEvent = True
  checkMetaMatches (DefManaged l) (DefManaged r) = checkManagedMatches l r
  checkMetaMatches _ _ = False

  checkManagedMatches :: DefManagedMeta (FQNameRef Name) -> DefManagedMeta BareName -> Bool
  checkManagedMatches _ AutoManagedMeta = True
  checkManagedMatches (DefManagedMeta lhs (FQName lName)) (DefManagedMeta rhs (BareName rName)) =
    lhs == rhs &&
    _fqName lName == rName &&
    _fqModule lName == moduleName
  checkManagedMatches _ _ = False


-- | Todo: support imports
--   Todo: support
renameInterface
  :: (MonadEval b i m, DesugarBuiltin b)
  => Interface ParsedName DesugarType b i
  -> RenamerT b i m (Interface Name Type b i)
renameInterface (Interface unmangled defs imports ih info) = do
  ifn <- mangleNamespace unmangled
  let defNames = ifDefName <$> defs
  let scc = mkScc ifn (S.fromList defNames) <$> defs
  defs' <- forM (stronglyConnComp scc) \case
    AcyclicSCC d -> pure d
    CyclicSCC d ->
      -- todo: just in case, match on `d` because it makes no sense for there to be an empty cycle
      -- but all uses of `head` are still scary
      throwDesugarError (RecursionDetected ifn (ifDefName <$> d)) (ifDefInfo (head d))
  binds <- view reBinds
  bindsWithImports <- foldlM (handleImport info) binds imports
  (defs'', _, _, _) <- over _1 reverse <$> foldlM (go ifn) ([], S.empty, bindsWithImports, S.empty) defs'
  pure (Interface ifn defs'' imports ih info)
  where
  mkScc ifn dns def = (def, ifDefName def, S.toList (ifDefSCC ifn dns def))
  go ifn (ds, s, m, dfnSet) d = do
    let dn = ifDefName d
    when (S.member dn s) $
      throwDesugarError (DuplicateDefinition dn) info
    d' <- local (set reBinds m) $
          local (set reCurrModule (Just $ CurrModule ifn [] MTInterface)) $ renameIfDef ifn dfnSet d
    let m' = case ifDefToDef d' of
              Just defn ->
                let dk = defKind defn
                in M.insert dn (NTopLevel ifn ih, Just dk) m
              Nothing -> m
        dfnSet' = case d of
          IfDfun{} -> S.insert dn dfnSet
          _ -> dfnSet
    pure (d':ds, S.insert dn s, m', dfnSet')

runRenamerT
  :: (MonadEval b i m)
  => RenamerT b i m a
  -> m (a, RenamerState)
runRenamerT (RenamerT act) = do
  tlBinds <- usesEvalState loToplevel (fmap (\(fqn, dk) -> (fqnToNameKind fqn, Just dk)))
  let renamerEnv = RenamerEnv tlBinds mempty 0 Nothing Nothing
      renamerState = RenamerState mempty
  runReaderT (runStateT act renamerState) renamerEnv
  where
  fqnToNameKind fqn = NTopLevel (_fqModule fqn) (_fqHash fqn)

runDesugar
  :: (MonadEval b i m)
  => RenamerT b i m a
  -> m (DesugarOutput a)
runDesugar act = do
  (renamed, RenamerState deps) <- runRenamerT act
  pure (DesugarOutput renamed deps)

runDesugarTerm
  :: (MonadEval b i m, DesugarBuiltin b)
  => Lisp.Expr i
  -> m (DesugarOutput (Term Name Type b i))
runDesugarTerm = runDesugar . (desugarLispTerm >=> renameTerm)

runDesugarModule
  :: (MonadEval b i m, DesugarBuiltin b)
  => Lisp.Module i
  -> m (DesugarOutput (Module Name Type b i))
runDesugarModule  = runDesugar . (desugarModule >=> renameModule)

runDesugarInterface
  :: (MonadEval b i m, DesugarBuiltin b)
  => Lisp.Interface i
  -> m (DesugarOutput (Interface Name Type b i))
runDesugarInterface  = runDesugar . (desugarInterface >=> renameInterface)

runDesugarReplDefun
  :: (MonadEval b i m, DesugarBuiltin b)
  => Lisp.Defun i
  -> m (DesugarOutput (Defun Name Type b i))
runDesugarReplDefun =
  runDesugar
  . local (set reCurrModule (Just $ CurrModule replModuleName [] MTModule))
  . (desugarDefun replModuleName >=> renameReplDefun)

runDesugarReplDefConst
  :: (MonadEval b i m, DesugarBuiltin b)
  =>  Lisp.DefConst i
  -> m (DesugarOutput (DefConst Name Type b i))
runDesugarReplDefConst  =
  runDesugar
  . local (set reCurrModule (Just $ CurrModule replModuleName [] MTModule))
  . (desugarDefConst replModuleName >=> renameReplDefConst)

runDesugarTopLevel
  :: (MonadEval b i m, DesugarBuiltin b)
  => Lisp.TopLevel i
  -> m (DesugarOutput (TopLevel Name Type b i))
runDesugarTopLevel = \case
  Lisp.TLModule m -> over dsOut TLModule <$> runDesugarModule m
  Lisp.TLTerm e -> over dsOut TLTerm <$> runDesugarTerm e
  Lisp.TLInterface i -> over dsOut TLInterface <$> runDesugarInterface i
  Lisp.TLUse imp info -> runDesugar $ (`TLUse` info) <$> desugarUse info imp



runDesugarReplTopLevel
  :: (MonadEval b i m, DesugarBuiltin b)
  => Lisp.ReplTopLevel i
  -> m (DesugarOutput (ReplTopLevel Name Type b i))
runDesugarReplTopLevel = \case
  -- We do not run desugar here for the repl.
  -- We pattern match before we ever hit this case, therefore this should not be reachable
  -- This is fine to stay in `error`. The repl special functions and forms do not show up on chain
  -- and we want this to be a clear haskell error. The current repl implementation
  -- makes sure to not ever hit this.
  Lisp.RTLTopLevel _ ->
    error "Fatal: do not use desugarReplTopLevel on toplevel forms from the parser. Use runDesugarTopLevel directly"
  Lisp.RTLDefun de ->
    over dsOut RTLDefun <$> runDesugarReplDefun de
  Lisp.RTLDefConst dc ->
    over dsOut RTLDefConst <$> runDesugarReplDefConst dc


-- Some types don't get all their lenses used, hence GHC warns about unused bindings.
-- This is one way to controllably silence these warnings.
data Unused where Unused :: a -> Unused

_unused :: [Unused]
_unused = [Unused $ set cmImplements, Unused $ set cmType]<|MERGE_RESOLUTION|>--- conflicted
+++ resolved
@@ -387,19 +387,11 @@
   body' <- desugarLispTerm body
   let bodyLam = Nullary body' i
   pure $ Defun defname [] mrt bodyLam i
-desugarDefun mn (Lisp.Defun defname (arg:args) mrt body _ _ i) = do
+desugarDefun _modWitness (Lisp.Defun defname (arg:args) mrt body _ _ i) = do
   let args' = toArg <$> (arg :| args)
   body' <- desugarLispTerm body
-<<<<<<< HEAD
-  currModuleName >>= \case
-    Just _ -> do
-      let bodyLam = Lam args' body' i
-      pure $ Defun defname (NE.toList args') mrt bodyLam i
-    Nothing -> throwDesugarError (NotAllowedOutsideModule "defun") i
-=======
-  let bodyLam = Lam (TLDefun mn defname) args' body' i
+  let bodyLam = Lam args' body' i
   pure $ Defun defname (NE.toList args') mrt bodyLam i
->>>>>>> a597f226
 
 desugarDefPact
   :: (MonadEval b i m, DesugarBuiltin b)
