--- conflicted
+++ resolved
@@ -239,21 +239,14 @@
     over termBuiltin RBuiltinWrap $ desugarOperator i dsg
   desugarAppArity i (RBuiltinWrap b) ne =
     desugarAppArityRaw RBuiltinWrap i b ne
-<<<<<<< HEAD
-  desugarAppArity i (RBuiltinRepl RExpect) (e1 :| [e2, e3]) | isn't _Lam e3 =
-    App (Builtin (RBuiltinRepl RExpect) i) (e1 :| [e2, suspendTerm e3]) i
-  desugarAppArity i (RBuiltinRepl RExpectFailure) (e1 :| [e2]) | isn't _Lam e2 =
-    App (Builtin (RBuiltinRepl RExpectFailure) i) (e1 :| [suspendTerm e2]) i
-  desugarAppArity i (RBuiltinRepl RContinuePact) (e1 :| e2)  =
-    App (Builtin (RBuiltinRepl RContinuePact) i) (e1 :| e2) i
-=======
   desugarAppArity i (RBuiltinRepl RExpect) ([e1, e2, e3]) | isn't _Lam e3 =
     App (Builtin (RBuiltinRepl RExpect) i) ([e1, e2, suspendTerm e3]) i
   desugarAppArity i (RBuiltinRepl RExpectFailure) [e1, e2] | isn't _Lam e2 =
     App (Builtin (RBuiltinRepl RExpectFailure) i) [e1, suspendTerm e2] i
   desugarAppArity i (RBuiltinRepl RExpectFailure) [e1, e2, e3] | isn't _Lam e2 =
     App (Builtin (RBuiltinRepl RExpectFailureMatch) i) [e1, e2, suspendTerm e3] i
->>>>>>> 956698f2
+  -- desugarAppArity i (RBuiltinRepl RContinuePact) (e1 :| e2)  =
+  --   App (Builtin (RBuiltinRepl RContinuePact) i) (e1 :| e2) i
   desugarAppArity i b ne =
     App (Builtin b i) ne i
 
@@ -714,12 +707,12 @@
   -> PactStep ParsedName DesugarType b i
   -> Set Text
 defPactSCC mn cd = \case
-  Step step mSteps -> Set.union (termSCC mn cd step) (stepsSCC mSteps)
+  Step step mSteps -> S.union (termSCC mn cd step) (stepsSCC mSteps)
   StepWithRollback step rollback mSteps ->
-    Set.unions $ stepsSCC mSteps : [termSCC mn cd step, termSCC mn cd rollback]
+    S.unions $ stepsSCC mSteps : [termSCC mn cd step, termSCC mn cd rollback]
   where
     stepsSCC :: Maybe [Term ParsedName DesugarType b i] -> Set Text
-    stepsSCC = maybe Set.empty (foldMap $ termSCC mn cd)
+    stepsSCC = maybe S.empty (foldMap $ termSCC mn cd)
 
 defSCC
   :: ModuleName
@@ -1555,12 +1548,8 @@
   Lisp.TLModule m -> over dsOut TLModule <$> runDesugarModule' proxy pdb loaded m
   Lisp.TLTerm e -> over dsOut TLTerm <$> runDesugarTerm proxy pdb loaded e
   Lisp.TLInterface i -> over dsOut TLInterface <$> runDesugarInterface proxy pdb loaded i
-<<<<<<< HEAD
-  Lisp.TLUse _ -> undefined
-=======
   Lisp.TLUse imp info -> runDesugar' pdb loaded $ (`TLUse` info) <$> desugarUse info imp
 
->>>>>>> 956698f2
 
 
 runDesugarReplTopLevel
