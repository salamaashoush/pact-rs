--- conflicted
+++ resolved
@@ -662,12 +662,8 @@
   DConst d -> defConstSCC mn cd d
   DCap dc -> termSCC mn cd (_dcapTerm dc)
   DSchema ds -> foldMap (typeSCC mn cd) ( _dsSchema ds)
-<<<<<<< HEAD
-  DTable _ -> mempty
   DPact dp -> foldMap (defPactSCC mn cd) (_dpSteps dp)
-=======
   DTable dt -> defTableSCC mn cd dt
->>>>>>> a63a2ff4
 
 ifDefSCC
   :: ModuleName
@@ -869,11 +865,7 @@
     | otherwise ->
       throwDesugarError (InvalidDefInTermVariable (rawParsedName n)) i
     where
-<<<<<<< HEAD
-    legalVarDefs = [DKDefun, DKDefConst, DKDefTable, DKDefPact]
-=======
-    legalVarDefs = [DKDefun, DKDefConst, DKDefTable, DKDefCap]
->>>>>>> a63a2ff4
+    legalVarDefs = [DKDefun, DKDefConst, DKDefTable, DKDefCap, DKDefPact]
   (n', _) -> pure (Var n' i)
 -- Todo: what happens when an argument is shadowed?
 renameTerm (Lam li nsts body i) = do
@@ -917,32 +909,19 @@
   Try <$> renameTerm e1 <*> renameTerm e2 <*> pure i
 renameTerm (CapabilityForm cf i) =
   view reCurrModule >>= \case
-<<<<<<< HEAD
-    Just mn -> case view capFormName cf of
-      QN qn
-        | _qnModName qn == mn -> do
-          (n', _dk) <- resolveQualified qn i
-          -- when (dk /= DKDefCap) $ throwDesugarError (InvalidCapabilityReference (_qnName qn)) i
-=======
     Just _ -> case view capFormName cf of
       QN qn -> do
           (n', dk) <- resolveQualified qn i
           when ((isCapForm cf && dk /= DKDefCap) || (not (isCapForm cf) && dk == DKDefun))
             $ throwDesugarError (InvalidCapabilityReference (_qnName qn)) i
->>>>>>> a63a2ff4
           let cf' = set capFormName n' cf
           checkCapForm cf'
           CapabilityForm <$> traverse renameTerm cf' <*> pure i
           -- throwDesugarError (CapabilityOutOfScope (_qnName qn) (_qnModName qn)) i
       BN bn -> do
-<<<<<<< HEAD
-        (n', _dk) <- resolveQualified (QualifiedName (_bnName bn) mn) i
-        -- when (dk /= DKDefCap) $ throwDesugarError (InvalidCapabilityReference (_bnName bn)) i
-=======
         (n', dk) <- resolveBare bn i
         when (isJust dk && not (dk == Just DKDefCap) && isCapForm cf)
           $ throwDesugarError (InvalidCapabilityReference (_bnName bn)) i
->>>>>>> a63a2ff4
         let cf' = set capFormName n' cf
         checkCapForm cf'
         CapabilityForm <$> traverse renameTerm cf' <*> pure i
@@ -953,13 +932,7 @@
     Nothing -> do
       checkCapFormNonModule cf
       let n = view capFormName cf
-<<<<<<< HEAD
-      (n', _declty) <- resolveName i n
-      -- case declty of
-      --   Just DKDefCap -> do
-=======
       (n', _) <- resolveName i n
->>>>>>> a63a2ff4
       let cf' = set capFormName n' cf
       CapabilityForm <$> traverse renameTerm cf' <*> pure i
     where
@@ -1442,6 +1415,7 @@
   Lisp.TLModule m -> over dsOut TLModule <$> runDesugarModule' proxy pdb loaded m
   Lisp.TLTerm e -> over dsOut TLTerm <$> runDesugarTerm proxy pdb loaded e
   Lisp.TLInterface i -> over dsOut TLInterface <$> runDesugarInterface proxy pdb loaded i
+  Lisp.TLUse _ -> undefined
 
 
 runDesugarReplTopLevel
