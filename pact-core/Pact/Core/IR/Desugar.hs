--- conflicted
+++ resolved
@@ -1195,16 +1195,11 @@
     pure (defn':defns, S.insert (defName defn) s, m')
 
   resolveGov mname = \case
-<<<<<<< HEAD
-    KeyGov ksn ->
-      pure (KeyGov ksn)
-=======
     KeyGov rawKsn -> case parseAnyKeysetName (_keysetName rawKsn) of
       Left {} -> lift $ throwExecutionError i (ModuleGovernanceFailure mname)
       Right ksn -> do
         lift $ enforceKeysetNameAdmin i mname ksn
         pure (KeyGov ksn)
->>>>>>> a9b66b93
     CapGov (UnresolvedGov govName) ->
       case find (\d -> BN (BareName (defName d)) == govName) defs of
         Just (DCap d) -> do
