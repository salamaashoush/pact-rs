--- conflicted
+++ resolved
@@ -55,12 +55,7 @@
   | StepWithRollback
     (Term name ty builtin info)
     (Term name ty builtin info)
-<<<<<<< HEAD
-    (Maybe [Term name ty builtin info])
   deriving (Show, Functor, Eq)
-=======
-  deriving (Show, Functor)
->>>>>>> 2dff8af5
 
 hasRollback :: Step n t b i -> Bool
 hasRollback Step{} = False
