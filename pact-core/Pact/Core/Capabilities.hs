--- conflicted
+++ resolved
@@ -36,21 +36,14 @@
 data DefManagedMeta name
   = DefManagedMeta (Int, Text) name
   | AutoManagedMeta
-<<<<<<< HEAD
-  deriving (Show, Eq)
-=======
-  deriving (Show, Functor, Foldable, Traversable)
->>>>>>> 6c610a54
+  deriving (Show, Functor, Foldable, Traversable, Eq)
 
 data DefCapMeta name
   = DefEvent
   | DefManaged (DefManagedMeta name)
   | Unmanaged
-<<<<<<< HEAD
-  deriving (Show, Eq)
-=======
-  deriving (Show, Functor, Foldable, Traversable)
->>>>>>> 6c610a54
+  deriving (Show, Functor, Foldable, Traversable, Eq)
+
 
 dcMetaFqName :: Traversal' (DefCapMeta (FQNameRef Name)) FullyQualifiedName
 dcMetaFqName f = \case
