--- conflicted
+++ resolved
@@ -49,11 +49,7 @@
   { _yData :: Map Field PactValue
   , _yProvenance :: Maybe Provenance
   , _ySourceChain :: Maybe ChainId
-<<<<<<< HEAD
-  } deriving (Show, Generic)
-=======
-  } deriving (Show, Eq)
->>>>>>> dab49e4b
+  } deriving (Show, Eq, Generic)
 
 -- | Internal representation of pacts
 data DefPactExec
@@ -65,11 +61,7 @@
   , _peContinuation :: DefPactContinuation QualifiedName PactValue
   , _peStepHasRollback :: Bool
   , _peNestedDefPactExec :: Map DefPactId DefPactExec
-<<<<<<< HEAD
-  } deriving (Show, Generic)
-=======
-  } deriving (Show, Eq)
->>>>>>> dab49e4b
+  } deriving (Show, Eq, Generic)
 
 makeLenses ''DefPactExec
 
