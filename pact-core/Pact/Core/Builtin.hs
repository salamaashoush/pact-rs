--- conflicted
+++ resolved
@@ -264,11 +264,8 @@
   | RawWhere
   | RawNotQ
   | RawHash
-<<<<<<< HEAD
   | RawContinue
-=======
   | RawCompose
->>>>>>> 8d5d2540
   deriving (Eq, Show, Ord, Bounded, Enum)
 
 instance HasObjectOps RawBuiltin where
@@ -386,11 +383,8 @@
   RawWhere -> "where?"
   RawNotQ -> "not?"
   RawHash -> "hash"
-<<<<<<< HEAD
   RawContinue -> "continue"
-=======
   RawCompose -> "compose"
->>>>>>> 8d5d2540
 
 instance IsBuiltin RawBuiltin where
   builtinName = NativeName . rawBuiltinToText
@@ -505,11 +499,8 @@
     RawWhere -> 3
     RawNotQ -> 2
     RawHash -> 1
-<<<<<<< HEAD
     RawContinue -> 1
-=======
     RawCompose -> 3
->>>>>>> 8d5d2540
 
 
 rawBuiltinNames :: [Text]
