--- conflicted
+++ resolved
@@ -478,13 +478,6 @@
   -- | RTestCapability
   -- | RVerify
   -- | RWithAppliedEnv
-<<<<<<< HEAD
-  -- | RLoad
-  -- Defpact
-  | RContinuePact
-  | RPactState
-  | RResetPactState
-=======
   -- | REnvEnableReplNatives
   -- | RBeginTx
   -- | RBench
@@ -498,7 +491,10 @@
   -- | REnvGasPrice
   -- | REnvGasRate
   -- | REnvNamespacePolicy
->>>>>>> 764fd508
+  -- Defpact
+  | RContinuePact
+  | RPactState
+  | RResetPactState
   deriving (Show, Enum, Bounded, Eq)
 
 
