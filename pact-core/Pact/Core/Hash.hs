{-# LANGUAGE KindSignatures #-}
{-# LANGUAGE FlexibleContexts #-}
{-# LANGUAGE DeriveGeneric #-}
{-# LANGUAGE CPP #-}
{-# LANGUAGE OverloadedStrings #-}
{-# LANGUAGE GeneralizedNewtypeDeriving #-}
{-# LANGUAGE ScopedTypeVariables #-}
{-# LANGUAGE DataKinds #-}
{-# LANGUAGE GADTs #-}
{-# LANGUAGE DerivingStrategies #-}
{-# LANGUAGE MultiParamTypeClasses #-}


module Pact.Core.Hash
( Hash(..)
, ModuleHash(..)
, hash
, hashToText
, verifyHash
, initialHash
, pactHash
, pactInitialHash
, pactHashLength
, decodeBase64UrlUnpadded
, toB64UrlUnpaddedText
, fromB64UrlUnpaddedText
, defaultPactHash
, placeholderHash
, moduleHashToText
, parseModuleHash
) where

import Control.DeepSeq
import Data.ByteString.Short (ShortByteString, fromShort, toShort)
import Data.ByteString (ByteString)
import Data.Text (Text)
import Data.Text.Encoding (decodeUtf8)
import Data.Word

import qualified Data.ByteString as B
import qualified Data.ByteString.Base64.URL as B64URL
import qualified Data.Text.Encoding as T

import qualified Data.ByteArray as ByteArray
import qualified Crypto.Hash as Crypto

import Pact.Core.Pretty ( renderCompactString, Pretty(pretty) )

-- | Untyped hash value, encoded with unpadded base64url.
-- Within Pact these are blake2b_256 but unvalidated as such,
-- so other hash values are kosher (such as an ETH sha256, etc).
newtype Hash = Hash { unHash :: ShortByteString }
  deriving (Eq, Ord, NFData)

instance Show Hash where
  show (Hash h) = show $ encodeBase64UrlUnpadded $ fromShort h

instance Pretty Hash where
  pretty (Hash h) =
    pretty $ decodeUtf8 (encodeBase64UrlUnpadded (fromShort h))

hashToText :: Hash -> Text
hashToText (Hash h) = toB64UrlUnpaddedText (fromShort h)

moduleHashToText :: ModuleHash -> Text
moduleHashToText (ModuleHash h) = hashToText h

pactHash :: ByteString -> Hash
pactHash = hash

pactInitialHash :: Hash
pactInitialHash = initialHash

pactHashLength :: Int
pactHashLength = 32

unsafeBsToPactHash :: ByteString -> Hash
unsafeBsToPactHash = Hash . toShort

unsafeBsToModuleHash :: ByteString -> ModuleHash
unsafeBsToModuleHash = ModuleHash . unsafeBsToPactHash

<<<<<<< HEAD
=======
parseModuleHash :: Text -> Maybe ModuleHash
parseModuleHash t = case decodeBase64UrlUnpadded (T.encodeUtf8 t) of
  Left{} -> Nothing
  Right bs | B.length bs == pactHashLength -> Just (unsafeBsToModuleHash bs)
           | otherwise -> Nothing

hash :: ByteString -> Hash
hash = unsafeBsToPactHash . ByteArray.convert . Crypto.hashWith Crypto.Blake2b_256

>>>>>>> d0dfdb99
verifyHash :: Hash -> ByteString -> Either String Hash
verifyHash h b = if hashed == h
  then Right h
  else Left $ "Hash Mismatch, received " ++ renderCompactString h ++
              " but our hashing resulted in " ++ renderCompactString hashed
  where hashed = hash b

initialHash :: Hash
initialHash = hash mempty

equalWord8 :: Word8
equalWord8 = toEnum $ fromEnum '='

toB64UrlUnpaddedText :: ByteString -> Text
toB64UrlUnpaddedText  = decodeUtf8 . encodeBase64UrlUnpadded

encodeBase64UrlUnpadded :: ByteString -> ByteString
encodeBase64UrlUnpadded = fst . B.spanEnd (== equalWord8) . B64URL.encode

decodeBase64UrlUnpadded :: ByteString -> Either String ByteString
decodeBase64UrlUnpadded = B64URL.decode . pad
  where pad t = let s = B.length t `mod` 4 in t <> B.replicate ((4 - s) `mod` 4) equalWord8

fromB64UrlUnpaddedText :: ByteString -> Either String Text
fromB64UrlUnpaddedText bs = case decodeBase64UrlUnpadded bs of
  Right bs' -> case T.decodeUtf8' bs' of
    Left _ -> Left $ "Base64URL decode failed: invalid unicode"
    Right t -> Right t
  Left _ -> Left $ "Base64URL decode failed"


newtype ModuleHash = ModuleHash { _mhHash :: Hash }
  deriving (Eq, Ord, Show)
  deriving newtype (NFData)

placeholderHash :: ModuleHash
placeholderHash = ModuleHash (Hash "#placeholder")

defaultPactHash :: Hash
defaultPactHash = pactHash ""<|MERGE_RESOLUTION|>--- conflicted
+++ resolved
@@ -80,8 +80,6 @@
 unsafeBsToModuleHash :: ByteString -> ModuleHash
 unsafeBsToModuleHash = ModuleHash . unsafeBsToPactHash
 
-<<<<<<< HEAD
-=======
 parseModuleHash :: Text -> Maybe ModuleHash
 parseModuleHash t = case decodeBase64UrlUnpadded (T.encodeUtf8 t) of
   Left{} -> Nothing
@@ -91,7 +89,6 @@
 hash :: ByteString -> Hash
 hash = unsafeBsToPactHash . ByteArray.convert . Crypto.hashWith Crypto.Blake2b_256
 
->>>>>>> d0dfdb99
 verifyHash :: Hash -> ByteString -> Either String Hash
 verifyHash h b = if hashed == h
   then Right h
