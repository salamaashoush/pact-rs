{-# LANGUAGE FlexibleInstances #-}
{-# LANGUAGE ScopedTypeVariables #-}
{-# LANGUAGE RankNTypes #-}
{-# LANGUAGE OverloadedStrings #-}
{-# LANGUAGE FlexibleContexts #-}
{-# LANGUAGE GADTs #-}
{-# LANGUAGE ConstraintKinds #-}
{-# LANGUAGE TypeApplications #-}
{-# LANGUAGE PartialTypeSignatures #-}

module Pact.Core.Compile
 ( interpretTopLevel
 , CompileValue(..)
 ) where

import Control.Lens
import Control.Monad.Except
import Control.Monad
import Data.Maybe(mapMaybe)
import Data.ByteString(ByteString)
import qualified Data.Map.Strict as M
import qualified Data.ByteString as B
import qualified Data.Set as S

import Pact.Core.Debug
import Pact.Core.Builtin
import Pact.Core.Info
import Pact.Core.Persistence
import Pact.Core.Names
import Pact.Core.IR.Desugar
import Pact.Core.Errors
import Pact.Core.Pretty
import Pact.Core.IR.Term
import Pact.Core.Interpreter
import Pact.Core.Guards
import Pact.Core.Environment
import Pact.Core.Capabilities
import Pact.Core.Literal
import Pact.Core.Imports
import Pact.Core.Namespace
<<<<<<< HEAD
import Pact.Core.Hash

import qualified Pact.Core.IR.ModuleHashing as MHash
import qualified Pact.Core.IR.ConstEval as ConstEval
=======

>>>>>>> f274e5a7
import qualified Pact.Core.Syntax.Lexer as Lisp
import qualified Pact.Core.Syntax.Parser as Lisp
import qualified Pact.Core.Syntax.ParseTree as Lisp

type HasCompileEnv b i  m
  = ( MonadEval b i m
    , DesugarBuiltin b
    , Pretty b
<<<<<<< HEAD
    , IsBuiltin b
=======
>>>>>>> f274e5a7
    , PhaseDebug b i m)

_parseOnly
  :: ByteString -> Either PactErrorI [Lisp.TopLevel SpanInfo]
_parseOnly source = do
  lexed <- liftEither (Lisp.lexer source)
  liftEither (Lisp.parseProgram lexed)

_parseOnlyFile :: FilePath -> IO (Either PactErrorI [Lisp.TopLevel SpanInfo])
_parseOnlyFile fp = _parseOnly <$> B.readFile fp

data CompileValue b
  = LoadedModule ModuleName ModuleHash
  | LoadedInterface ModuleName ModuleHash
  | LoadedImports Import
  | InterpretValue InterpretValue
  deriving Show


enforceNamespaceInstall
  :: (HasCompileEnv b i m)
  => i
  -> Interpreter b i m
  -> m ()
enforceNamespaceInstall info interp =
  useEvalState (esLoaded . loNamespace) >>= \case
    Just ns ->
      void (_interpretGuard interp info (_nsUser ns))
    Nothing ->
      enforceRootNamespacePolicy
    where
    enforceRootNamespacePolicy = do
      policy <- viewEvalEnv eeNamespacePolicy
      unless (allowRoot policy) $
        throwExecutionError info (NamespaceInstallError "cannot install in root namespace")
    allowRoot SimpleNamespacePolicy = True
    allowRoot (SmartNamespacePolicy ar _) = ar

-- | Evaluate module governance
evalModuleGovernance
  :: (HasCompileEnv b i m)
  => Interpreter b i m
  -> Lisp.TopLevel i
  -> m ()
evalModuleGovernance interp tl = do
  lo <- useEvalState esLoaded
  pdb <- viewEvalEnv eePactDb
  case tl of
    Lisp.TLModule m -> do
      let info = Lisp._mInfo m
      let unmangled = Lisp._mName m
      mname <- mangleNamespace unmangled
      lookupModule (Lisp._mInfo m) pdb mname >>= \case
        Just targetModule -> do
          term <- case _mGovernance targetModule of
            KeyGov (KeySetName ksn) -> do
              let ksnTerm = Constant (LString ksn) info
                  ksrg = App (Builtin (liftRaw RawKeysetRefGuard) info) (pure ksnTerm) info
                  term = App (Builtin (liftRaw RawEnforceGuard) info) (pure ksrg) info
              pure term
            CapGov (ResolvedGov fqn) -> do
              let cgBody = Constant LUnit info
                  term = CapabilityForm (WithCapability (fqnToName fqn) [] cgBody) info
              pure term
<<<<<<< HEAD
          void (_interpret interp PReadOnly term)
=======
          void (_interpret interp term)
>>>>>>> f274e5a7
          esCaps . csModuleAdmin %== S.insert (Lisp._mName m)
          -- | Restore the state to pre-module admin acquisition
          esLoaded .== lo
        Nothing -> enforceNamespaceInstall info interp
    Lisp.TLInterface iface -> do
      let info = Lisp._ifInfo iface
      let unmangled = Lisp._ifName iface
      ifn <- mangleNamespace unmangled
      lookupModuleData info pdb ifn >>= \case
        Nothing -> enforceNamespaceInstall info interp
        Just _ ->
          throwExecutionError info  (CannotUpgradeInterface ifn)
    _ -> pure ()

interpretTopLevel
  :: forall b i  m
  .  (HasCompileEnv b i m)
  => Interpreter b i m
  -> Lisp.TopLevel i
  -> m (CompileValue b)
interpretTopLevel interp tl = do
  evalModuleGovernance interp tl
  pdb <- viewEvalEnv eePactDb
  -- Todo: pretty instance for modules and all of toplevel
  debugPrint (DPParser @b) tl
  (DesugarOutput ds deps) <- runDesugarTopLevel tl
<<<<<<< HEAD
  constEvaled <- ConstEval.evalTLConsts interp ds
  let tlFinal = MHash.hashTopLevel constEvaled
  debugPrint DPDesugar ds
  lo0 <- useEvalState esLoaded
  case tlFinal of
=======
  debugPrint DPDesugar ds
  lo0 <- useEvalState esLoaded
  case ds of
>>>>>>> f274e5a7
    TLModule m -> do
      let deps' = M.filterWithKey (\k _ -> S.member (_fqModule k) deps) (_loAllLoaded lo0)
          mdata = ModuleData m deps'
      liftDbFunction (_mInfo m) (writeModule pdb Write (view mName m) mdata)
      let newLoaded = M.fromList $ toFqDep (_mName m) (_mHash m) <$> _mDefs m
          loadNewModule =
            over loModules (M.insert (_mName m) mdata) .
            over loAllLoaded (M.union newLoaded)
      esLoaded %== loadNewModule
      esCaps . csModuleAdmin %== S.union (S.singleton (_mName m))
<<<<<<< HEAD
      pure (LoadedModule (_mName m) (_mHash m))
=======
      pure (LoadedModule (_mName m))
>>>>>>> f274e5a7
    TLInterface iface -> do
      let deps' = M.filterWithKey (\k _ -> S.member (_fqModule k) deps) (_loAllLoaded lo0)
          mdata = InterfaceData iface deps'
      liftDbFunction (_ifInfo iface) (writeModule pdb Write (view ifName iface) mdata)
      let newLoaded = M.fromList $ toFqDep (_ifName iface) (_ifHash iface)
                      <$> mapMaybe ifDefToDef (_ifDefns iface)
          loadNewModule =
            over loModules (M.insert (_ifName iface) mdata) .
            over loAllLoaded (M.union newLoaded)
      esLoaded %== loadNewModule
<<<<<<< HEAD
      pure (LoadedInterface (view ifName iface) (view ifHash iface))
    TLTerm term -> InterpretValue <$> _interpret interp PImpure term
=======
      pure (LoadedInterface (view ifName iface))
    TLTerm term -> InterpretValue <$> _interpret interp term
>>>>>>> f274e5a7
    TLUse imp _ -> pure (LoadedImports imp)<|MERGE_RESOLUTION|>--- conflicted
+++ resolved
@@ -38,14 +38,10 @@
 import Pact.Core.Literal
 import Pact.Core.Imports
 import Pact.Core.Namespace
-<<<<<<< HEAD
 import Pact.Core.Hash
 
 import qualified Pact.Core.IR.ModuleHashing as MHash
 import qualified Pact.Core.IR.ConstEval as ConstEval
-=======
-
->>>>>>> f274e5a7
 import qualified Pact.Core.Syntax.Lexer as Lisp
 import qualified Pact.Core.Syntax.Parser as Lisp
 import qualified Pact.Core.Syntax.ParseTree as Lisp
@@ -54,10 +50,7 @@
   = ( MonadEval b i m
     , DesugarBuiltin b
     , Pretty b
-<<<<<<< HEAD
     , IsBuiltin b
-=======
->>>>>>> f274e5a7
     , PhaseDebug b i m)
 
 _parseOnly
@@ -122,11 +115,7 @@
               let cgBody = Constant LUnit info
                   term = CapabilityForm (WithCapability (fqnToName fqn) [] cgBody) info
               pure term
-<<<<<<< HEAD
           void (_interpret interp PReadOnly term)
-=======
-          void (_interpret interp term)
->>>>>>> f274e5a7
           esCaps . csModuleAdmin %== S.insert (Lisp._mName m)
           -- | Restore the state to pre-module admin acquisition
           esLoaded .== lo
@@ -153,47 +142,41 @@
   -- Todo: pretty instance for modules and all of toplevel
   debugPrint (DPParser @b) tl
   (DesugarOutput ds deps) <- runDesugarTopLevel tl
-<<<<<<< HEAD
   constEvaled <- ConstEval.evalTLConsts interp ds
   let tlFinal = MHash.hashTopLevel constEvaled
   debugPrint DPDesugar ds
   lo0 <- useEvalState esLoaded
   case tlFinal of
-=======
-  debugPrint DPDesugar ds
-  lo0 <- useEvalState esLoaded
-  case ds of
->>>>>>> f274e5a7
     TLModule m -> do
       let deps' = M.filterWithKey (\k _ -> S.member (_fqModule k) deps) (_loAllLoaded lo0)
           mdata = ModuleData m deps'
       liftDbFunction (_mInfo m) (writeModule pdb Write (view mName m) mdata)
       let newLoaded = M.fromList $ toFqDep (_mName m) (_mHash m) <$> _mDefs m
+          newTopLevel = M.fromList
+                        $ fmap (\(fqn, d) -> (_fqName fqn, (fqn, defKind d)))
+                        $ toFqDep (_mName m) (_mHash m) <$> _mDefs m
           loadNewModule =
             over loModules (M.insert (_mName m) mdata) .
-            over loAllLoaded (M.union newLoaded)
+            over loAllLoaded (M.union newLoaded) .
+            over loToplevel (M.union newTopLevel)
       esLoaded %== loadNewModule
       esCaps . csModuleAdmin %== S.union (S.singleton (_mName m))
-<<<<<<< HEAD
       pure (LoadedModule (_mName m) (_mHash m))
-=======
-      pure (LoadedModule (_mName m))
->>>>>>> f274e5a7
     TLInterface iface -> do
       let deps' = M.filterWithKey (\k _ -> S.member (_fqModule k) deps) (_loAllLoaded lo0)
           mdata = InterfaceData iface deps'
       liftDbFunction (_ifInfo iface) (writeModule pdb Write (view ifName iface) mdata)
       let newLoaded = M.fromList $ toFqDep (_ifName iface) (_ifHash iface)
                       <$> mapMaybe ifDefToDef (_ifDefns iface)
+          newTopLevel = M.fromList
+                        $ fmap (\(fqn, d) -> (_fqName fqn, (fqn, defKind d)))
+                        $ toFqDep (_ifName iface) (_ifHash iface)
+                        <$> mapMaybe ifDefToDef (_ifDefns iface)
           loadNewModule =
             over loModules (M.insert (_ifName iface) mdata) .
-            over loAllLoaded (M.union newLoaded)
+            over loAllLoaded (M.union newLoaded) .
+            over loToplevel (M.union newTopLevel)
       esLoaded %== loadNewModule
-<<<<<<< HEAD
       pure (LoadedInterface (view ifName iface) (view ifHash iface))
     TLTerm term -> InterpretValue <$> _interpret interp PImpure term
-=======
-      pure (LoadedInterface (view ifName iface))
-    TLTerm term -> InterpretValue <$> _interpret interp term
->>>>>>> f274e5a7
     TLUse imp _ -> pure (LoadedImports imp)