--- conflicted
+++ resolved
@@ -19,11 +19,6 @@
 import Data.Maybe(mapMaybe)
 import Data.Text(Text)
 import qualified Data.Map.Strict as M
-<<<<<<< HEAD
-import qualified Data.Text.IO as T
-import qualified Data.ByteString as B
-=======
->>>>>>> d0dfdb99
 import qualified Data.Set as S
 import qualified Data.Text.IO as T
 
