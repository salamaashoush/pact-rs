--- conflicted
+++ resolved
@@ -2,7 +2,6 @@
 {-# LANGUAGE TypeApplications #-}
 {-# LANGUAGE DataKinds #-}
 
-<<<<<<< HEAD
 module Pact.Core.Evaluate
   ( MsgData(..)
   , RawCode(..)
@@ -12,7 +11,11 @@
   , setupEvalEnv
   , interpret
   , compileOnly
+  , compileOnlyTerm
   , evaluateDefaultState
+  , builtinEnv
+  , Eval
+  , EvalBuiltinEnv
   ) where
 
 import Control.Lens
@@ -20,55 +23,55 @@
 import Control.Monad.Except
 import Control.Exception.Safe
 import Data.ByteString (ByteString)
+import Data.Maybe (fromMaybe)
 import Data.Default
-=======
-
-module Pact.Core.Evaluate
- ( compileOnly
- , compileOnlyTerm
- , evaluate) where
-
-import Control.Monad
-import Control.Monad.Except
-import Data.Bifunctor(bimap)
->>>>>>> 63ce6488
 import Data.Text (Text)
 import Data.Map.Strict(Map)
 
+import qualified Data.Map.Strict as M
 import qualified Data.Set as S
 
 import Pact.Core.Builtin
 import Pact.Core.Compile
 import Pact.Core.Environment
 import Pact.Core.Errors
-<<<<<<< HEAD
 import Pact.Core.Hash (Hash)
-import Pact.Core.Interpreter
 import Pact.Core.IR.Eval.RawBuiltin
 import Pact.Core.IR.Eval.Runtime hiding (EvalResult)
-import Pact.Core.IR.Term
 import Pact.Core.Persistence
 import Pact.Core.DefPacts.Types
 import Pact.Core.Capabilities
 import Pact.Core.PactValue
 import Pact.Core.Gas
 import Pact.Core.Names
+import Pact.Core.Guards
 import Pact.Core.Namespace
 import qualified Pact.Core.IR.Eval.CEK as Eval
 import qualified Pact.Core.Syntax.Lexer as Lisp
 import qualified Pact.Core.Syntax.Parser as Lisp
 import qualified Pact.Core.Syntax.ParseTree as Lisp
+import qualified Pact.Core.IR.Eval.Runtime.Types as Eval
+
+-- | Our production evaluation alias
+--   TODO: Maybe export from Runtime.Types?
+type Eval = EvalM RawBuiltin ()
+
+-- Our Builtin environment for evaluation in Chainweb prod
+type EvalBuiltinEnv = BuiltinEnv Eval.CEKBigStep RawBuiltin () Eval
 
 -- | Transaction-payload related environment data.
 data MsgData = MsgData
-  { mdData :: !(ObjectData PactValue)
+  { mdData :: !PactValue
   , mdStep :: !(Maybe DefPactStep)
   , mdHash :: !Hash
-  -- , mdSigners :: [Signer]
+  , mdSigners :: [Signer QualifiedName PactValue]
   }
 
 initMsgData :: Hash -> MsgData
-initMsgData h = MsgData (ObjectData mempty) def h
+initMsgData h = MsgData (PObject mempty) def h mempty
+
+builtinEnv :: EvalBuiltinEnv
+builtinEnv = rawBuiltinEnv @Eval.CEKBigStep
 
 type EvalInput = Either (Maybe DefPactExec) [Lisp.TopLevel ()]
 
@@ -111,7 +114,7 @@
   -> EvalEnv RawBuiltin ()
 setupEvalEnv pdb mode msgData np pd efs =
   EvalEnv
-    { _eeMsgSigs = mempty
+    { _eeMsgSigs = mkMsgSigs $ mdSigners msgData
     , _eePactDb = pdb
     , _eeMsgBody = mdData msgData
     , _eeHash = mdHash msgData
@@ -122,6 +125,11 @@
     , _eeNatives = rawBuiltinMap
     , _eeNamespacePolicy = np
     }
+  where
+  mkMsgSigs ss = M.fromList $ map toPair ss
+  toPair (Signer _scheme pubK addr capList) = (pk,S.fromList capList)
+    where
+    pk = PublicKeyText $ fromMaybe pubK addr
 
 evalExec :: EvalEnv RawBuiltin () -> RawCode -> IO (Either (PactError ()) EvalResult)
 evalExec evalEnv rc = do
@@ -185,24 +193,17 @@
 compileOnly :: RawCode -> Either (PactError ()) [Lisp.TopLevel ()]
 compileOnly = bimap void (fmap void) . (Lisp.lexer >=> Lisp.parseProgram) . _rawCode
 
+-- | Runs only compilation pipeline for a single term
+compileOnlyTerm :: RawCode -> Either (PactError ()) (Lisp.Expr ())
+compileOnlyTerm =
+  bimap void void . (Lisp.lexer >=> Lisp.parseExpr) . _rawCode
+
+
 resumePact
   :: Maybe DefPactExec
-  -> EvalM RawBuiltin () (CompileValue ())
-resumePact mdp = do
-  evalEnv <- viewEvalEnv id
-  let pdb = _eePactDb evalEnv
-  let env = CEKEnv mempty pdb rawBuiltinEnv (_eeDefPactStep evalEnv) False
-  ev <- Eval.resumePact () Mt CEKNoHandler env mdp
-  InterpretValue <$> case ev of
-    VError txt i ->
-      throwError (PEExecutionError (EvalError txt) i)
-    EvalValue v -> do
-      case v of
-        VClosure{} -> do
-          pure IPClosure
-        VTable tv -> pure (IPTable (_tvName tv))
-        VPactValue pv -> do
-          pure (IPV pv ())
+  -> Eval (CompileValue ())
+resumePact mdp =
+  (`InterpretValue` ()) <$> Eval.evalResumePact () builtinEnv mdp
 
 -- | Compiles and evaluates the code
 evaluateDefaultState :: RawCode -> EvalM RawBuiltin () [CompileValue ()]
@@ -212,68 +213,4 @@
   :: [Lisp.TopLevel ()]
   -> EvalM RawBuiltin () [CompileValue ()]
 evaluateTerms tls = do
-  traverse (interpretTopLevel $ Interpreter interpretExpr interpretGuard) tls
-
-  where
-  interpretGuard i g = do
-    evalEnv <- viewEvalEnv id
-    let pdb = _eePactDb evalEnv
-    let env = CEKEnv mempty pdb rawBuiltinEnv (_eeDefPactStep evalEnv) False
-    ev <- coreEnforceGuard i RawEnforceGuard Mt CEKNoHandler env [VGuard g]
-    case ev of
-      VError txt _ ->
-        throwError (PEExecutionError (EvalError txt) i)
-      EvalValue v -> do
-        case v of
-          VClosure{} -> do
-            pure IPClosure
-          VTable tv -> pure (IPTable (_tvName tv))
-          VPactValue pv -> do
-            pure (IPV pv i)
-
-  interpretExpr purity term = do
-    evalEnv <- viewEvalEnv id
-    let builtins = rawBuiltinEnv
-    let pdb = _eePactDb evalEnv
-    let cekEnv = fromPurity $ CEKEnv mempty pdb builtins (_eeDefPactStep evalEnv) False
-    Eval.eval cekEnv term >>= \case
-      VError txt _ ->
-        throwError (PEExecutionError (EvalError txt) (view termInfo term))
-      EvalValue v -> do
-        case v of
-          VClosure{} -> do
-            pure IPClosure
-          VTable tv -> pure (IPTable (_tvName tv))
-          VPactValue pv -> do
-            pure (IPV pv (view termInfo term))
-    where
-    fromPurity env = case purity of
-      PSysOnly -> sysOnlyEnv env
-      PReadOnly -> readOnlyEnv env
-      PImpure -> env
-=======
-import Pact.Core.IR.Eval.RawBuiltin
-import Pact.Core.IR.Eval.Runtime
-import qualified Pact.Core.Syntax.Lexer as Lisp
-import qualified Pact.Core.Syntax.Parser as Lisp
-import qualified Pact.Core.Syntax.ParseTree as Lisp
-
-compileOnly :: Text -> Either (PactError ()) [Lisp.TopLevel ()]
-compileOnly =
-  bimap void (fmap void) . (Lisp.lexer >=> Lisp.parseProgram)
-
-compileOnlyTerm :: Text -> Either (PactError ()) (Lisp.Expr ())
-compileOnlyTerm =
-  bimap void void . (Lisp.lexer >=> Lisp.parseExpr)
-
-evaluate
-  :: EvalEnv RawBuiltin ()
-  -> EvalState RawBuiltin ()
-  -> Text
-  -> IO (Either (PactError ()) [CompileValue ()],
-         EvalState RawBuiltin ())
-evaluate evalEnv es source = runEvalM evalEnv es $ do
-  let builtins = rawBuiltinEnv @CEKBigStep
-  parsed <- liftEither $ compileOnly source
-  traverse (interpretTopLevel builtins) parsed
->>>>>>> 63ce6488
+  traverse (interpretTopLevel builtinEnv) tls