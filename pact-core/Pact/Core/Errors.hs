--- conflicted
+++ resolved
@@ -2,8 +2,6 @@
 {-# LANGUAGE OverloadedStrings #-}
 {-# LANGUAGE LambdaCase #-}
 {-# LANGUAGE GADTs #-}
--- {-# LANGUAGE InstanceSigs #-}
-{-# LANGUAGE TemplateHaskell #-}
 {-# LANGUAGE InstanceSigs #-}
 
 module Pact.Core.Errors
@@ -331,15 +329,11 @@
   | InvalidEventCap FullyQualifiedName
   | NestedDefpactsNotAdvanced DefPactId
   | ExpectedPactValue
-<<<<<<< HEAD
-  | NotInPactExecution
+  | NotInDefPactExecution
   | GuardEnforceError Text
   | NamespaceInstallError Text
   | DefineNamespaceError Text
   -- ^ Non-recoverable guard enforces.
-=======
-  | NotInDefPactExecution
->>>>>>> a5146ba0
   deriving Show
 
 
