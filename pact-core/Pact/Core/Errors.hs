--- conflicted
+++ resolved
@@ -132,16 +132,13 @@
   | InvalidModuleReference ModuleName
   -- ^ Invalid: Interface used as module reference
   | EmptyBindingBody
-<<<<<<< HEAD
   --
   | EmptyDefPact Text
   -- ^ Defpact without steps
   | LastStepWithRollback QualifiedName
   -- ^ Last Step has Rollback error
-=======
   | ExpectedFreeVariable Text
   -- ^ Expected free variable
->>>>>>> a63a2ff4
   deriving Show
 
 instance Exception DesugarError
@@ -194,14 +191,11 @@
     InvalidModuleReference mn ->
       Pretty.hsep ["Invalid Interface attempted to be used as module reference:", pretty mn]
     EmptyBindingBody -> "Bind expression lacks an accompanying body"
-<<<<<<< HEAD
     EmptyDefPact dp -> Pretty.hsep ["Defpact has no steps:", pretty dp]
     LastStepWithRollback mn ->
       Pretty.hsep ["rollbacks aren't allowed on the last step in:", pretty mn]
-=======
     ExpectedFreeVariable t ->
       Pretty.hsep ["Expected free variable in expression, found locally bound: ", pretty t]
->>>>>>> a63a2ff4
 
 -- data TypecheckError
 --   = UnificationError (Type Text) (Type Text)
@@ -356,7 +350,6 @@
       Pretty.hsep ["Native evaluation error for native", pretty n <> ",", "received incorrect argument(s) of type(s)", Pretty.commaSep tys]
     EvalError txt ->
       Pretty.hsep ["Program encountered an unhandled raised error:", pretty txt]
-<<<<<<< HEAD
     YieldOutsiteDefPact ->
       "Scope error: executed yield outsite a defpact"
     NoActivePactExec ->
@@ -366,10 +359,7 @@
       Pretty.hsep ["Continue pact step with invalid context: user: ", pretty userStep, ", current: ", pretty currStep, ", max: ", pretty maxStep]
     MultipleOrNestedPactExecFound -> "Multiple or nested pact exec found"
     PactStepNotFound s -> Pretty.hsep ["PactStep not found:", pretty s]
-    err -> error ("todo: render" ++ show err)
-=======
     e -> pretty (show e)
->>>>>>> a63a2ff4
 
 
 
