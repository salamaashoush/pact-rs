{-# LANGUAGE TypeFamilies #-}
{-# LANGUAGE DeriveFunctor #-}
{-# LANGUAGE OverloadedStrings #-}
{-# LANGUAGE DeriveFunctor #-}
{-# LANGUAGE LambdaCase #-}
{-# LANGUAGE GADTs #-}
{-# LANGUAGE InstanceSigs #-}

module Pact.Core.Errors
 ( PactErrorI
 , LexerError(..)
 , ParseError(..)
 , DesugarError(..)
 , EvalError(..)
 , PactError(..)
 , ArgTypeError(..)
 , peInfo
 , liftDbFunction
 ) where

import Control.Lens hiding (ix)
import Control.Monad.Except(MonadError(..))
import Control.Monad.IO.Class(MonadIO(..))
import Control.Exception
import Data.Text(Text)
import Data.Dynamic (Typeable)

import Control.DeepSeq
import GHC.Generics

import Pact.Core.Type
import Pact.Core.Names
import Pact.Core.Guards
import Pact.Core.Info
import Pact.Core.Pretty(Pretty(..))
import Pact.Core.Hash
import Pact.Core.Persistence
import Pact.Core.DefPacts.Types

import qualified Pact.Core.Pretty as Pretty

type PactErrorI = PactError SpanInfo

data LexerError
  = LexicalError Char Char
  -- ^ Lexical error: encountered character, last seen character
  | InvalidIndentation Int Int
  -- ^ Invalid indentation: ^ current indentation, expected indentation
  | InvalidInitialIndent Int
  -- ^ Invalid initial indentation: got ^, expected 2 or 4
  | StringLiteralError Text
  -- ^ Error lexing string literal
  | OutOfInputError Char
  deriving (Show, Generic)

instance NFData LexerError

instance Exception LexerError

instance Pretty LexerError where
  pretty = ("Lexical Error: " <>) . \case
    LexicalError c1 c2 ->
      Pretty.hsep ["Encountered character",  Pretty.parens (pretty c1) <> ",", "Last seen", Pretty.parens (pretty c2)]
    InvalidIndentation curr expected ->
      Pretty.hsep ["Invalid indentation. Encountered", Pretty.parens (pretty curr) <> ",", "Expected", Pretty.parens (pretty expected)]
    StringLiteralError te ->
      Pretty.hsep ["String literal parsing error: ", pretty te]
    InvalidInitialIndent i ->
      Pretty.hsep ["Invalid initial ident. Valid indentation are 2 or 4 spaces. Found: ", Pretty.parens (pretty i)]
    OutOfInputError c ->
      Pretty.hsep ["Ran out of input before finding a lexeme. Last Character seen: ", Pretty.parens (pretty c)]

data ParseError
  = ParsingError Text
  -- ^ Parsing error: [expected]
  | TooManyCloseParens Text
  -- ^ Too many closing parens [Remaining t]
  | UnexpectedInput Text
  -- Todo: Potentially the error here would be better if
  -- ^ Too much input in general. Did not expect more tokens.
  -- Emitted in the case of "Expression was parsed successfully but there's more input remaining."
  | PrecisionOverflowError Int
  -- ^ Way too many decimal places for `Decimal` to deal with, max 255 precision.
  | InvalidBaseType Text
  -- ^ Invalid primitive type
  deriving (Show, Generic)

instance NFData ParseError

instance Exception ParseError

instance Pretty ParseError where
  pretty = \case
    ParsingError e ->
      Pretty.hsep ["Expected:", pretty e]
    TooManyCloseParens e ->
      Pretty.hsep ["Too many closing parens, remaining tokens:", pretty e]
    UnexpectedInput e ->
      Pretty.hsep ["Unexpected input after expr, remaining tokens:", pretty e]
    PrecisionOverflowError i ->
      Pretty.hsep ["Precision overflow (>=255 decimal places): ", pretty i, "decimals"]
    InvalidBaseType txt ->
      Pretty.hsep ["No such type:", pretty txt]

data DesugarError
  = UnboundTermVariable Text
  -- ^ Encountered a variable with no binding <varname>
  | UnboundTypeVariable Text
  -- ^ Found an unbound type variable in a type definition
  -- (note: in this current version of core this should never occur,
  --  there are no userland type variables that can be annotated)
  | InvalidCapabilityReference Text
  -- ^ Function <function name> is used in a scope that expected a capability
  | NoSuchModuleMember ModuleName Text
  -- ^ Module <modulename> does not have member <membername>
  | NoSuchModule ModuleName
  -- ^ Module <modulename> does not exist
  | NoSuchInterface ModuleName
  -- ^ Interface <ifname> doesnt exist
  | ImplementationError ModuleName ModuleName Text
  -- ^ Interface implemented in module for member <member> does not match the signature
  | NotImplemented ModuleName ModuleName Text
  -- ^ Interface member not implemented
  | RecursionDetected ModuleName [Text]
  -- ^ Detected use of recursion in module <module>. [functions] for a cycle
  | NotAllowedWithinDefcap Text
  -- ^ Form <text> not allowed within defcap
  | NotAllowedOutsideModule Text
  -- ^ Form not allowed outside of module call <description
  | InvalidGovernanceRef QualifiedName
  -- ^ No such governance
  | InvalidDefInTermVariable Text
  -- ^ Invalid top level defn references a non-semantic value (e.g defcap, defschema)
  | InvalidModuleReference ModuleName
  -- ^ Invalid: Interface used as module reference
  | EmptyBindingBody
  --
  | EmptyDefPact Text
  -- ^ Defpact without steps
  | LastStepWithRollback QualifiedName
  -- ^ Last Step has Rollback error
  | ExpectedFreeVariable Text
  | InvalidManagedArg Text
  | InvalidImports [Text]
  | InvalidImportModuleHash ModuleName ModuleHash
  -- ^ Expected free variable
  | InvalidSyntax Text
  | InvalidDefInSchemaPosition Text
  | InvalidDynamicInvoke Text
  | DuplicateDefinition Text
  | InvalidBlessedHash Text
  deriving (Show,  Generic)

instance NFData DesugarError

instance Exception DesugarError

instance Pretty DesugarError where
  pretty = \case
    UnboundTermVariable t ->
      Pretty.hsep ["Unbound variable", pretty t]
    UnboundTypeVariable t ->
      Pretty.hsep ["Unbound type variable", pretty t]
    InvalidCapabilityReference t ->
      Pretty.hsep ["Variable or function used in special form is not a capability", pretty t]
    NoSuchModuleMember mn txt ->
      Pretty.hsep ["Module", pretty mn, "has no such member:", pretty txt]
    NoSuchModule mn ->
      Pretty.hsep ["Cannot find module: ", pretty mn]
    NoSuchInterface mn ->
      Pretty.hsep ["Cannot find interface: ", pretty mn]
    NotAllowedWithinDefcap dc ->
      Pretty.hsep [pretty dc, "form not allowed within defcap"]
    NotAllowedOutsideModule txt ->
      Pretty.hsep [pretty txt, "not allowed outside of a module"]
    ImplementationError mn1 mn2 defn ->
      Pretty.hsep [ "Module"
                   , pretty mn1
                   , "does not correctly implement the function"
                   , pretty defn
                   , "from Interface"
                   , pretty mn2]
    RecursionDetected mn txts ->
      Pretty.hsep
      ["Recursive cycle detected in Module"
      , pretty mn
      , "in the following functions:"
      , pretty txts]
    InvalidGovernanceRef gov ->
      Pretty.hsep ["Invalid governance:", pretty gov]
    InvalidDefInTermVariable n ->
      Pretty.hsep ["Invalid definition in term variable position:", pretty n]
    InvalidModuleReference mn ->
      Pretty.hsep ["Invalid Interface attempted to be used as module reference:", pretty mn]
    EmptyBindingBody -> "Bind expression lacks an accompanying body"
    EmptyDefPact dp -> Pretty.hsep ["Defpact has no steps:", pretty dp]
    LastStepWithRollback mn ->
      Pretty.hsep ["rollbacks aren't allowed on the last step in:", pretty mn]
    ExpectedFreeVariable t ->
      Pretty.hsep ["Expected free variable in expression, found locally bound: ", pretty t]
    e -> pretty (show e)

-- | Argument type mismatch meant for errors
--   that does not force you to show the whole PactValue
data ArgTypeError
  = ATEPrim PrimType
  | ATEList
  | ATEObject
  | ATETable
  | ATEClosure
  | ATEModRef
  deriving (Show,  Generic)

instance NFData ArgTypeError

instance Pretty ArgTypeError where
  pretty = \case
    ATEPrim p -> Pretty.brackets $ pretty p
    ATEList -> "[list]"
    ATEObject -> "[object]"
    ATETable -> "[table]"
    ATEClosure -> "[closure]"
    ATEModRef -> "[modref]"


-- | All fatal execution errors which should pause
--
data EvalError
  = ArrayOutOfBoundsException Int Int
  -- ^ Array index out of bounds <length> <index>
  | ArithmeticException Text
  -- ^ Arithmetic error <cause>
  | EnumerationError Text
  -- ^ Enumeration error (e.g incorrect bounds with step
  | DecodeError Text
  -- ^ Some form of decoding error
  | GasExceeded Text
  -- ^ Gas went past the gas limit
  | FloatingPointError Text
  -- ^ Floating point operation exception
  | CapNotInScope Text
  -- ^ Capability not in scope
  | InvariantFailure Text
  -- ^ Invariant violation in execution. This is a fatal Error.
  | EvalError Text
  -- ^ Error raised by the program that went unhandled
  | NativeArgumentsError NativeName [ArgTypeError]
  -- ^ Error raised: native called with the wrong arguments
  | ModRefNotRefined Text
  -- ^ Module reference not refined to a value
  | InvalidDefKind DefKind Text
  -- ^ Def used in method has wrong type + reason
  | NoSuchDef FullyQualifiedName
  -- ^ Could not find a definition with the above name
  | InvalidManagedCap FullyQualifiedName
  -- ^ Name does not point to a managed capability
  | CapNotInstalled FullyQualifiedName
  -- ^ Capability not installed
  | NameNotInScope FullyQualifiedName
  -- ^ Name not found in the top level environment
  | DefIsNotClosure Text
  -- ^ Def is not a closure
  | NoSuchKeySet KeySetName
    -- ^ No such keyset
  | YieldOutsiteDefPact
  -- ^ Yield a value outside a running DefPactExec
  | NoActiveDefPactExec
  -- ^ No Active DefPactExec in the environment
  | NoYieldInDefPactStep DefPactStep
  -- ^ No Yield available in DefPactStep
  | InvalidDefPactStepSupplied DefPactStep DefPactExec
  -- ^ Supplied DefPactStep requests an invalid step
  | DefPactIdMissmatch DefPactId DefPactId
  -- ^ Requested PactId does not match context PactId
  | CCDefPactContinuationError DefPactStep DefPactExec DefPactExec
  -- ^ Crosschain DefPact contunation must be at least 2 steps before CC continuation step
  --   with <ccExec> <dbExec>
  | NoPreviousDefPactExecutionFound DefPactStep
  -- ^ No previouse DefPact execution could be found in the environment or database
  | DefPactAlreadyCompleted DefPactStep
  -- ^ DefPact already completed
  | NestedDefPactParentStepCountMissmatch DefPactId Int Int
  -- ^ Nested DefPact <stepcount> does not match <parent step count>
  | NestedDefPactParentRollbackMissmatch DefPactId Bool Bool
  -- ^ Nested DefPact <rollback> does not match <parent rollback>
  | NestedDefPactNeverStarted DefPactStep
  -- ^ Nested DefPact never started at prior step
  | NestedDefPactDoubleExecution DefPactStep
  -- ^ Nested DefPact is executed twice
  | MultipleOrNestedDefPactExecFound DefPactExec
  -- ^ Unexpected DefPactExec found in the environment
  | DefPactStepNotFound DefPactStep Int
  -- ^ The expected step could not be found in the DefPact
  | DefPactStepHasNoRollback DefPactStep
  -- ^ The requested DefPactStep has no rollback
  | DefPactStepNotInEnvironment
  -- ^ DefPactStep is not in the environment
  | NoDefPactIdAndExecEnvSupplied
  -- ^ No DefPactId supplied and no DefPactExec found in the environment
  | DefPactRollbackMissmatch DefPactStep DefPactExec
  -- ^ DefPact rollback missmatch
  | DefPactStepMissmatch DefPactStep DefPactExec
  -- ^ DefPact missmatch
  | CannotUpgradeInterface ModuleName
  -- ^ Interface cannot be upgrade
  | ModuleGovernanceFailure ModuleName
  -- ^ Failed to acquire module governance
  | DbOpFailure DbOpException
  -- ^ DynName is not a module ref
  | DynNameIsNotModRef Text
  | ModuleDoesNotExist ModuleName
  | ExpectedModule ModuleName
  -- ^ Module does not exist
  | HashNotBlessed ModuleName ModuleHash
  | CannotApplyPartialClosure
  | ClosureAppliedToTooManyArgs
  | FormIllegalWithinDefcap Text
  | RunTimeTypecheckFailure ArgTypeError Type
  | NativeIsTopLevelOnly NativeName
  | EventDoesNotMatchModule ModuleName
  | InvalidEventCap FullyQualifiedName
  | NestedDefpactsNotAdvanced DefPactId
  | ExpectedPactValue
  | NotInDefPactExecution
  | GuardEnforceError Text
  | NamespaceInstallError Text
  | DefineNamespaceError Text
  -- ^ Non-recoverable guard enforces.
  | ConstIsNotAPactValue QualifiedName
  | PointNotOnCurve
  | YieldProvenanceDoesNotMatch Provenance [Provenance]
  deriving (Show, Generic)

instance NFData EvalError


instance Pretty EvalError where
  pretty :: EvalError -> Pretty.Doc ann
  pretty = \case
    ArrayOutOfBoundsException len ix ->
      Pretty.hsep
      [ "Array index out of bounds. Length"
      , Pretty.parens (pretty len) <> ","
      , "Index"
      , Pretty.parens (pretty ix)]
    ArithmeticException txt ->
      Pretty.hsep ["Arithmetic exception:", pretty txt]
    EnumerationError txt ->
      Pretty.hsep ["Enumeration error:", pretty txt]
    DecodeError txt ->
      Pretty.hsep ["Decoding error:", pretty txt]
    FloatingPointError txt ->
      Pretty.hsep ["Floating point error:", pretty txt]
    -- Todo: probably enhance this data type
    CapNotInScope txt ->
      Pretty.hsep ["Capability not in scope:", pretty txt]
    GasExceeded txt ->
      Pretty.hsep ["Gas Exceeded:", pretty txt]
    InvariantFailure txt ->
      Pretty.hsep ["Fatal execution error, invariant violated:", pretty txt]
    NativeArgumentsError (NativeName n) tys ->
      Pretty.hsep ["Native evaluation error for native", pretty n <> ",", "received incorrect argument(s) of type(s)", Pretty.commaSep tys]
    EvalError txt ->
      Pretty.hsep ["Program encountered an unhandled raised error:", pretty txt]
    -- ModRefNotRefined _ -> error ""
    -- InvalidDefKind _ _ -> error ""
    -- NoSuchDef _ -> error ""
    -- InvalidManagedCap _ -> error ""
    -- CapNotInstalled _ -> error ""
    -- NameNotInScope _ -> error ""
    -- DefIsNotClosure _ -> error ""
    -- NoSuchKeySet _ -> error ""
    YieldOutsiteDefPact ->
      "Try to yield a value outside a running DefPact execution"
    NoActiveDefPactExec ->
      "No active DefPact execution in the environment"
    NoYieldInDefPactStep (DefPactStep step _ i _) ->
      Pretty.hsep ["No yield in DefPactStep:", "Step: " <> pretty step, "DefPactId: " <> pretty i]
    InvalidDefPactStepSupplied (DefPactStep step _ _ _) pe ->
      Pretty.hsep
      [ "DefPactStep does not match DefPact properties:"
      , "requested: "<> pretty step
      , "step count:" <> pretty (_peStepCount pe)]
    DefPactIdMissmatch reqId envId ->
      Pretty.hsep
      [ "Requested DefPactId:", pretty reqId
      , "does not match context DefPactId:", pretty envId
      ]
    CCDefPactContinuationError pactStep _ccExec _dbExec ->
      Pretty.hsep
      [ "Crosschain DefPact continuation error:"
      , "DefPactId:" <> pretty (_psStep pactStep)
      ]
    NestedDefPactParentRollbackMissmatch pid rollback parentRollback ->
      Pretty.hsep
      [ "Nested DefPact execution failed, parameter missmatch:"
      , "DefPactId: " <> pretty pid
      , "Rollback: " <> pretty rollback
      , "Parent rollback:" <> pretty parentRollback
      ]
    NestedDefPactParentStepCountMissmatch pid stepCount parentStepCount ->
      Pretty.hsep
      [ "Nested DefPact execution failed, parameter missmatch:"
      , "PacId: " <> pretty pid
      , "step count: " <> pretty stepCount
      , "Parent step count: " <> pretty parentStepCount
      ]
    NoPreviousDefPactExecutionFound ps ->
      Pretty.hsep ["No previous DefPact exeuction found for DefPactId: ", pretty (_psDefPactId ps)]
    DefPactAlreadyCompleted ps -> Pretty.hsep
      [ "Requested DefPact already completed: ", "DefPactId:" <> pretty (_psDefPactId ps)]
    NestedDefPactNeverStarted ps -> Pretty.hsep
      ["Requested nested DefPact never started:", "DefPactId: " <> pretty (_psDefPactId ps)]
    NestedDefPactDoubleExecution ps -> Pretty.hsep
      ["Requested nested DefPact double execution:", "DefPactId: " <> pretty (_psDefPactId ps)]
    MultipleOrNestedDefPactExecFound pe -> Pretty.hsep
      ["DefPact execution context already in the environment: ", "DefPactId: " <> pretty (_peDefPactId pe)]
    DefPactStepNotFound ps maxSteps -> Pretty.hsep
      [ "Requested DefPact step exceeds available steps:"
      , "requested: " <> pretty (_psStep ps)
      , "available: " <> pretty maxSteps
      ]
    DefPactStepHasNoRollback ps -> Pretty.hsep
      ["Step has no rollback:", "DefPactId: " <> pretty (_psDefPactId ps)]
    DefPactStepNotInEnvironment -> "No DefPactStep in the environment"
    NoDefPactIdAndExecEnvSupplied -> "No DefPactId or execution environment supplied"
    DefPactRollbackMissmatch ps pe -> Pretty.hsep
      [ "Rollback missmatch in DefPactStep and DefPact exeuction environment:"
      , "DefPactId: " <> pretty (_psDefPactId ps)
      , "step rollback: " <> pretty (_psRollback ps)
      , "DefPactExec rollback: " <> pretty (_peStepHasRollback pe)
      ]
    DefPactStepMissmatch ps pe -> Pretty.hsep
      [ "Step missmatch in DefPactStep and DefPact exeuction environment:"
      , "DefPactId: " <> pretty (_psDefPactId ps)
      , "step: " <> pretty (_psStep ps)
      , "DefPactExec step: " <> pretty (_peStep pe + 1)
      ]
    e -> pretty (show e)

instance Exception EvalError

data PactError info
  = PELexerError LexerError info
  | PEParseError ParseError info
  | PEDesugarError DesugarError info
  -- | PETypecheckError TypecheckError info
  -- | PEOverloadError OverloadError info
  | PEExecutionError EvalError info
<<<<<<< HEAD
  deriving (Show, Functor)
=======
  deriving (Show, Functor, Generic)

instance NFData info => NFData (PactError info)
>>>>>>> 63ce6488

instance Pretty (PactError info) where
  pretty = \case
    PELexerError e _ -> pretty e
    PEParseError e _ -> pretty e
    PEDesugarError e _ -> pretty e
    PEExecutionError e _ -> pretty e

peInfo :: Lens (PactError info) (PactError info') info info'
peInfo f = \case
  PELexerError le info ->
    PELexerError le <$> f info
  PEParseError pe info ->
    PEParseError pe <$> f info
  PEDesugarError de info ->
    PEDesugarError de <$> f info
  PEExecutionError ee info ->
    PEExecutionError ee <$> f info

instance (Show info, Typeable info) => Exception (PactError info)

liftDbFunction
  :: (MonadError (PactError i) m, MonadIO m)
  => i
  -> IO a
  -> m a
liftDbFunction info action = do
  e <- liftIO $ catch (Right <$> action) (pure . Left . DbOpFailure)
  either (throwError . (`PEExecutionError` info)) pure e<|MERGE_RESOLUTION|>--- conflicted
+++ resolved
@@ -447,13 +447,9 @@
   -- | PETypecheckError TypecheckError info
   -- | PEOverloadError OverloadError info
   | PEExecutionError EvalError info
-<<<<<<< HEAD
-  deriving (Show, Functor)
-=======
   deriving (Show, Functor, Generic)
 
 instance NFData info => NFData (PactError info)
->>>>>>> 63ce6488
 
 instance Pretty (PactError info) where
   pretty = \case
