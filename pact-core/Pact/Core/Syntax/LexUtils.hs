{-# LANGUAGE OverloadedStrings #-}
{-# LANGUAGE BangPatterns #-}
{-# LANGUAGE ViewPatterns #-}
{-# LANGUAGE LambdaCase #-}
{-# LANGUAGE BlockArguments #-}
{-# LANGUAGE TemplateHaskell #-}
{-# LANGUAGE DerivingVia #-}


module Pact.Core.Syntax.LexUtils where

import Control.Lens hiding (uncons)
import Control.Monad.Except
import Control.Monad.State.Strict
import Data.Word (Word8)
import Data.Text(Text)
import Data.List(intersperse)
import Data.Default

import qualified Data.Text as T
import qualified Data.Char as C

import Pact.Core.Info
import Pact.Core.Errors
import Pact.Core.Names
import Pact.Core.Pretty (Pretty(..))
import Pact.Core.Syntax.ParseTree

type ParserT = Either PactErrorI
type ParsedExpr = Expr SpanInfo
type ParsedDefun = Defun SpanInfo
type ParsedDef = Def SpanInfo
type ParsedDefConst = DefConst SpanInfo
type ParsedModule = Module SpanInfo
type ParsedTopLevel = TopLevel SpanInfo
type ParsedIfDef = IfDef SpanInfo
type ParsedInterface = Interface SpanInfo
type ParsedReplTopLevel = ReplTopLevel SpanInfo

data PosToken =
  PosToken
  { _ptToken :: Token
  , _ptInfo :: SpanInfo
  }
  deriving (Show, Eq)

data Token
  -- Keywords
  = TokenLet
  | TokenIf
  | TokenLambda
  | TokenTry
  | TokenError
  | TokenModule
  | TokenInterface
  | TokenImport
  | TokenStep
  | TokenStepWithRollback
  -- Def keywords
  | TokenDefun
  | TokenDefConst
  | TokenDefCap
  | TokenDefPact
  | TokenDefSchema
  | TokenDefTable
  | TokenDefProperty
  | TokenProperty
  | TokenBless
  | TokenImplements
  -- Annotations
  | TokenDocAnn
  | TokenModelAnn
  | TokenEventAnn
  | TokenManagedAnn
  -- Delimiters
  | TokenOpenBrace -- {
  | TokenCloseBrace -- }
  | TokenOpenParens -- (
  | TokenCloseParens -- )
  | TokenOpenBracket
  | TokenCloseBracket
  | TokenComma
  | TokenColon
  | TokenDot
    -- Capabilities
  | TokenWithCapability
  | TokenCreateUserGuard
  -- | TokenRequireCapability
  -- | TokenComposeCapability
  -- | TokenInstallCapability
  -- | TokenEmitEvent
  -- Operators
  -- | TokenEq
  -- | TokenNeq
  -- | TokenGT
  -- | TokenGEQ
  -- | TokenLT
  -- | TokenLEQ
  -- | TokenPlus
  -- | TokenMinus
  -- | TokenMult
  -- | TokenDiv
  -- | TokenPow
  -- | TokenBitAnd
  -- | TokenBitOr
  -- | TokenBitComplement
  | TokenAnd
  | TokenOr
  | TokenEnforce
  | TokenEnforceOne
  | TokenSingleTick !Text
  | TokenIdent !Text
  | TokenNumber !Text
  | TokenString !Text
  | TokenTrue
  | TokenFalse
  | TokenBlockIntro
  | TokenSuspend
  | TokenDynAcc
  | TokenBindAssign
  | TokenInvariant
  -- Repl-specific tokens
  | TokenLoad
  -- Layout
  | TokenEOF
  deriving (Eq, Show)


data AlexInput
 = AlexInput
 { _inpLine   :: {-# UNPACK #-} !Int
 , _inpColumn :: {-# UNPACK #-} !Int
 , _inpLast :: {-# UNPACK #-} !Char
 , _inpStream :: Text
 }
 deriving (Eq, Show)

makeLenses ''AlexInput

alexPrevInputChar :: AlexInput -> Char
alexPrevInputChar = _inpLast

c2w :: Char -> Word8
c2w = fromIntegral . C.ord

w2c :: Word8 -> Char
w2c = C.chr . fromIntegral

alexGetByte :: AlexInput -> Maybe (Word8, AlexInput)
alexGetByte (AlexInput line col _ stream) =
  advance <$> T.uncons stream
  where
  advance (c, rest) | c  == '\n' =
    (c2w c
    , AlexInput
    { _inpLine  = line +1
    , _inpColumn = 0
    , _inpLast = '\n'
    , _inpStream = rest})

  advance (c, rest) =
    (c2w c
    , AlexInput
    { _inpLine  = line
    , _inpColumn = col +1
    , _inpLast = c
    , _inpStream = rest})

lexerGetChar :: AlexInput -> Maybe (Char, AlexInput)
lexerGetChar (AlexInput line col _ stream) =
  advance <$> T.uncons stream
  where
  advance (c, rest) | c  == '\n' =
    (c
    , AlexInput
    { _inpLine  = line +1
    , _inpColumn = 0
    , _inpLast = '\n'
    , _inpStream = rest})

  advance (c, rest) =
    (c
    , AlexInput
    { _inpLine  = line
    , _inpColumn = col +1
    , _inpLast = c
    , _inpStream = rest})

newtype Layout
  = Layout Int
  deriving (Eq, Show)

newtype LexerM a =
  LexerM (StateT AlexInput (Either PactErrorI) a)
  deriving
    ( Functor, Applicative
    , Monad
    , MonadState AlexInput
    , MonadError PactErrorI)
  via (StateT AlexInput (Either PactErrorI))


initState :: Text -> AlexInput
initState = AlexInput 0 0 '\n'

getSpanInfo :: LexerM SpanInfo
getSpanInfo = do
  input <- get
  pure (SpanInfo (_inpLine input) (_inpColumn input) (_inpLine input) (_inpColumn input))

emit :: (Text -> Token) -> Text -> SpanInfo -> LexerM PosToken
emit f e s = pure (PosToken (f e) s)

token :: Token -> Text -> SpanInfo -> LexerM PosToken
token tok _ s = pure (PosToken tok s)

throwLexerError :: LexerError -> SpanInfo -> LexerM a
throwLexerError le = throwError . PELexerError le

throwLexerError' :: LexerError -> LexerM a
throwLexerError' le = getSpanInfo >>= throwLexerError le

throwParseError :: ParseError -> SpanInfo -> ParserT a
throwParseError pe = throwError . PEParseError pe

toAppExprList :: SpanInfo -> [Either ParsedExpr [(Field, MArg)]] -> [ParsedExpr]
toAppExprList i  (h:hs) = case h of
  Left e -> e : toAppExprList i hs
  Right binds -> [Binding binds (toAppExprList i hs) i]
toAppExprList _ [] = []

primType :: SpanInfo -> Text -> ParserT Type
primType i = \case
  "integer" -> pure TyInt
  "bool" -> pure TyBool
  "unit" -> pure TyUnit
  "guard" -> pure TyGuard
  "decimal" -> pure TyDecimal
  "time" -> pure TyTime
  "string" -> pure TyString
  "list" -> pure TyPolyList
  "object" -> pure TyPolyObject
  "keyset" -> pure TyKeyset
  e -> throwParseError (InvalidBaseType e) i

objType :: SpanInfo -> Text -> ParsedTyName -> ParserT Type
objType i t p = case t of
  "object" -> pure (TyObject p)
  "table" -> pure (TyTable p)
  e -> throwParseError (InvalidBaseType e) i

parseError :: ([PosToken], [String]) -> ParserT a
parseError (remaining, exps) =
  case (remaining, exps) of
    (_, []) -> handleTooMuchInput remaining
    (x:_, _) -> handleWithLastToken (_ptInfo x)
    (_, _) -> handleWithLastToken def
  where
  renderList e =
    "[" <> T.concat (intersperse ", " e) <> "]"
  renderRemaining r
    | length r <= 10 = renderList r
    | otherwise = renderList $ (<> ["..."]) $ take 10 r
  handleWithLastToken =
    throwParseError (ParsingError (renderRemaining (T.pack <$> exps)))
  handleTooMuchInput = \case
    (PosToken TokenCloseParens i):rest ->
      let rem' = renderRemaining (renderTokenText . _ptToken <$> rest)
      in throwParseError (TooManyCloseParens rem') i
    xs ->
      let rem' = renderRemaining (renderTokenText . _ptToken <$> xs)
      in throwParseError (UnexpectedInput rem') $ case xs of
        [] -> def
        x:_ -> _ptInfo x

runLexerT :: LexerM a -> Text -> Either PactErrorI a
runLexerT (LexerM act) s = evalStateT act (initState s)

renderTokenText :: Token -> Text
renderTokenText = \case
  TokenLet -> "let"
  TokenIf -> "if"
  TokenLambda -> "lambda"
  TokenTry -> "try"
  TokenError -> "error"
  TokenModule -> "module"
  TokenInterface -> "interface"
  TokenImport -> "use"
  TokenStep -> "step"
  TokenStepWithRollback -> "step-with-rollback"
  TokenDefun -> "defun"
  TokenDefConst -> "defconst"
  TokenDefCap -> "defcap"
  TokenDefPact -> "defpact"
  TokenDefSchema -> "defschema"
  TokenDefProperty -> "defproperty"
  TokenDefTable -> "deftable"
  TokenDocAnn -> "@doc"
  TokenEventAnn -> "@event"
  TokenManagedAnn ->  "@managed"
  TokenModelAnn -> "@model"
  TokenBless -> "bless"
  TokenImplements -> "implements"
  TokenOpenBrace -> "{"
  TokenCloseBrace -> "}"
  TokenOpenParens -> "("
  TokenCloseParens -> ")"
  TokenOpenBracket -> "["
  TokenCloseBracket -> "]"
  TokenComma -> ","
  TokenColon -> ":"
  TokenDot -> "."
  TokenBindAssign -> ":="
  TokenDynAcc -> "::"
  TokenProperty -> "property"
<<<<<<< HEAD
=======
  TokenInvariant -> "invariant"
>>>>>>> d0dfdb99
  -- TokenEq -> "="
  -- TokenNeq -> "!="
  -- TokenGT -> ">"
  -- TokenGEQ -> ">="
  -- TokenLT -> "<"
  -- TokenLEQ -> "<="
  -- TokenPlus -> "+"
  -- TokenMinus -> "-"
  -- TokenMult -> "*"
  -- TokenDiv -> "/"
  -- TokenPow -> "^"
  -- TokenBitAnd -> "&"
  -- TokenBitOr -> "|"
  -- TokenBitComplement -> "~"
  TokenBlockIntro -> "progn"
  TokenAnd -> "and"
  TokenOr -> "or"
  TokenEnforce -> "enforce"
  TokenEnforceOne -> "enforce-one"
  TokenIdent t -> "ident<" <> t <> ">"
  TokenNumber n -> "number<" <> n <> ">"
  TokenSingleTick s -> "\'" <> s
  TokenString s -> "\"" <> s <> "\""
  TokenTrue -> "true"
  TokenFalse -> "false"
  TokenEOF -> "EOF"
  TokenSuspend -> "suspend"
  TokenLoad -> "load"
  TokenWithCapability -> "with-capability"
  TokenCreateUserGuard -> "create-user-guard"
  -- TokenRequireCapability -> "require-capability"
  -- TokenComposeCapability -> "compose-capability"
  -- TokenInstallCapability -> "install-capability"
  -- TokenEmitEvent -> "emit-event"



instance Pretty Token where
  pretty = pretty . renderTokenText

instance Pretty PosToken where
  pretty = pretty . _ptToken<|MERGE_RESOLUTION|>--- conflicted
+++ resolved
@@ -313,10 +313,7 @@
   TokenBindAssign -> ":="
   TokenDynAcc -> "::"
   TokenProperty -> "property"
-<<<<<<< HEAD
-=======
   TokenInvariant -> "invariant"
->>>>>>> d0dfdb99
   -- TokenEq -> "="
   -- TokenNeq -> "!="
   -- TokenGT -> ">"
