{-# LANGUAGE BlockArguments #-}
{-# LANGUAGE LambdaCase #-}
{-# LANGUAGE OverloadedStrings #-}
{-# LANGUAGE DeriveFunctor #-}
{-# LANGUAGE PatternSynonyms #-}

module Pact.Core.Syntax.ParseTree where

import Control.Lens hiding (List, op)
import Data.Foldable(fold)
import Data.Text(Text)
import Data.List.NonEmpty(NonEmpty(..))
import Data.List(intersperse)

import qualified Data.List.NonEmpty as NE

import Pact.Core.Literal
import Pact.Core.Names
import Pact.Core.Pretty
import Pact.Core.Type(PrimType(..))
import Pact.Core.Guards


data Operator
  = AndOp
  | OrOp
  | EnforceOp
  | EnforceOneOp
  deriving (Show, Eq, Enum, Bounded)

instance Pretty Operator where
  pretty = \case
    AndOp -> "and"
    OrOp -> "or"
    EnforceOp -> "enforce"
    EnforceOneOp -> "enforce-one"

-- | Type representing all pact syntactic types.
-- Note: A few types (mainly TyPoly*) do not exist in pact-core.
data Type
  = TyPrim PrimType
  | TyList Type
  | TyPolyList
  | TyModRef [ModuleName]
  | TyKeyset
  | TyObject ParsedTyName
  | TyTable ParsedTyName
  | TyPolyObject
  deriving (Show, Eq)

pattern TyInt :: Type
pattern TyInt = TyPrim PrimInt

pattern TyDecimal :: Type
pattern TyDecimal = TyPrim PrimDecimal

pattern TyBool :: Type
pattern TyBool = TyPrim PrimBool

pattern TyString :: Type
pattern TyString = TyPrim PrimString

pattern TyTime :: Type
pattern TyTime = TyPrim PrimTime

pattern TyUnit :: Type
pattern TyUnit = TyPrim PrimUnit

pattern TyGuard :: Type
pattern TyGuard = TyPrim PrimGuard

instance Pretty Type where
  pretty = \case
    TyPrim prim -> pretty prim
    TyList t -> brackets (pretty t)
    TyModRef mn -> "module" <> braces (hsep (punctuate comma (pretty <$> mn)))
    TyPolyList -> "list"
    TyKeyset -> "keyset"
    TyObject qn -> "object" <> braces (pretty qn)
    TyPolyObject -> "object"
    TyTable o -> "table" <> braces (pretty o)


----------------------------------------------------
-- Common structures
----------------------------------------------------

data Arg
  = Arg
  { _argName :: Text
  , _argType :: Type
  } deriving Show

data MArg
  = MArg
  { _margName :: Text
  , _margType :: Maybe Type
  } deriving (Eq, Show)

data Defun i
  = Defun
  { _dfunName :: Text
  , _dfunArgs :: [MArg]
  , _dfunRetType :: Maybe Type
  , _dfunTerm :: Expr i
  , _dfunDocs :: Maybe Text
  , _dfunModel :: Maybe [FVFunModel i]
  , _dfunInfo :: i
  } deriving Show

data DefConst i
  = DefConst
  { _dcName :: Text
  , _dcType :: Maybe Type
  , _dcTerm :: Expr i
  , _dcDocs :: Maybe Text
  , _dcInfo :: i
  } deriving Show

data DCapMeta
  = DefEvent
  | DefManaged (Maybe (Text, ParsedName))
  deriving Show

data DefCap i
  = DefCap
  { _dcapName :: Text
  , _dcapArgs :: ![MArg]
  , _dcapRetType :: Maybe Type
  , _dcapTerm :: Expr i
  , _dcapDocs :: Maybe Text
  , _dcapModel :: Maybe [FVFunModel i]
  , _dcapMeta :: Maybe DCapMeta
  , _dcapInfo :: i
  } deriving Show

data DefSchema i
  = DefSchema
  { _dscName :: Text
  , _dscArgs :: [Arg]
  , _dscDocs :: Maybe Text
  , _dscModel :: Maybe [FVFunModel i]
  , _dscInfo :: i
  } deriving Show

data DefTable i
  = DefTable
  { _dtName :: Text
  , _dtSchema :: ParsedName
  , _dtDocs :: Maybe Text
  , _dtInfo :: i
  } deriving Show

data PactStep i
  = Step (Expr i) (Maybe [FVFunModel i])
  | StepWithRollback (Expr i) (Expr i) (Maybe [FVFunModel i])
  deriving Show

data DefPact i
  = DefPact
  { _dpName :: Text
  , _dpArgs :: [MArg]
  , _dpRetType :: Maybe Type
  , _dpSteps :: [PactStep i]
  , _dpDocs :: Maybe Text
  , _dpModel :: Maybe [FVFunModel i]
  , _dpInfo :: i
  } deriving Show

data Managed
  = AutoManaged
  | Managed Text ParsedName
  deriving (Show)

data Def i
  = Dfun (Defun i)
  | DConst (DefConst i)
  | DCap (DefCap i)
  | DSchema (DefSchema i)
  | DTable (DefTable i)
  | DPact (DefPact i)
  deriving Show

data Import
  = Import
  { _impModuleName  :: ModuleName
  , _impModuleHash :: Maybe Text
  , _impImported :: Maybe [Text] }
  deriving Show

data ExtDecl
  = ExtBless Text
  | ExtImport Import
  | ExtImplements ModuleName
  deriving Show

data DefProperty i
  = DefProperty
  { _dpropName :: Text
  , _dpropArgs :: [Arg]
  , _dpropExp :: Expr i
  } deriving Show

newtype Property i
  = Property (Expr i)
  deriving Show

<<<<<<< HEAD
data FVModel i
  = FVDefProperty (DefProperty i)
  | FVProperty (Property i)
=======
newtype Invariant i
  = Invariant (Expr i)
  deriving Show

data FVModel i
  = FVDefProperty (DefProperty i)
  | FVProperty (Property i)
  | FVInvariant (Invariant i)
  deriving Show

data FVFunModel i
  = FVFunProperty (Property i)
  | FVFunInvariant (Invariant i)
>>>>>>> d0dfdb99
  deriving Show

data Module i
  = Module
  { _mName :: ModuleName
  , _mGovernance :: Governance ParsedName
  , _mExternal :: [ExtDecl]
  , _mDefs :: NonEmpty (Def i)
  , _mDoc :: Maybe Text
  , _mModel :: [FVModel i]
  , _mInfo :: i
  } deriving Show

data TopLevel i
  = TLModule (Module i)
  | TLInterface (Interface i)
  | TLTerm (Expr i)
  | TLUse Import i
  deriving Show

data Interface i
  = Interface
  { _ifName :: ModuleName
  , _ifDefns :: [IfDef i]
  , _ifImports :: [Import]
  , _ifDocs :: Maybe Text
  , _ifModel :: Maybe [FVFunModel i]
  , _ifInfo :: i
  } deriving Show

data IfDefun i
  = IfDefun
  { _ifdName :: Text
  , _ifdArgs :: [MArg]
  , _ifdRetType :: Maybe Type
  , _ifdDocs :: Maybe Text
  , _ifdModel :: Maybe [FVFunModel i]
  , _ifdInfo :: i
  } deriving Show

data IfDefCap i
  = IfDefCap
  { _ifdcName :: Text
  , _ifdcArgs :: [MArg]
  , _ifdcRetType :: Maybe Type
  , _ifdcDocs :: Maybe Text
  , _ifdcModel :: Maybe [FVFunModel i]
  , _ifdcMeta :: Maybe DCapMeta
  , _ifdcInfo :: i
  } deriving Show

data IfDefPact i
  = IfDefPact
  { _ifdpName :: Text
  , _ifdpArgs :: [MArg]
  , _ifdpRetType :: Maybe Type
  , _ifdpDocs :: Maybe Text
  , _ifdpModel :: Maybe [FVFunModel i]
  , _ifdpInfo :: i
  } deriving Show


-- Interface definitions may be one of:
--   Defun sig
--   Defconst
--   Defschema
--   Defpact sig
--   Defcap Sig
data IfDef i
  = IfDfun (IfDefun i)
  | IfDConst (DefConst i)
  | IfDCap (IfDefCap i)
  | IfDSchema (DefSchema i)
  | IfDPact (IfDefPact i)
  deriving Show

instance Pretty (DefConst i) where
  pretty (DefConst dcn dcty term _ _) =
    parens ("defconst" <+> pretty dcn <> mprettyTy dcty <+> pretty term)
    where
    mprettyTy = maybe mempty ((":" <>) . pretty)

instance Pretty Arg where
  pretty (Arg n ty) =
    pretty n <> ":" <+> pretty ty

instance Pretty MArg where
  pretty (MArg n mty) =
    pretty n <> maybe mempty (\ty -> ":" <+> pretty ty) mty

instance Pretty (Defun i) where
  pretty (Defun n args rettype term _ _ _) =
    parens ("defun" <+> pretty n <+> parens (commaSep args)
      <> ":" <+> pretty rettype <+> "=" <+> pretty term)

data Binder i =
  Binder Text (Maybe Type) (Expr i)
  deriving (Show, Eq, Functor)

instance Pretty (Binder i) where
  pretty (Binder ident ty e) =
    parens $ pretty ident <> maybe mempty ((":" <>) . pretty) ty <+> pretty e

data CapForm i
  = WithCapability ParsedName [Expr i] (Expr i)
  | CreateUserGuard ParsedName [Expr i]
  deriving (Show, Eq, Functor)

data Expr i
  = Var ParsedName i
  | LetIn (NonEmpty (Binder i)) (Expr i) i
  | Lam [MArg] (Expr i) i
  | If (Expr i) (Expr i) (Expr i) i
  | App (Expr i) [Expr i] i
  | Block (NonEmpty (Expr i)) i
  | Operator Operator i
  | List [Expr i] i
  | Constant Literal i
  | Try (Expr i) (Expr i) i
  | Suspend (Expr i) i
  | Object [(Field, Expr i)] i
  | Binding [(Field, MArg)] [Expr i] i
  | CapabilityForm (CapForm i) i
  | Error Text i
  deriving (Show, Eq, Functor)

data ReplSpecialForm i
  = ReplLoad Text Bool i
  deriving Show

data ReplSpecialTL i
  = RTL (ReplTopLevel i)
  | RTLReplSpecial (ReplSpecialForm i)
  deriving Show

data ReplTopLevel i
  = RTLTopLevel (TopLevel i)
  | RTLDefun (Defun i)
  | RTLDefConst (DefConst i)
  deriving Show

pattern RTLModule :: Module i -> ReplTopLevel i
pattern RTLModule m = RTLTopLevel (TLModule m)

pattern RTLInterface :: Interface i -> ReplTopLevel i
pattern RTLInterface m = RTLTopLevel (TLInterface m)

pattern RTLTerm :: Expr i -> ReplTopLevel i
pattern RTLTerm te = RTLTopLevel (TLTerm te)


termInfo :: Lens' (Expr i) i
termInfo f = \case
  Var n i -> Var n <$> f i
  LetIn bnds e1 i ->
    LetIn bnds e1 <$> f i
  Lam nel e i ->
    Lam nel e <$> f i
  If e1 e2 e3 i ->
    If e1 e2 e3 <$> f i
  App e1 args i ->
    App e1 args <$> f i
  Block nel i ->
    Block nel <$> f i
  Object m i -> Object m <$> f i
  Operator op i ->
    Operator op <$> f i
  List nel i ->
    List nel <$> f i
  Suspend e i ->
    Suspend e <$> f i
  Constant l i ->
    Constant l <$> f i
  Try e1 e2 i ->
    Try e1 e2 <$> f i
  CapabilityForm e i ->
    CapabilityForm e <$> f i
  Error t i ->
    Error t <$> f i
  Binding t e i ->
    Binding t e <$> f i

instance Pretty (Expr i) where
  pretty = \case
    Var n _ -> pretty n
    LetIn bnds e _ ->
      parens ("let" <+> parens (hsep (NE.toList (pretty <$> bnds))) <+> pretty e)
    Lam nel e _ ->
      parens ("lambda" <+> parens (renderLamTypes nel) <+> pretty e)
    If cond e1 e2 _ ->
      parens ("if" <+> pretty cond <+> pretty e1 <+> pretty e2)
    App e1 [] _ ->
      parens (pretty e1)
    App e1 nel _ ->
      parens (pretty e1 <+> hsep (pretty <$> nel))
    Operator b _ -> pretty b
    Block nel _ ->
      parens ("progn" <+> hsep (pretty <$> NE.toList nel))
    Constant l _ ->
      pretty l
    List nel _ ->
      "[" <> commaSep nel <> "]"
    Try e1 e2 _ ->
      parens ("try" <+> pretty e1 <+> pretty e2)
    Error e _ ->
      parens ("error \"" <> pretty e <> "\"")
    Suspend e _ ->
      parens ("suspend" <+> pretty e)
    CapabilityForm c _ -> case c of
      WithCapability pn exs ex ->
        parens ("with-capability" <+> capApp pn exs <+> pretty ex)
      CreateUserGuard pn exs ->
        parens ("create-user-guard" <> capApp pn exs)
      where
      capApp pn exns =
        parens (pretty pn <+> hsep (pretty <$> exns))
    Object m _ ->
      braces (hsep (punctuate "," (prettyObj m)))
    Binding binds body _ ->
      braces (hsep $ punctuate "," $ fmap prettyBind binds) <+>
        hsep (pretty <$> body)
    where
    prettyBind (f, e) = pretty f <+> ":=" <+> pretty e
    prettyObj = fmap (\(n, k) -> dquotes (pretty n) <> ":" <> pretty k)
    renderLamPair (MArg n mt) = case mt of
      Nothing -> pretty n
      Just t -> pretty n <> ":" <> pretty t
    renderLamTypes = fold . intersperse " " . fmap renderLamPair<|MERGE_RESOLUTION|>--- conflicted
+++ resolved
@@ -205,11 +205,6 @@
   = Property (Expr i)
   deriving Show
 
-<<<<<<< HEAD
-data FVModel i
-  = FVDefProperty (DefProperty i)
-  | FVProperty (Property i)
-=======
 newtype Invariant i
   = Invariant (Expr i)
   deriving Show
@@ -223,7 +218,6 @@
 data FVFunModel i
   = FVFunProperty (Property i)
   | FVFunInvariant (Invariant i)
->>>>>>> d0dfdb99
   deriving Show
 
 data Module i
