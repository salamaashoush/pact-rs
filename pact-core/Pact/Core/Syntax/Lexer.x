{
{-# LANGUAGE LambdaCase #-}
{-# LANGUAGE FlexibleContexts #-}
{-# LANGUAGE OverloadedStrings #-}
{-# LANGUAGE ViewPatterns #-}


module Pact.Core.Syntax.Lexer(lexer, runLexerIO) where

import Control.Monad.State.Strict
import Control.Exception(throwIO)
import Data.Char(isSpace)
import Data.Text(Text)
<<<<<<< HEAD
-- import Data.ByteString(ByteString)

-- import qualified Data.ByteString as B
=======

>>>>>>> d0dfdb99
import qualified Data.Text as T

import Pact.Core.Info
import Pact.Core.Errors
import Pact.Core.Syntax.LexUtils

}
%encoding "latin1"

$lower = [ a-z ]
$digit = [ 0-9 ]
$alpha = [a-zA-Z]
$psymbol = [\%\#\+\-\_\&\$\@\<\>\=\^\?\*\!\|\/\~]
@ident = [$alpha $psymbol][$alpha $digit $psymbol]*
@integer = [\-]?[$digit]+
@singletick = [\'][$alpha][$alpha $digit \- \_]*
@comment = [\;][.]*[\n]
@tc = expect\-typechecks
@tcfail = expect\-typecheck\-failure
@steprb = step\-with\-rollback
@withcap = with\-capability
@cruserguard = create\-user\-guard
@enforce = enforce
@enforceOne = enforce\-one
-- @reqcap = require\-capability
-- @installcap = install\-capability
-- @composecap = compose\-capability
-- @emitevent = emit\-event



tokens :-
    @comment;
    $white+;
    -- Keywords
    let\*        { token TokenLet }
    let          { token TokenLet }
    if           { token TokenIf }
    defun        { token TokenDefun }
    defcap       { token TokenDefCap }
    defconst     { token TokenDefConst }
    defschema    { token TokenDefSchema }
    deftable     { token TokenDefTable }
    defpact      { token TokenDefPact }
    defproperty  { token TokenDefProperty }
    property     { token TokenProperty }
<<<<<<< HEAD
=======
    invariant    { token TokenInvariant }
>>>>>>> d0dfdb99
    interface    { token TokenInterface }
    module       { token TokenModule }
    bless        { token TokenBless }
    implements   { token TokenImplements }
    use          { token TokenImport }
    true         { token TokenTrue }
    false        { token TokenFalse }
    lambda       { token TokenLambda }

    and          { token TokenAnd }
    or           { token TokenOr }
    load         { token TokenLoad }
    \@doc        { token TokenDocAnn }
    \@model      { token TokenModelAnn}
    \@event      { token TokenEventAnn }
    \@managed    { token TokenManagedAnn}
    @steprb      { token TokenStepWithRollback}
    @enforce     { token TokenEnforce }
    @enforceOne  { token TokenEnforceOne }
    step         { token TokenStep }
    @withcap     { token TokenWithCapability }
    @cruserguard { token TokenCreateUserGuard }
    -- @composecap  { token TokenComposeCapability }
    -- @reqcap      { token TokenRequireCapability }
    -- @installcap  { token TokenInstallCapability }
    -- @emitevent   { token TokenEmitEvent }
    try          { token TokenTry }
    error        { token TokenError }
    progn        { token TokenBlockIntro }
    suspend      { token TokenSuspend }

    @integer     { emit TokenNumber }

    @singletick  { emit TokenSingleTick }
    \(           { token TokenOpenParens }
    \)           { token TokenCloseParens }
    \{           { token TokenOpenBrace }
    \}           { token TokenCloseBrace }
    \[           { token TokenOpenBracket }
    \]           { token TokenCloseBracket }
    \,           { token TokenComma }
    \.           { token TokenDot }
    \:\=         { token TokenBindAssign }
    \:\:         { token TokenDynAcc }
    \:           { token TokenColon }
    \"           { stringLiteral }
    @ident       { emit TokenIdent }
{

-- TODO: non-horrible errors
scan :: LexerM PosToken
scan = do
  input@(AlexInput sLine sCol _ txt) <- get
  case alexScan input 0 of
    AlexEOF -> pure (PosToken TokenEOF (SpanInfo sLine sCol (sLine+1) 0))

    AlexError (AlexInput eLine eCol  _last inp) ->
      let li = SpanInfo sLine sCol eLine eCol
      in case T.uncons inp of
        Just (h, _) ->
          throwLexerError (LexicalError h _last) li
        Nothing -> throwLexerError (OutOfInputError _last) li
    AlexSkip input' _ -> do
      put input'
      scan
    AlexToken input'@(AlexInput eLine eCol _ _) tokl action -> do
      put input'
      let
        span' = SpanInfo sLine sCol eLine eCol
        t = T.take (fromIntegral tokl) txt
      action t span'

stringLiteral :: Text -> SpanInfo -> LexerM PosToken
stringLiteral _ info = do
  inp <- get
  body <- loop [] inp
  pure (PosToken (TokenString (T.pack body)) info)
  where
  loop acc inp =
    case lexerGetChar inp of
      Just (c, rest) ->
        handleChar acc c rest
      Nothing -> throwLexerError' $ StringLiteralError "did not close string literal"
  handleChar acc c rest
    | c == '\\' = escape acc rest
    | c == '\n' = throwLexerError' $ StringLiteralError "newline in string literal"
    | c == '\r' = throwLexerError' $ StringLiteralError "carriage return in string literal"
    | c == '\"' = reverse acc <$ put rest
    | otherwise = loop (c:acc) rest
  multiLine acc inp =
    case lexerGetChar inp of
      Just (c, rest)
        | isSpace c -> multiLine acc rest
        | c == '\\' -> loop acc rest
        | otherwise -> throwLexerError' $ StringLiteralError "Invalid multiline string"
      Nothing -> throwLexerError' $ StringLiteralError "did not close string literal"
  escape acc inp =
    case lexerGetChar inp of
      Just (c, rest)
        | isSpace c -> multiLine acc rest
        | c == 'n' -> loop ('\n':acc) rest
        | c == 't' -> loop ('\t':acc) rest
        | c == '\\' -> loop ('\\':acc) rest
        | c == '\"' -> loop ('\"':acc) rest
        | c == '\'' -> loop ('\'':acc) rest
        | c == 'r' -> throwLexerError' $ StringLiteralError "carriage return is not supported in strings literals"
        | otherwise -> throwLexerError' $ StringLiteralError "Invalid escape sequence"
      Nothing -> throwLexerError' $ StringLiteralError "did not close string literal"

-- A colon _may_ indicate the start of a block,
-- so we emit the token and push the start code.
scanTokens :: LexerM [PosToken]
scanTokens = scan' []
  where
  scan' acc =
    scan >>= \case
      PosToken TokenEOF _ -> pure (reverse acc)
      tok -> scan' (tok:acc)

lexer :: Text -> Either PactErrorI [PosToken]
lexer bs = runLexerT scanTokens bs

runLexerIO :: Text -> IO [PosToken]
runLexerIO bs = either throwIO pure (lexer bs)
}<|MERGE_RESOLUTION|>--- conflicted
+++ resolved
@@ -11,13 +11,6 @@
 import Control.Exception(throwIO)
 import Data.Char(isSpace)
 import Data.Text(Text)
-<<<<<<< HEAD
--- import Data.ByteString(ByteString)
-
--- import qualified Data.ByteString as B
-=======
-
->>>>>>> d0dfdb99
 import qualified Data.Text as T
 
 import Pact.Core.Info
@@ -64,10 +57,7 @@
     defpact      { token TokenDefPact }
     defproperty  { token TokenDefProperty }
     property     { token TokenProperty }
-<<<<<<< HEAD
-=======
     invariant    { token TokenInvariant }
->>>>>>> d0dfdb99
     interface    { token TokenInterface }
     module       { token TokenModule }
     bless        { token TokenBless }
