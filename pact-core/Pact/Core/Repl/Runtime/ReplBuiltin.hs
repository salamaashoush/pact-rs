{-# LANGUAGE BlockArguments #-}
{-# LANGUAGE ScopedTypeVariables #-}

module Pact.Core.Repl.Runtime.ReplBuiltin where

import Control.Lens
import Control.Monad.Except
import Control.Monad.IO.Class(liftIO)
import Data.Default
import Data.Text(Text)
import Data.ByteString.Short(toShort)
import qualified Data.Text as T
import qualified Data.Text.Encoding as T
import qualified Data.Map.Strict as M
import qualified Data.Set as S
import qualified Data.Vector as V


import Pact.Core.Builtin
import Pact.Core.Literal
import Pact.Core.Hash
import Pact.Core.IR.Eval.Runtime
import Pact.Core.Pacts.Types
import Pact.Core.IR.Eval.CEK
import Pact.Core.Names
import Pact.Core.IR.Eval.RawBuiltin
import Pact.Core.Pretty
import Pact.Core.Environment
import Pact.Core.PactValue
import Pact.Core.Gas
import Pact.Core.Guards
import Pact.Core.Capabilities
<<<<<<< HEAD
=======
import Pact.Core.Errors
import Pact.Core.Persistence

>>>>>>> a63a2ff4
import Pact.Core.Repl.Runtime

type ReplBM b i = ReplEvalM (ReplBuiltin b) i
type ReplCont b i = Cont (ReplBuiltin b) i (ReplBM b i)
type ReplHandler b i = CEKErrorHandler (ReplBuiltin b) i (ReplBM b i)
type ReplCEKValue b i = CEKValue (ReplBuiltin b) i (ReplBM b i)
type ReplEvalResult b i = EvalResult (ReplBuiltin b) i (ReplBM b i)
type ReplBuiltinFn b i = NativeFn (ReplBuiltin b) i (ReplBM b i)

prettyShowValue :: CEKValue b i m -> Text
prettyShowValue = \case
  VPactValue p -> renderText p
  VTable (TableValue (TableName tn) _ _ _) -> "table{" <> tn <> "}"
  VClosure _ -> "<#closure>"

corePrint :: (IsBuiltin b, Default i) => NativeFunction b i (ReplEvalM b i)
corePrint = \info b cont handler _env -> \case
  [v] -> do
    liftIO $ putStrLn $ T.unpack (prettyShowValue v)
    returnCEKValue cont handler (VLiteral LUnit)
  args -> argsError info b args

rawExpect :: (IsBuiltin b, Default i) => NativeFunction b i (ReplEvalM b i)
rawExpect = \info b cont handler _env -> \case
  [VLiteral (LString msg), VPactValue v1, VClosure clo] ->
    unsafeApplyOne clo (VLiteral LUnit) >>= \case
       EvalValue (VPactValue v2) ->
        if v1 /= v2 then do
            let v1s = prettyShowValue (VPactValue v1)
                v2s = prettyShowValue (VPactValue v2)
            returnCEKValue cont handler $ VLiteral $ LString $ "FAILURE: " <> msg <> " expected: " <> v1s <> ", received: " <> v2s
        else returnCEKValue cont handler (VLiteral (LString ("Expect: success " <> msg)))
       v -> returnCEK cont handler v
  args -> argsError info b args

coreExpectThat :: (IsBuiltin b, Default i) => NativeFunction b i (ReplEvalM b i)
coreExpectThat = \info b cont handler _env -> \case
  [VLiteral (LString msg), VClosure vclo, v] -> do
    unsafeApplyOne vclo v >>= \case
      EvalValue (VLiteral (LBool c)) ->
        if c then returnCEKValue cont handler (VLiteral (LString ("Expect-that: success " <> msg)))
        else returnCEKValue cont handler  (VLiteral (LString ("FAILURE: Expect-that: Did not satisfy condition: " <> msg)))
      EvalValue _ -> return (VError "Expect-that: condition did not return a boolean")
      VError ve -> return (VError ve)
  args -> argsError info b args

coreExpectFailure :: (IsBuiltin b, Default i) => NativeFunction b i (ReplEvalM b i)
coreExpectFailure = \info b cont handler _env -> \case
  [VLiteral (LString toMatch), VClosure vclo] -> do
    tryError (unsafeApplyOne vclo (VLiteral LUnit)) >>= \case
      Right (VError _e) ->
        returnCEKValue cont handler $ VLiteral $ LString $ "Expect failure: Success: " <> toMatch
      Left _err -> do
        returnCEKValue cont handler $ VLiteral $ LString $ "Expect failure: Success: " <> toMatch
      Right _ ->
        returnCEKValue cont handler $ VLiteral $ LString $ "FAILURE: " <> toMatch <> ": expected failure, got result"
  args -> argsError info b args



continuePact :: forall b i. (IsBuiltin b, Default i) => NativeFunction b i (ReplEvalM b i)
continuePact info b _cont _handler _env = \case
  [VLiteral (LInteger s)] -> go s False Nothing Nothing
    -- do
    -- useEvalState esPactExec >>= \case
    --   Nothing -> pure (VError "No pact exec environment found!")
    --   Just pe -> lookupFqName (pe ^. peContinuation . pcName) >>= \case
    --     Just (DPact dp)
    --       | s == toInteger (_peStep pe) + 1 &&
    --         s < toInteger (_peStepCount pe) -> do
    --           let
    --             step = _dpSteps dp NE.!! fromInteger s
    --             args' = VPactValue <$> pe ^. peContinuation . pcArgs
    --             toClosure = \case
    --               Lam _li args body i ->
    --                 applyLam (C (Closure undefined undefined (_argType <$> args) (NE.length args) body Nothing env i)) args' Mt CEKNoHandler
    --               _ -> error "invariant violation"
    --           v <- case step of
    --             Step s' _ -> toClosure s'
    --             StepWithRollback s' _rb _ -> toClosure s'
    --           setEvalState esPactExec (Just $ over peStep (+1) pe)
    --           returnCEK (PactStepC cont undefined) handler v
    --       | otherwise ->
    --         -- throwExecutionError info (ContinuePactInvalidContext s (toInteger (_peStep pe)) (toInteger (_peStepCount pe)))
    --         pure (VError "")
    --     _ -> pure (VError "continuation is not a defpact")
  args -> argsError info b args
  where
    go :: Integer -> Bool -> Maybe Text -> Maybe (M.Map Field PactValue) -> ReplEvalM b i (EvalResult b i (ReplEvalM b i))
    go step rollback mpid userResume = useEvalState esPactExec >>= \case
      -- If we try to execute `continue-pact`, we first check if we have a running
      -- `PactExec` in the `EvalState` environment.
      Nothing -> do
        case mpid of
          -- In case, there is no `PactExec` AND we have no user-specified `PactId`, we abort
          -- abort the execution.
          Nothing -> error "continue-pact: No pact id supplied and no pact exec in context"
          Just pid -> do
            -- If we do have a user-specified `PactId`, we can resume the
            -- execution of the `DefPact`.
            let
              pactId = PactId pid
              pactYield = Yield <$> userResume
              pactStep = PactStep (fromInteger step) rollback pactId pactYield

            setEvalState esPactExec Nothing
            (reEnv . eePactStep) .= Just pactStep
            pure (EvalValue (VObject (M.fromList [])))
      Just _ -> pure (EvalValue (VObject (M.fromList [])))


pactState :: (IsBuiltin b, Default i) => NativeFunction b i (ReplEvalM b i)
pactState = \ info b _cont _handler _env -> \case
  [_] -> do
    mpe <- useEvalState esPactExec
    mRet <- case mpe of
      Just pe -> case _peYield pe of
        Nothing -> pure (Just $ PLiteral (LBool False))
        Just (Yield y) -> pure (Just $ PObject y)
      Nothing -> pure Nothing
    case mRet of
      Nothing -> pure (EvalValue $ VString "No Pact State available")
      Just yield ->
        let ps = [(Field "pactId", PLiteral (LString ""))
                 ,(Field "yield", yield)]
        in pure (EvalValue $ VObject (M.fromList ps))
  args -> argsError info b args

resetPactState :: (IsBuiltin b, Default i) => NativeFunction b i (ReplEvalM b i)
resetPactState = \info b _cont _handler _env -> \case
  [_] -> setEvalState esPactExec Nothing >> pure (EvalValue $ VString "Resetted Pact State")
  args -> argsError info b args



coreEnvStackFrame :: (IsBuiltin b, Default i) => NativeFunction b i (ReplEvalM b i)
coreEnvStackFrame = \info b cont handler _env -> \case
  [_] -> do
    frames <- useEvalState esStack
    liftIO $ print frames
    returnCEKValue cont handler VUnit
  args -> argsError info b args

envEvents :: (IsBuiltin b, Default i) => NativeFunction b i (ReplEvalM b i)
envEvents =  \info b cont handler _env -> \case
  [_] -> do
    events <- useEvalState esEvents
    liftIO $ print events
    returnCEKValue cont handler VUnit
  args -> argsError info b args

envHash :: (IsBuiltin b, Default i) => NativeFunction b i (ReplEvalM b i)
envHash =  \info b cont handler _env -> \case
  [VString s] -> do
    case decodeBase64UrlUnpadded (T.encodeUtf8 s) of
      Left e -> returnCEK cont handler (VError (T.pack e))
      Right hs -> do
        (reEnv . eeHash) .= Hash (toShort hs)
        returnCEKValue cont handler VUnit
  args -> argsError info b args

envData :: (IsBuiltin b, Default i) => NativeFunction b i (ReplEvalM b i)
envData = \info b cont handler _env -> \case
  [VObject o] -> do
    let ed = EnvData o
    (reEnv . eeMsgBody) .= ed
    returnCEKValue cont handler VUnit
  args -> argsError info b args

envChainData :: (IsBuiltin b, Default i) => NativeFunction b i (ReplEvalM b i)
envChainData = \info b cont handler _env -> \case
  [VObject cdataObj] -> do
    pd <- viewCEKEnv eePublicData
    go pd (M.toList cdataObj)
    where
    go pd [] = do
      reEnv . eePublicData .= pd
      returnCEKValue cont handler VUnit
    go pd ((k,v):rest) = case v of
      PInteger i
        | k == cdGasLimit ->
          go (set (pdPublicMeta . pmGasLimit) (Gas (fromIntegral i)) pd) rest
        | k == cdBlockHeight ->
          go (set pdBlockHeight (fromInteger i) pd) rest
      PDecimal i
        | k == cdGasPrice ->
          go (set (pdPublicMeta . pmGasPrice) (toRational i) pd) rest
      PString s
        | k == cdChainId ->
          go (set (pdPublicMeta . pmChainId) (ChainId s) pd) rest
        | k == cdSender ->
          go (set (pdPublicMeta . pmSender) s pd) rest
        | k == cdPrevBlockHash ->
          go (set pdPrevBlockHash s pd) rest
      _ -> returnCEK cont handler (VError $ "envChainData: bad public metadata value for key: " <> _field k)
  args -> argsError info b args

envKeys :: (IsBuiltin b, Default i) => NativeFunction b i (ReplEvalM b i)
envKeys = \info b cont handler _env -> \case
  [VList ks] -> do
    keys <- traverse (asString info b) ks
    reEnv . eeMsgSigs .= M.fromList ((,mempty) . PublicKeyText <$> V.toList keys)
    returnCEKValue cont handler VUnit
  args -> argsError info b args

envSigs :: (IsBuiltin b, Default i) => NativeFunction b i (ReplEvalM b i)
envSigs = \info b cont handler _env -> \case
  [VList ks] ->
    case traverse keyCapObj ks of
      Just sigs -> do
        (reEnv . eeMsgSigs) .= M.fromList (V.toList sigs)
        returnCEKValue cont handler VUnit
      Nothing -> returnCEK cont handler (VError "env-sigs format is wrong")
    where
    keyCapObj = \case
      PObject o -> do
        keyRaw<- M.lookup (Field "key") o
        kt <- preview (_PLiteral . _LString) keyRaw
        capsRaw <- M.lookup (Field "caps") o
        capsListPV <- preview _PList capsRaw
        caps <- traverse (preview _PCapToken) capsListPV
        let cts = over ctName fqnToQualName <$> caps
        pure (PublicKeyText kt, S.fromList (V.toList cts))
      _ -> Nothing
  args -> argsError info b args

beginTx :: (IsBuiltin b, Default i) => NativeFunction b i (ReplEvalM b i)
beginTx = \info b cont handler _env -> \case
  [VString s] -> begin' info (Just s) >>= returnCEK cont handler . renderTx "Begin Tx"
  [VUnit] -> begin' info Nothing >>= returnCEK cont handler . renderTx "Begin Tx"
  args -> argsError info b args

renderTx :: Text -> Maybe (TxId, Maybe Text) -> EvalResult b i m
renderTx start (Just (TxId tid, mt)) =
  EvalValue $ VString $ start <> " " <> T.pack (show tid) <> maybe mempty ((<>) " ") mt
renderTx start Nothing = VError $ "tx-function failure " <> start

begin' :: (Default i) => i -> Maybe Text -> ReplEvalM b i (Maybe (TxId, Maybe Text))
begin' info mt = do
  pdb <- use (reEnv . eePactDb)
  mode <- viewCEKEnv eeMode
  mTxId <- liftDbFunction info (_pdbBeginTx pdb mode)
  reTx .= ((,mt) <$> mTxId)
  return ((,mt) <$> mTxId)

commitTx :: (IsBuiltin b, Default i) => NativeFunction b i (ReplEvalM b i)
commitTx = \info b cont handler _env -> \case
  [_] -> do
    pdb <- use (reEnv . eePactDb)
    liftDbFunction info (_pdbCommitTx pdb)
    reState .= def
    use reTx >>= \case
      Just tx -> do
        reTx .= Nothing
        returnCEK cont handler (renderTx "Commit Tx" (Just tx))
      Nothing -> returnCEK cont handler (renderTx "Commit Tx" Nothing)
  args -> argsError info b args


rollbackTx :: (IsBuiltin b, Default i) => NativeFunction b i (ReplEvalM b i)
rollbackTx = \info b cont handler _env -> \case
  [_] -> do
    pdb <- use (reEnv . eePactDb)
    liftDbFunction info (_pdbRollbackTx pdb)
    reState .= def
    use reTx >>= \case
      Just tx -> do
        reTx .= Nothing
        returnCEK cont handler (renderTx "Rollback Tx" (Just tx))
      Nothing -> returnCEK cont handler (renderTx "Rollback Tx" Nothing)
  args -> argsError info b args

sigKeyset :: (IsBuiltin b, Default i) => NativeFunction b i (ReplEvalM b i)
sigKeyset = \info b cont handler _env -> \case
  [VUnit] -> do
    sigs <- S.fromList . M.keys <$> viewCEKEnv eeMsgSigs
    returnCEKValue cont handler (VGuard (GKeyset (KeySet sigs KeysAll)))
  args -> argsError info b args


replBuiltinEnv
  :: Default i
  => BuiltinEnv (ReplBuiltin RawBuiltin) i (ReplEvalM (ReplBuiltin RawBuiltin) i)
replBuiltinEnv i b env =
  mkBuiltinFn i b env (replRawBuiltinRuntime b)

replRawBuiltinRuntime
  :: (Default i)
  => ReplBuiltin RawBuiltin
  -> NativeFunction (ReplBuiltin RawBuiltin) i (ReplEvalM (ReplBuiltin RawBuiltin) i)
replRawBuiltinRuntime = \case
  RBuiltinWrap cb ->
    rawBuiltinRuntime cb
  RBuiltinRepl br -> case br of
    RExpect -> rawExpect
    RExpectFailure -> coreExpectFailure
    RExpectThat -> coreExpectThat
    RPrint -> corePrint
    REnvStackFrame -> coreEnvStackFrame
    RContinuePact -> continuePact
    RPactState -> pactState
    RResetPactState -> resetPactState
    REnvChainData -> envChainData
    REnvData -> envData
    REnvEvents -> envEvents
    REnvHash -> envHash
    REnvKeys -> envKeys
    REnvSigs -> envSigs
<<<<<<< HEAD
    RBeginTx -> undefined
    RCommitTx -> undefined
    RRollbackTx -> undefined
    -- RLoad -> loadExec
    -- RLoadWithEnv -> loadExec
=======
    RBeginTx -> beginTx
    RCommitTx -> commitTx
    RRollbackTx -> rollbackTx
    RSigKeyset -> sigKeyset
>>>>>>> a63a2ff4
<|MERGE_RESOLUTION|>--- conflicted
+++ resolved
@@ -30,12 +30,9 @@
 import Pact.Core.Gas
 import Pact.Core.Guards
 import Pact.Core.Capabilities
-<<<<<<< HEAD
-=======
 import Pact.Core.Errors
 import Pact.Core.Persistence
 
->>>>>>> a63a2ff4
 import Pact.Core.Repl.Runtime
 
 type ReplBM b i = ReplEvalM (ReplBuiltin b) i
@@ -344,15 +341,7 @@
     REnvHash -> envHash
     REnvKeys -> envKeys
     REnvSigs -> envSigs
-<<<<<<< HEAD
-    RBeginTx -> undefined
-    RCommitTx -> undefined
-    RRollbackTx -> undefined
-    -- RLoad -> loadExec
-    -- RLoadWithEnv -> loadExec
-=======
     RBeginTx -> beginTx
     RCommitTx -> commitTx
     RRollbackTx -> rollbackTx
-    RSigKeyset -> sigKeyset
->>>>>>> a63a2ff4
+    RSigKeyset -> sigKeyset