{-# LANGUAGE BlockArguments #-}

module Pact.Core.Repl.Runtime.ReplBuiltin where

import Control.Lens
import Control.Monad(when)
import Control.Monad.Except
import Control.Monad.IO.Class(liftIO)
import Data.Default
import Data.Text(Text)
import Data.ByteString.Short(toShort)
import qualified Data.Text as T
<<<<<<< HEAD
import Control.Lens

import Pact.Core.Builtin
import Pact.Core.Literal
-- import Pact.Core.Gas
import Pact.Core.Errors

=======
import qualified Data.Text.Encoding as T
import qualified Data.Map.Strict as M
import qualified Data.Set as S
import qualified Data.Vector as V


import Pact.Core.Builtin
import Pact.Core.Literal
import Pact.Core.Hash
>>>>>>> ea25849d
import Pact.Core.IR.Eval.Runtime
import Pact.Core.IR.Term
import Pact.Core.Type
import Pact.Core.Pacts.Types
import Pact.Core.IR.Eval.CEK
import Pact.Core.Names
import Pact.Core.IR.Eval.RawBuiltin
import Pact.Core.Pretty
<<<<<<< HEAD

import qualified Data.List.NonEmpty as NE
import Data.Map.Strict (fromList)
import Pact.Core.PactValue

=======
import Pact.Core.Environment
import Pact.Core.PactValue
import Pact.Core.Gas
import Pact.Core.Guards
import Pact.Core.Capabilities
>>>>>>> ea25849d

import Pact.Core.Repl.Runtime

type ReplBM b i = ReplEvalM (ReplBuiltin b) i
type ReplCont b i = Cont (ReplBuiltin b) i (ReplBM b i)
type ReplHandler b i = CEKErrorHandler (ReplBuiltin b) i (ReplBM b i)
type ReplCEKValue b i = CEKValue (ReplBuiltin b) i (ReplBM b i)
type ReplEvalResult b i = EvalResult (ReplBuiltin b) i (ReplBM b i)
type ReplBuiltinFn b i = NativeFn (ReplBuiltin b) i (ReplBM b i)

prettyShowValue :: CEKValue b i m -> Text
prettyShowValue = \case
  VPactValue p -> renderText p
  VTable (TableValue (TableName tn) _ _ _) -> "table{" <> tn <> "}"
  VClosure _ -> "<#closure>"

corePrint :: (IsBuiltin b, Default i) => NativeFunction b i (ReplEvalM b i)
corePrint = \info b cont handler _env -> \case
  [v] -> do
    liftIO $ putStrLn $ T.unpack (prettyShowValue v)
    returnCEKValue cont handler (VLiteral LUnit)
  args -> argsError info b args

rawExpect :: (IsBuiltin b, Default i) => NativeFunction b i (ReplEvalM b i)
rawExpect = \info b cont handler _env -> \case
  [VLiteral (LString msg), VPactValue v1, VClosure clo] ->
    unsafeApplyOne clo (VLiteral LUnit) >>= \case
       EvalValue (VPactValue v2) ->
        if v1 /= v2 then do
            let v1s = prettyShowValue (VPactValue v1)
                v2s = prettyShowValue (VPactValue v2)
            returnCEKValue cont handler $ VLiteral $ LString $ "FAILURE: " <> msg <> " expected: " <> v1s <> ", received: " <> v2s
        else returnCEKValue cont handler (VLiteral (LString ("Expect: success " <> msg)))
       v -> returnCEK cont handler v
  args -> argsError info b args

coreExpectThat :: (IsBuiltin b, Default i) => NativeFunction b i (ReplEvalM b i)
coreExpectThat = \info b cont handler _env -> \case
  [VLiteral (LString msg), VClosure vclo, v] -> do
    unsafeApplyOne vclo v >>= \case
      EvalValue (VLiteral (LBool c)) ->
        if c then returnCEKValue cont handler (VLiteral (LString ("Expect-that: success " <> msg)))
        else returnCEKValue cont handler  (VLiteral (LString ("FAILURE: Expect-that: Did not satisfy condition: " <> msg)))
      EvalValue _ -> return (VError "Expect-that: condition did not return a boolean")
      VError ve -> return (VError ve)
  args -> argsError info b args

coreExpectFailure :: (IsBuiltin b, Default i) => NativeFunction b i (ReplEvalM b i)
coreExpectFailure = \info b cont handler _env -> \case
  [VLiteral (LString toMatch), VClosure vclo] -> do
    tryError (unsafeApplyOne vclo (VLiteral LUnit)) >>= \case
      Right (VError _e) ->
        returnCEKValue cont handler $ VLiteral $ LString $ "Expect failure: Success: " <> toMatch
      Left _err -> do
        returnCEKValue cont handler $ VLiteral $ LString $ "Expect failure: Success: " <> toMatch
      Right _ ->
        returnCEKValue cont handler $ VLiteral $ LString $ "FAILURE: " <> toMatch <> ": expected failure, got result"
  args -> argsError info b args



continuePact :: (IsBuiltin b, Default i) => NativeFunction b i (ReplEvalM b i)
continuePact = \info b cont handler env -> \case
  [VLiteral (LInteger s)] -> do
    useEvalState esPactExec >>= \case
      Nothing -> pure (VError "No pact exec environment found!")
      Just pe -> lookupFqName (pe ^. peContinuation . pcName) >>= \case
        Just (DPact dp)
          | s == toInteger (_peStep pe) + 1 &&
            s < toInteger (_peStepCount pe) -> do
              let
                step = _dpSteps dp NE.!! fromInteger s
                args' = VPactValue <$> pe ^. peContinuation . pcArgs
                toClosure = \case
                  Lam li args body i ->
                    applyLam (C (Closure li (_argType <$> args) (NE.length args) body Nothing env i)) args' Mt CEKNoHandler
                  _ -> error "invariant violation"
              v <- case step of
                Step s' _ -> toClosure s'
                StepWithRollback s' _rb _ -> toClosure s'
              setEvalState esPactExec (Just $ over peStep (+1) pe)
              returnCEK (PactStepC cont) handler v
          | otherwise ->
            throwExecutionError info (ContinuePactInvalidContext s (toInteger (_peStep pe)) (toInteger (_peStepCount pe)))
        _ -> pure (VError "continuation is not a defpact")
  args -> argsError info b args

pactState :: (IsBuiltin b, Default i) => NativeFunction b i (ReplEvalM b i)
pactState = \ info b _cont _handler _env -> \case
  [_] -> do
    mpe <- useEvalState esPactExec
    mRet <- case mpe of
      Just pe -> case _peYield pe of
        Nothing -> pure (Just $ PLiteral (LBool False))
        Just (Yield y) -> pure (Just $ PObject y)
      Nothing -> pure Nothing
    case mRet of
      Nothing -> pure (EvalValue $ VString "No Pact State available")
      Just yield ->
        let ps = [(Field "pactId", PLiteral (LString ""))
                 ,(Field "yield", yield)]
        in pure (EvalValue $ VObject (fromList ps))
  args -> argsError info b args

resetPactState :: (IsBuiltin b, Default i) => NativeFunction b i (ReplEvalM b i)
resetPactState = \info b _cont _handler _env -> \case
  [_] -> setEvalState esPactExec Nothing >> pure (EvalValue $ VString "Resetted Pact State")
  args -> argsError info b args



coreEnvStackFrame :: (IsBuiltin b, Default i) => NativeFunction b i (ReplEvalM b i)
coreEnvStackFrame = \info b cont handler _env -> \case
  [_] -> do
    frames <- useEvalState esStack
    liftIO $ print frames
    returnCEKValue cont handler VUnit
  args -> argsError info b args

envEvents :: (IsBuiltin b, Default i) => NativeFunction b i (ReplEvalM b i)
envEvents =  \info b cont handler _env -> \case
  [_] -> do
    events <- useEvalState esEvents
    liftIO $ print events
    returnCEKValue cont handler VUnit
  args -> argsError info b args

envHash :: (IsBuiltin b, Default i) => NativeFunction b i (ReplEvalM b i)
envHash =  \info b cont handler _env -> \case
  [VString s] -> do
    case decodeBase64UrlUnpadded (T.encodeUtf8 s) of
      Left e -> returnCEK cont handler (VError (T.pack e))
      Right hs -> do
        (reEnv . eeHash) .= Hash (toShort hs)
        returnCEKValue cont handler VUnit
  args -> argsError info b args

envData :: (IsBuiltin b, Default i) => NativeFunction b i (ReplEvalM b i)
envData = \info b cont handler _env -> \case
  [VObject o] -> do
    let ed = EnvData o
    (reEnv . eeMsgBody) .= ed
    returnCEKValue cont handler VUnit
  args -> argsError info b args

envChainData :: (IsBuiltin b, Default i) => NativeFunction b i (ReplEvalM b i)
envChainData = \info b cont handler _env -> \case
  [VObject cdataObj] -> do
    pd <- viewCEKEnv eePublicData
    go pd (M.toList cdataObj)
    where
    go pd [] = do
      reEnv . eePublicData .= pd
      returnCEKValue cont handler VUnit
    go pd ((k,v):rest) = case v of
      PInteger i
        | k == cdGasLimit ->
          go (set (pdPublicMeta . pmGasLimit) (Gas (fromIntegral i)) pd) rest
        | k == cdBlockHeight ->
          go (set pdBlockHeight (fromInteger i) pd) rest
      PDecimal i
        | k == cdGasPrice ->
          go (set (pdPublicMeta . pmGasPrice) (toRational i) pd) rest
      PString s
        | k == cdChainId ->
          go (set (pdPublicMeta . pmChainId) (ChainId s) pd) rest
        | k == cdSender ->
          go (set (pdPublicMeta . pmSender) s pd) rest
        | k == cdPrevBlockHash ->
          go (set pdPrevBlockHash s pd) rest
      _ -> returnCEK cont handler (VError $ "envChainData: bad public metadata value for key: " <> _field k)
  args -> argsError info b args

envKeys :: (IsBuiltin b, Default i) => NativeFunction b i (ReplEvalM b i)
envKeys = \info b cont handler _env -> \case
  [VList ks] -> do
    keys <- traverse (asString info b) ks
    reEnv . eeMsgSigs .= M.fromList ((,mempty) . PublicKeyText <$> V.toList keys)
    returnCEKValue cont handler VUnit
  args -> argsError info b args

envSigs :: (IsBuiltin b, Default i) => NativeFunction b i (ReplEvalM b i)
envSigs = \info b cont handler _env -> \case
  [VList ks] ->
    case traverse keyCapObj ks of
      Just sigs -> do
        (reEnv . eeMsgSigs) .= M.fromList (V.toList sigs)
        returnCEKValue cont handler VUnit
      Nothing -> returnCEK cont handler (VError "env-sigs format is wrong")
    where
    keyCapObj = \case
      PObject o -> do
        keyRaw<- M.lookup (Field "key") o
        kt <- preview (_PLiteral . _LString) keyRaw
        capsRaw <- M.lookup (Field "caps") o
        capsListPV <- preview _PList capsRaw
        caps <- traverse (preview _PCapToken) capsListPV
        let cts = over ctName fqnToQualName <$> caps
        pure (PublicKeyText kt, S.fromList (V.toList cts))
      _ -> Nothing
  args -> argsError info b args

-- loadExec :: (IsBuiltin b, Default i) => NativeFunction b i (ReplEvalM b i)
-- loadExec = \info b cont handler _env -> \case
--   [VString s, VBool reset] -> do
--     es <- use evalState
--     when reset $ evalState .= def

--   args -> argsError info b args




replBuiltinEnv
  :: Default i
  => BuiltinEnv (ReplBuiltin RawBuiltin) i (ReplEvalM (ReplBuiltin RawBuiltin) i)
replBuiltinEnv i b env =
  mkBuiltinFn i b env (replRawBuiltinRuntime b)

replRawBuiltinRuntime
  :: (Default i)
  => ReplBuiltin RawBuiltin
  -> NativeFunction (ReplBuiltin RawBuiltin) i (ReplEvalM (ReplBuiltin RawBuiltin) i)
replRawBuiltinRuntime = \case
  RBuiltinWrap cb ->
    rawBuiltinRuntime cb
  RBuiltinRepl br -> case br of
    RExpect -> rawExpect
    RExpectFailure -> coreExpectFailure
    RExpectThat -> coreExpectThat
    RPrint -> corePrint
    REnvStackFrame -> coreEnvStackFrame
<<<<<<< HEAD
    RContinuePact -> continuePact
    RPactState -> pactState
    RResetPactState -> resetPactState

-- defaultReplState :: Default i => ReplEvalState (ReplBuiltin RawBuiltin) i
-- defaultReplState = ReplEvalState env (EvalState (CapState [] mempty) [] [] False)
--   where
--   env =
--     EvalEnv
--     { _cekBuiltins = replRawBuiltinRuntime
--     , _cekLoaded = mempty
--     , _cekGasModel = freeGasEnv
--     , _cekMHashes = mempty
--     , _cekMsgSigs = mempty }
=======
    REnvChainData -> envChainData
    REnvData -> envData
    REnvEvents -> envEvents
    REnvHash -> envHash
    REnvKeys -> envKeys
    REnvSigs -> envSigs
    -- RLoad -> loadExec
    -- RLoadWithEnv -> loadExec
>>>>>>> ea25849d
<|MERGE_RESOLUTION|>--- conflicted
+++ resolved
@@ -1,24 +1,15 @@
 {-# LANGUAGE BlockArguments #-}
+{-# LANGUAGE ScopedTypeVariables #-}
 
 module Pact.Core.Repl.Runtime.ReplBuiltin where
 
 import Control.Lens
-import Control.Monad(when)
 import Control.Monad.Except
 import Control.Monad.IO.Class(liftIO)
 import Data.Default
 import Data.Text(Text)
 import Data.ByteString.Short(toShort)
 import qualified Data.Text as T
-<<<<<<< HEAD
-import Control.Lens
-
-import Pact.Core.Builtin
-import Pact.Core.Literal
--- import Pact.Core.Gas
-import Pact.Core.Errors
-
-=======
 import qualified Data.Text.Encoding as T
 import qualified Data.Map.Strict as M
 import qualified Data.Set as S
@@ -28,29 +19,17 @@
 import Pact.Core.Builtin
 import Pact.Core.Literal
 import Pact.Core.Hash
->>>>>>> ea25849d
 import Pact.Core.IR.Eval.Runtime
-import Pact.Core.IR.Term
-import Pact.Core.Type
 import Pact.Core.Pacts.Types
 import Pact.Core.IR.Eval.CEK
 import Pact.Core.Names
 import Pact.Core.IR.Eval.RawBuiltin
 import Pact.Core.Pretty
-<<<<<<< HEAD
-
-import qualified Data.List.NonEmpty as NE
-import Data.Map.Strict (fromList)
-import Pact.Core.PactValue
-
-=======
 import Pact.Core.Environment
 import Pact.Core.PactValue
 import Pact.Core.Gas
 import Pact.Core.Guards
 import Pact.Core.Capabilities
->>>>>>> ea25849d
-
 import Pact.Core.Repl.Runtime
 
 type ReplBM b i = ReplEvalM (ReplBuiltin b) i
@@ -111,31 +90,56 @@
 
 
 
-continuePact :: (IsBuiltin b, Default i) => NativeFunction b i (ReplEvalM b i)
-continuePact = \info b cont handler env -> \case
-  [VLiteral (LInteger s)] -> do
-    useEvalState esPactExec >>= \case
-      Nothing -> pure (VError "No pact exec environment found!")
-      Just pe -> lookupFqName (pe ^. peContinuation . pcName) >>= \case
-        Just (DPact dp)
-          | s == toInteger (_peStep pe) + 1 &&
-            s < toInteger (_peStepCount pe) -> do
-              let
-                step = _dpSteps dp NE.!! fromInteger s
-                args' = VPactValue <$> pe ^. peContinuation . pcArgs
-                toClosure = \case
-                  Lam li args body i ->
-                    applyLam (C (Closure li (_argType <$> args) (NE.length args) body Nothing env i)) args' Mt CEKNoHandler
-                  _ -> error "invariant violation"
-              v <- case step of
-                Step s' _ -> toClosure s'
-                StepWithRollback s' _rb _ -> toClosure s'
-              setEvalState esPactExec (Just $ over peStep (+1) pe)
-              returnCEK (PactStepC cont) handler v
-          | otherwise ->
-            throwExecutionError info (ContinuePactInvalidContext s (toInteger (_peStep pe)) (toInteger (_peStepCount pe)))
-        _ -> pure (VError "continuation is not a defpact")
-  args -> argsError info b args
+continuePact :: forall b i. (IsBuiltin b, Default i) => NativeFunction b i (ReplEvalM b i)
+continuePact info b _cont _handler _env = \case
+  [VLiteral (LInteger s)] -> go s False Nothing Nothing
+    -- do
+    -- useEvalState esPactExec >>= \case
+    --   Nothing -> pure (VError "No pact exec environment found!")
+    --   Just pe -> lookupFqName (pe ^. peContinuation . pcName) >>= \case
+    --     Just (DPact dp)
+    --       | s == toInteger (_peStep pe) + 1 &&
+    --         s < toInteger (_peStepCount pe) -> do
+    --           let
+    --             step = _dpSteps dp NE.!! fromInteger s
+    --             args' = VPactValue <$> pe ^. peContinuation . pcArgs
+    --             toClosure = \case
+    --               Lam _li args body i ->
+    --                 applyLam (C (Closure undefined undefined (_argType <$> args) (NE.length args) body Nothing env i)) args' Mt CEKNoHandler
+    --               _ -> error "invariant violation"
+    --           v <- case step of
+    --             Step s' _ -> toClosure s'
+    --             StepWithRollback s' _rb _ -> toClosure s'
+    --           setEvalState esPactExec (Just $ over peStep (+1) pe)
+    --           returnCEK (PactStepC cont undefined) handler v
+    --       | otherwise ->
+    --         -- throwExecutionError info (ContinuePactInvalidContext s (toInteger (_peStep pe)) (toInteger (_peStepCount pe)))
+    --         pure (VError "")
+    --     _ -> pure (VError "continuation is not a defpact")
+  args -> argsError info b args
+  where
+    go :: Integer -> Bool -> Maybe Text -> Maybe (M.Map Field PactValue) -> ReplEvalM b i (EvalResult b i (ReplEvalM b i))
+    go step rollback mpid userResume = useEvalState esPactExec >>= \case
+      -- If we try to execute `continue-pact`, we first check if we have a running
+      -- `PactExec` in the `EvalState` environment.
+      Nothing -> do
+        case mpid of
+          -- In case, there is no `PactExec` AND we have no user-specified `PactId`, we abort
+          -- abort the execution.
+          Nothing -> error "continue-pact: No pact id supplied and no pact exec in context"
+          Just pid -> do
+            -- If we do have a user-specified `PactId`, we can resume the
+            -- execution of the `DefPact`.
+            let
+              pactId = PactId pid
+              pactYield = Yield <$> userResume
+              pactStep = PactStep (fromInteger step) rollback pactId pactYield
+
+            setEvalState esPactExec Nothing
+            (reEnv . eePactStep) .= Just pactStep
+            pure (EvalValue (VObject (M.fromList [])))
+      Just _ -> pure (EvalValue (VObject (M.fromList [])))
+
 
 pactState :: (IsBuiltin b, Default i) => NativeFunction b i (ReplEvalM b i)
 pactState = \ info b _cont _handler _env -> \case
@@ -151,7 +155,7 @@
       Just yield ->
         let ps = [(Field "pactId", PLiteral (LString ""))
                  ,(Field "yield", yield)]
-        in pure (EvalValue $ VObject (fromList ps))
+        in pure (EvalValue $ VObject (M.fromList ps))
   args -> argsError info b args
 
 resetPactState :: (IsBuiltin b, Default i) => NativeFunction b i (ReplEvalM b i)
@@ -282,28 +286,17 @@
     RExpectThat -> coreExpectThat
     RPrint -> corePrint
     REnvStackFrame -> coreEnvStackFrame
-<<<<<<< HEAD
     RContinuePact -> continuePact
     RPactState -> pactState
     RResetPactState -> resetPactState
-
--- defaultReplState :: Default i => ReplEvalState (ReplBuiltin RawBuiltin) i
--- defaultReplState = ReplEvalState env (EvalState (CapState [] mempty) [] [] False)
---   where
---   env =
---     EvalEnv
---     { _cekBuiltins = replRawBuiltinRuntime
---     , _cekLoaded = mempty
---     , _cekGasModel = freeGasEnv
---     , _cekMHashes = mempty
---     , _cekMsgSigs = mempty }
-=======
     REnvChainData -> envChainData
     REnvData -> envData
     REnvEvents -> envEvents
     REnvHash -> envHash
     REnvKeys -> envKeys
     REnvSigs -> envSigs
+    RBeginTx -> undefined
+    RCommitTx -> undefined
+    RRollbackTx -> undefined
     -- RLoad -> loadExec
-    -- RLoadWithEnv -> loadExec
->>>>>>> ea25849d
+    -- RLoadWithEnv -> loadExec