--- conflicted
+++ resolved
@@ -16,10 +16,14 @@
 
 import Pact.Core.IR.Eval.Runtime
 import Pact.Core.IR.Term
+import Pact.Core.Type
+import Pact.Core.Pacts.Types
 import Pact.Core.IR.Eval.CEK
 import Pact.Core.Names
 import Pact.Core.IR.Eval.RawBuiltin
 import Pact.Core.Pretty
+
+import qualified Data.List.NonEmpty as NE
 
 
 import Pact.Core.Repl.Runtime
@@ -91,19 +95,33 @@
         returnCEKValue cont handler $ VLiteral $ LString $ "FAILURE: " <> toMatch <> ": expected failure, got result"
   args -> argsError info b args
 
-<<<<<<< HEAD
-continuePact :: (BuiltinArity b, Default i) => i -> ReplBuiltin b -> ReplBuiltinFn b i
-continuePact info = mkReplBuiltinFn info \cont handler -> \case
+
+
+continuePact :: (IsBuiltin b, Default i) => i -> ReplBuiltin b -> ReplBuiltinFn b i
+continuePact info b = mkReplBuiltinFn info b \cont handler -> \case
   [VLiteral (LInteger s)] -> do
     useEvalState esPactExec >>= \case
       Nothing -> pure (VError "No pact exec environment found!")
-      Just pe -> lookupFqName (pe ^. peContinuation . pcDef) >>= \case
-        Just (DPact d) ->
-          let cont' = undefined
-          in evalCEK cont' handler undefined undefined
+      Just pe -> lookupFqName (pe ^. peContinuation . pcName) >>= \case
+        Just (DPact dp)
+          | s >= toInteger (_peStepCount pe) -> undefined
+          | s <= toInteger (_peStep pe) -> undefined
+          | otherwise -> do
+              let
+                step = _dpSteps dp NE.!! fromInteger s
+                args' = VPactValue <$> pe ^. peContinuation . pcArgs
+                toClosure = \case
+                  Lam li args body i ->
+                    applyLam (C (Closure li (_argType <$> args) (NE.length args) body Nothing i)) args' Mt CEKNoHandler
+                  _ -> error "invariant violation"
+              v <- case step of
+                Step s' _ -> toClosure s'
+                StepWithRollback s' _rb _ -> toClosure s'
+              setEvalState esPactExec (Just $ over peStep (+1) pe)
+              returnCEK cont handler v
         _ -> pure (VError "continuation is not a defpact")
-  _ -> failInvariant "continue-pact"
-=======
+  args -> argsError info b args
+
 coreEnvStackFrame :: (IsBuiltin b, Default i) => i -> ReplBuiltin b -> ReplBuiltinFn b i
 coreEnvStackFrame info b = mkReplBuiltinFn info b \cont handler -> \case
   [_] -> do
@@ -111,7 +129,6 @@
     liftIO $ print frames
     returnCEKValue cont handler VUnit
   args -> argsError info b args
->>>>>>> 7ef21de2
 
 replRawBuiltinRuntime
   :: (Default i)
@@ -121,20 +138,13 @@
 replRawBuiltinRuntime i = \case
   RBuiltinWrap cb ->
     rawBuiltinLiftedRuntime RBuiltinWrap i cb
-<<<<<<< HEAD
-  RExpect -> rawExpect i RExpect
-  RExpectFailure -> coreExpectFailure i RExpectFailure
-  RExpectThat -> coreExpectThat i RExpectThat
-  RPrint -> corePrint i RPrint
-  RContinuePact -> continuePact i RContinuePact
-=======
   RBuiltinRepl br -> case br of
     RExpect -> rawExpect i $ RBuiltinRepl RExpect
     RExpectFailure -> coreExpectFailure i $ RBuiltinRepl RExpectFailure
     RExpectThat -> coreExpectThat i $ RBuiltinRepl RExpectThat
     RPrint -> corePrint i $ RBuiltinRepl RPrint
     REnvStackFrame -> coreEnvStackFrame i $ RBuiltinRepl REnvStackFrame
->>>>>>> 7ef21de2
+    RContinuePact -> continuePact i $ RBuiltinRepl RContinuePact
 
 -- defaultReplState :: Default i => ReplEvalState (ReplBuiltin RawBuiltin) i
 -- defaultReplState = ReplEvalState env (EvalState (CapState [] mempty) [] [] False)
