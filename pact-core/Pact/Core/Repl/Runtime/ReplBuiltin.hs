{-# LANGUAGE BlockArguments #-}
{-# LANGUAGE ScopedTypeVariables #-}

module Pact.Core.Repl.Runtime.ReplBuiltin where

import Control.Lens
import Control.Monad(when)
import Control.Monad.Except
import Control.Monad.IO.Class(liftIO)
import Data.Default
import Data.Text(Text)
import Data.ByteString.Short(toShort)
import qualified Data.Text as T
import qualified Data.Text.Encoding as T
import qualified Data.Map.Strict as M
import qualified Data.Set as S
import qualified Data.Vector as V


import Pact.Core.Builtin
import Pact.Core.Literal
import Pact.Core.Hash
import Pact.Core.IR.Eval.Runtime
import Pact.Core.DefPacts.Types
import Pact.Core.IR.Eval.CEK
import Pact.Core.Names
import Pact.Core.IR.Eval.RawBuiltin
import Pact.Core.Pretty
import Pact.Core.Environment
import Pact.Core.PactValue
import Pact.Core.Gas
import Pact.Core.Guards
import Pact.Core.Capabilities
import Pact.Core.Errors
import Pact.Core.Persistence
import Pact.Core.IR.Term
import Pact.Core.Info
import Pact.Core.Namespace

import Pact.Core.Repl.Utils

prettyShowValue :: CEKValue b i m -> Text
prettyShowValue = \case
  VPactValue p -> renderText p
  VTable (TableValue (TableName tn) _ _ _) -> "table{" <> tn <> "}"
  VClosure _ -> "<#closure>"

corePrint :: (IsBuiltin b) => NativeFunction b SpanInfo (ReplM b)
corePrint = \info b cont handler _env -> \case
  [v] -> do
    liftIO $ putStrLn $ T.unpack (prettyShowValue v)
    returnCEKValue cont handler (VLiteral LUnit)
  args -> argsError info b args

rawExpect :: (IsBuiltin b) => NativeFunction b SpanInfo (ReplM b)
rawExpect = \info b cont handler _env -> \case
  [VLiteral (LString msg), VPactValue v1, VClosure clo] ->
    applyLam clo [] Mt CEKNoHandler >>= \case
       EvalValue (VPactValue v2) ->
        if v1 /= v2 then do
            let v1s = prettyShowValue (VPactValue v1)
                v2s = prettyShowValue (VPactValue v2)
            returnCEKValue cont handler $ VLiteral $ LString $ "FAILURE: " <> msg <> " expected: " <> v1s <> ", received: " <> v2s
        else returnCEKValue cont handler (VLiteral (LString ("Expect: success " <> msg)))
       v -> returnCEK cont handler v
  args -> argsError info b args

coreExpectThat :: (IsBuiltin b) => NativeFunction b SpanInfo (ReplM b)
coreExpectThat = \info b cont handler _env -> \case
  [VLiteral (LString msg), VClosure vclo, v] -> do
    unsafeApplyOne vclo v >>= \case
      EvalValue (VLiteral (LBool c)) ->
        if c then returnCEKValue cont handler (VLiteral (LString ("Expect-that: success " <> msg)))
        else returnCEKValue cont handler  (VLiteral (LString ("FAILURE: Expect-that: Did not satisfy condition: " <> msg)))
      EvalValue _ -> return (VError "Expect-that: condition did not return a boolean" info)
      VError ve i -> return (VError ve i)
  args -> argsError info b args

coreExpectFailure :: (IsBuiltin b) => NativeFunction b SpanInfo (ReplM b)
coreExpectFailure = \info b cont handler _env -> \case
  [VLiteral (LString toMatch), VClosure vclo] -> do
    es <- getEvalState
    tryError (applyLam vclo [] Mt CEKNoHandler) >>= \case
      Right (VError _ _) -> do
        putEvalState es
        returnCEKValue cont handler $ VLiteral $ LString $ "Expect failure: Success: " <> toMatch
      Left _err -> do
        putEvalState es
        returnCEKValue cont handler $ VLiteral $ LString $ "Expect failure: Success: " <> toMatch
      Right _ ->
        returnCEKValue cont handler $ VLiteral $ LString $ "FAILURE: " <> toMatch <> ": expected failure, got result"
  [VString desc, VString toMatch, VClosure vclo] -> do
    es <- getEvalState
    tryError (applyLam vclo [] Mt CEKNoHandler) >>= \case
      Right (VError _ _) -> do
        putEvalState es
        returnCEKValue cont handler $ VLiteral $ LString $ "Expect failure: Success: " <> desc
      Left _err -> do
        putEvalState es
        returnCEKValue cont handler $ VLiteral $ LString $ "Expect failure: Success: " <> desc
      Right _ ->
        returnCEKValue cont handler $ VLiteral $ LString $ "FAILURE: " <> toMatch <> ": expected failure, got result"
  args -> argsError info b args



continuePact :: (IsBuiltin b) => NativeFunction b SpanInfo (ReplM b)
continuePact info b cont handler env = \case
  [VInteger s] -> go s False Nothing Nothing
  [VInteger s, VBool r] -> go s r Nothing Nothing
  [VInteger s, VBool r, VString pid] -> go s r (Just pid) Nothing
  [VInteger s, VBool r, VString pid, VObject y] -> go s r (Just pid) (Just y)
  args -> argsError info b args
  where
    go step rollback mpid userResume = do
      mpe <- useEvalState esDefPactExec
      (pid, myield) <- case mpe of
        Nothing -> do
          pid <- maybe (throwExecutionError info NoDefPactIdAndExecEnvSupplied) (pure . DefPactId) mpid
          pure (pid, (\r -> Yield r Nothing Nothing) <$> userResume)
        Just pactExec ->
          let
            pid = maybe (_peDefPactId pactExec) DefPactId mpid
            yield = case userResume of
              Nothing -> _peYield pactExec
              Just o -> pure (Yield o Nothing Nothing)
          in pure (pid, yield)
<<<<<<< HEAD
      let pactStep = PactStep (fromInteger step) rollback pid myield
      setEvalState esPactExec Nothing
      (replEvalEnv . eePactStep) .= Just pactStep
      s <- tryError $ resumePact info cont handler env Nothing
      (replEvalEnv . eePactStep) .= Nothing
=======
      let pactStep = DefPactStep (fromInteger step) rollback pid myield
      setEvalState esDefPactExec Nothing
      (reEnv . eeDefPactStep) .= Just pactStep
      s <- tryError $ resumePact info cont handler env Nothing
      (reEnv . eeDefPactStep) .= Nothing
>>>>>>> a5146ba0
      liftEither s

pactState :: (IsBuiltin b) => NativeFunction b SpanInfo (ReplM b)
pactState info b cont handler _env = \case
  [] -> go False
  [VBool clear] -> go clear
  args -> argsError info b args
  where
  go clear = do
    mpe <- useEvalState esDefPactExec
    case mpe of
      Just pe -> do
        when clear $ esDefPactExec .== Nothing
        let yield' = case _peYield pe of
              Nothing ->  PLiteral (LBool False)
              Just (Yield y _ _) -> PObject y
            DefPactId pid = _peDefPactId pe
            ps = [(Field "pactId", PString pid)
                 ,(Field "yield", yield')
                 ,(Field "step", PInteger (fromIntegral (_peStep pe)))]
        returnCEKValue cont handler (VObject (M.fromList ps))
      Nothing -> returnCEK cont handler (VError "pact-state: no pact exec in context" info)

coreplEvalEnvStackFrame :: (IsBuiltin b) => NativeFunction b SpanInfo (ReplM b)
coreplEvalEnvStackFrame = \info b cont handler _env -> \case
  [] -> do
    capSet <- getAllStackCaps
    returnCEKValue cont handler $ VString $ T.pack (show capSet)
  args -> argsError info b args

envEvents :: (IsBuiltin b) => NativeFunction b SpanInfo (ReplM b)
envEvents =  \info b cont handler _env -> \case
  [VBool clear] -> do
    events <- fmap envToObj <$> useEvalState esEvents
    when clear $ setEvalState esEvents []
    returnCEKValue cont handler (VList (V.fromList events))
    where
    envToObj (PactEvent name args mn mh) =
      PObject
      $ M.fromList
      $ fmap (over _1 Field)
      $ [ ("name", PString (renderQualName (QualifiedName name mn)))
        , ("params", PList (V.fromList args))
        , ("module-hash", PString (hashToText (_mhHash mh)))]
  args -> argsError info b args

envHash :: (IsBuiltin b) => NativeFunction b SpanInfo (ReplM b)
envHash =  \info b cont handler _env -> \case
  [VString s] -> do
    case decodeBase64UrlUnpadded (T.encodeUtf8 s) of
      Left e -> returnCEK cont handler (VError (T.pack e) info)
      Right hs -> do
        (replEvalEnv . eeHash) .= Hash (toShort hs)
        returnCEKValue cont handler VUnit
  args -> argsError info b args

envData :: (IsBuiltin b) => NativeFunction b SpanInfo (ReplM b)
envData = \info b cont handler _env -> \case
  [VObject o] -> do
    let ed = EnvData o
    (replEvalEnv . eeMsgBody) .= ed
    returnCEKValue cont handler VUnit
  args -> argsError info b args

envChainData :: (IsBuiltin b) => NativeFunction b SpanInfo (ReplM b)
envChainData = \info b cont handler _env -> \case
  [VObject cdataObj] -> do
    pd <- viewEvalEnv eePublicData
    go pd (M.toList cdataObj)
    where
    go pd [] = do
      replEvalEnv . eePublicData .= pd
      returnCEKValue cont handler VUnit
    go pd ((k,v):rest) = case v of
      PInteger i
        | k == cdGasLimit ->
          go (set (pdPublicMeta . pmGasLimit) (Gas (fromIntegral i)) pd) rest
        | k == cdBlockHeight ->
          go (set pdBlockHeight (fromInteger i) pd) rest
      PDecimal i
        | k == cdGasPrice ->
          go (set (pdPublicMeta . pmGasPrice) (toRational i) pd) rest
      PString s
        | k == cdChainId ->
          go (set (pdPublicMeta . pmChainId) (ChainId s) pd) rest
        | k == cdSender ->
          go (set (pdPublicMeta . pmSender) s pd) rest
        | k == cdPrevBlockHash ->
          go (set pdPrevBlockHash s pd) rest
      _ -> returnCEK cont handler (VError ("envChainData: bad public metadata value for key: " <> _field k) info)
  args -> argsError info b args

envKeys :: (IsBuiltin b) => NativeFunction b SpanInfo (ReplM b)
envKeys = \info b cont handler _env -> \case
  [VList ks] -> do
    keys <- traverse (asString info b) ks
    replEvalEnv . eeMsgSigs .= M.fromList ((,mempty) . PublicKeyText <$> V.toList keys)
    returnCEKValue cont handler VUnit
  args -> argsError info b args

envSigs :: (IsBuiltin b) => NativeFunction b SpanInfo (ReplM b)
envSigs = \info b cont handler _env -> \case
  [VList ks] ->
    case traverse keyCapObj ks of
      Just sigs -> do
        (replEvalEnv . eeMsgSigs) .= M.fromList (V.toList sigs)
        returnCEKValue cont handler VUnit
      Nothing -> returnCEK cont handler (VError ("env-sigs format is wrong") info)
    where
    keyCapObj = \case
      PObject o -> do
        keyRaw<- M.lookup (Field "key") o
        kt <- preview (_PLiteral . _LString) keyRaw
        capsRaw <- M.lookup (Field "caps") o
        capsListPV <- preview _PList capsRaw
        caps <- traverse (preview _PCapToken) capsListPV
        let cts = over ctName fqnToQualName <$> caps
        pure (PublicKeyText kt, S.fromList (V.toList cts))
      _ -> Nothing
  args -> argsError info b args

beginTx :: (IsBuiltin b) => NativeFunction b SpanInfo (ReplM b)
beginTx = \info b cont handler _env -> \case
  [VString s] -> begin' info (Just s) >>= returnCEK cont handler . renderTx info "Begin Tx"
  [] -> begin' info Nothing >>= returnCEK cont handler . renderTx info "Begin Tx"
  args -> argsError info b args

renderTx :: i -> Text -> Maybe (TxId, Maybe Text) -> EvalResult b i m
renderTx _info start (Just (TxId tid, mt)) =
  EvalValue $ VString $ start <> " " <> T.pack (show tid) <> maybe mempty ((<>) " ") mt
renderTx info start Nothing = VError ("tx-function failure " <> start) info

begin' :: SpanInfo -> Maybe Text -> ReplM b (Maybe (TxId, Maybe Text))
begin' info mt = do
  pdb <- use (replEvalEnv . eePactDb)
  mode <- viewEvalEnv eeMode
  mTxId <- liftDbFunction info (_pdbBeginTx pdb mode)
  replTx .= ((,mt) <$> mTxId)
  return ((,mt) <$> mTxId)

commitTx :: (IsBuiltin b) => NativeFunction b SpanInfo (ReplM b)
commitTx = \info b cont handler _env -> \case
  [] -> do
    pdb <- use (replEvalEnv . eePactDb)
    liftDbFunction info (_pdbCommitTx pdb)
    fqdefs <- useEvalState (esLoaded . loAllLoaded)
    cs <- useEvalState esStack
    replEvalState .= (set esStack cs $ set (esLoaded . loAllLoaded) fqdefs def)
    use replTx >>= \case
      Just tx -> do
        replTx .= Nothing
        returnCEK cont handler (renderTx info "Commit Tx" (Just tx))
      Nothing -> returnCEK cont handler (renderTx info "Commit Tx" Nothing)
  args -> argsError info b args


rollbackTx :: (IsBuiltin b) => NativeFunction b SpanInfo (ReplM b)
rollbackTx = \info b cont handler _env -> \case
  [] -> do
    pdb <- use (replEvalEnv . eePactDb)
    liftDbFunction info (_pdbRollbackTx pdb)
    fqdefs <- useEvalState (esLoaded . loAllLoaded)
    cs <- useEvalState esStack
    replEvalState .= (set esStack cs $ set (esLoaded . loAllLoaded) fqdefs def)
    use replTx >>= \case
      Just tx -> do
        replTx .= Nothing
        returnCEK cont handler (renderTx info "Rollback Tx" (Just tx))
      Nothing -> returnCEK cont handler (renderTx info "Rollback Tx" Nothing)
  args -> argsError info b args

sigKeyset :: (IsBuiltin b) => NativeFunction b SpanInfo (ReplM b)
sigKeyset = \info b cont handler _env -> \case
  [] -> do
    sigs <- S.fromList . M.keys <$> viewEvalEnv eeMsgSigs
    returnCEKValue cont handler (VGuard (GKeyset (KeySet sigs KeysAll)))
  args -> argsError info b args


testCapability :: (IsBuiltin b) => NativeFunction b SpanInfo (ReplM b)
testCapability = \info b cont handler env -> \case
  [VCapToken origToken] -> do
    lookupFqName (_ctName origToken) >>= \case
      Just (DCap d) -> do
        let cBody = Constant LUnit info
            ignoreContBody _env _mct _mev _cb c = c
            cont' = SeqC env cBody cont
        case _dcapMeta d of
          Unmanaged ->
            evalCap info cont' handler env origToken ignoreContBody cBody
          _ -> do
            -- Installed caps emit and event
            -- so we create a fake stack frame
            installCap info env origToken False *> evalCap info cont' handler env origToken ignoreContBody cBody
      _ -> returnCEK cont handler (VError "no such capability" info)
  args -> argsError info b args

envExecConfig :: (IsBuiltin b) => NativeFunction b SpanInfo (ReplM b)
envExecConfig = \info b cont handler _env -> \case
  [VList s] -> do
    s' <- traverse go (V.toList s)
    replEvalEnv . eeFlags .= S.fromList s'
    let reps = PString . flagRep <$> s'
    returnCEKValue cont handler (VList (V.fromList reps))
    where
    go str = do
      str' <- asString info b str
      case M.lookup str' flagReps of
        Just f -> pure f
        Nothing -> failInvariant info $ "Invalid flag, allowed: " <> T.pack (show (M.keys flagReps))
  args -> argsError info b args

envNamespacePolicy :: (IsBuiltin b) => NativeFunction b SpanInfo (ReplM b)
envNamespacePolicy info b cont handler _env = \case
  [VBool allowRoot, VClosure (C clo)] -> do
    pdb <- viewEvalEnv eePactDb
    let qn = QualifiedName (_cloFnName clo) (_cloModName clo)
    when (_cloArity clo /= 2) $ failInvariant info "Namespace manager function has invalid argument length"
    getModuleMember info pdb qn >>= \case
      Dfun _ -> do
        let nsp = SmartNamespacePolicy allowRoot qn
        replEvalEnv . eeNamespacePolicy .= nsp
        returnCEKValue cont handler (VString "Installed namespace policy")
      _ -> returnCEK cont handler (VError "invalid namespace manager function type" info)
  args -> argsError info b args

replBuiltinEnv
  :: BuiltinEnv (ReplBuiltin RawBuiltin) SpanInfo (ReplM (ReplBuiltin RawBuiltin))
replBuiltinEnv i b env =
  mkBuiltinFn i b env (replRawBuiltinRuntime b)

replRawBuiltinRuntime
  :: ReplBuiltin RawBuiltin
  -> NativeFunction (ReplBuiltin RawBuiltin) SpanInfo (ReplM (ReplBuiltin RawBuiltin))
replRawBuiltinRuntime = \case
  RBuiltinWrap cb ->
    rawBuiltinRuntime cb
  RBuiltinRepl br -> case br of
    RExpect -> rawExpect
    RExpectFailure -> coreExpectFailure
    RExpectFailureMatch -> coreExpectFailure
    RExpectThat -> coreExpectThat
    RPrint -> corePrint
    REnvStackFrame -> coreplEvalEnvStackFrame
    RPactState -> pactState
    RResetPactState -> pactState
    REnvChainData -> envChainData
    REnvData -> envData
    REnvEvents -> envEvents
    REnvHash -> envHash
    REnvKeys -> envKeys
    REnvSigs -> envSigs
    RBeginTx -> beginTx
    RBeginNamedTx -> beginTx
    RCommitTx -> commitTx
    RRollbackTx -> rollbackTx
    RSigKeyset -> sigKeyset
    RTestCapability -> testCapability
    RContinuePact -> continuePact
    RContinuePactRollback -> continuePact
    RContinuePactRollbackYield -> continuePact
    REnvExecConfig -> envExecConfig
    REnvNamespacePolicy -> envNamespacePolicy<|MERGE_RESOLUTION|>--- conflicted
+++ resolved
@@ -125,19 +125,11 @@
               Nothing -> _peYield pactExec
               Just o -> pure (Yield o Nothing Nothing)
           in pure (pid, yield)
-<<<<<<< HEAD
-      let pactStep = PactStep (fromInteger step) rollback pid myield
-      setEvalState esPactExec Nothing
-      (replEvalEnv . eePactStep) .= Just pactStep
-      s <- tryError $ resumePact info cont handler env Nothing
-      (replEvalEnv . eePactStep) .= Nothing
-=======
       let pactStep = DefPactStep (fromInteger step) rollback pid myield
       setEvalState esDefPactExec Nothing
-      (reEnv . eeDefPactStep) .= Just pactStep
+      (replEvalEnv . eeDefPactStep) .= Just pactStep
       s <- tryError $ resumePact info cont handler env Nothing
-      (reEnv . eeDefPactStep) .= Nothing
->>>>>>> a5146ba0
+      (replEvalEnv . eeDefPactStep) .= Nothing
       liftEither s
 
 pactState :: (IsBuiltin b) => NativeFunction b SpanInfo (ReplM b)
