{-# LANGUAGE BlockArguments #-}
{-# LANGUAGE ScopedTypeVariables #-}

module Pact.Core.Repl.Runtime.ReplBuiltin where

import Control.Lens
import Control.Monad(when)
import Control.Monad.Except
import Control.Monad.IO.Class(liftIO)
import Data.Default
import Data.Text(Text)
import Data.ByteString.Short(toShort)
import qualified Data.Text as T
import qualified Data.Text.Encoding as T
import qualified Data.Map.Strict as M
import qualified Data.Set as S
import qualified Data.Vector as V


import Pact.Core.Builtin
import Pact.Core.Literal
import Pact.Core.Hash
import Pact.Core.IR.Eval.Runtime
import Pact.Core.DefPacts.Types
import Pact.Core.IR.Eval.CEK
import Pact.Core.Names
import Pact.Core.IR.Eval.RawBuiltin
import Pact.Core.Pretty
import Pact.Core.Environment
import Pact.Core.PactValue
import Pact.Core.Gas
import Pact.Core.Guards
import Pact.Core.Capabilities
import Pact.Core.Errors
import Pact.Core.Persistence
import Pact.Core.IR.Term
import Pact.Core.Info
import Pact.Core.Namespace

import Pact.Core.Repl.Utils

<<<<<<< HEAD
prettyShowValue :: CEKValue step b i m -> Text
=======
import qualified Pact.Time as PactTime

prettyShowValue :: CEKValue b i m -> Text
>>>>>>> d0dfdb99
prettyShowValue = \case
  VPactValue p -> renderText p
  VTable (TableValue (TableName tn) _ _ _) -> "table{" <> tn <> "}"
  VClosure _ -> "<#closure>"

corePrint :: (IsBuiltin b, CEKEval step b SpanInfo (ReplM b)) => NativeFunction step b SpanInfo (ReplM b)
corePrint info b cont handler _env = \case
  [v] -> do
    liftIO $ putStrLn $ T.unpack (prettyShowValue v)
    returnCEKValue cont handler (VLiteral LUnit)
  args -> argsError info b args

rawExpect :: (IsBuiltin b, CEKEval step b SpanInfo (ReplM b)) => NativeFunction step b SpanInfo (ReplM b)
rawExpect info b cont handler _env = \case
  [VLiteral (LString msg), VPactValue v1, VClosure clo] ->
    applyLamUnsafe clo [] Mt CEKNoHandler >>= \case
       EvalValue (VPactValue v2) ->
        if v1 /= v2 then do
            let v1s = prettyShowValue (VPactValue v1)
                v2s = prettyShowValue (VPactValue v2)
            returnCEKValue cont handler $ VLiteral $ LString $ "FAILURE: " <> msg <> " expected: " <> v1s <> ", received: " <> v2s
        else returnCEKValue cont handler (VLiteral (LString ("Expect: success " <> msg)))
       _ -> returnCEK cont handler (VError "expect error: evaluation did not return a pact value to compare" info)
  args -> argsError info b args

coreExpectThat :: (IsBuiltin b, CEKEval step b SpanInfo (ReplM b)) => NativeFunction step b SpanInfo (ReplM b)
coreExpectThat info b cont handler _env = \case
  [VLiteral (LString msg), VClosure vclo, v] -> do
    applyLamUnsafe vclo [v] Mt CEKNoHandler >>= \case
      EvalValue (VLiteral (LBool c)) ->
        if c then returnCEKValue cont handler (VLiteral (LString ("Expect-that: success " <> msg)))
        else returnCEKValue cont handler  (VLiteral (LString ("FAILURE: Expect-that: Did not satisfy condition: " <> msg)))
      EvalValue _ -> returnCEK cont handler (VError "Expect-that: condition did not return a boolean" info)
      VError ve i -> returnCEK cont handler (VError ve i)
  args -> argsError info b args

coreExpectFailure :: (IsBuiltin b, CEKEval step b SpanInfo (ReplM b)) => NativeFunction step b SpanInfo (ReplM b)
coreExpectFailure info b cont handler _env = \case
  [VLiteral (LString toMatch), VClosure vclo] -> do
    es <- getEvalState
    tryError (applyLamUnsafe vclo [] Mt CEKNoHandler) >>= \case
      Right (VError _ _) -> do
        putEvalState es
        returnCEKValue cont handler $ VLiteral $ LString $ "Expect failure: Success: " <> toMatch
      Left _err -> do
        putEvalState es
        returnCEKValue cont handler $ VLiteral $ LString $ "Expect failure: Success: " <> toMatch
      Right _ ->
        returnCEKValue cont handler $ VLiteral $ LString $ "FAILURE: " <> toMatch <> ": expected failure, got result"
  [VString desc, VString toMatch, VClosure vclo] -> do
    es <- getEvalState
    tryError (applyLamUnsafe vclo [] Mt CEKNoHandler) >>= \case
      Right (VError _ _) -> do
        putEvalState es
        returnCEKValue cont handler $ VLiteral $ LString $ "Expect failure: Success: " <> desc
      Left _err -> do
        putEvalState es
        returnCEKValue cont handler $ VLiteral $ LString $ "Expect failure: Success: " <> desc
      Right _ ->
        returnCEKValue cont handler $ VLiteral $ LString $ "FAILURE: " <> toMatch <> ": expected failure, got result"
  args -> argsError info b args



continuePact :: (IsBuiltin b, CEKEval step b SpanInfo (ReplM b)) => NativeFunction step b SpanInfo (ReplM b)
continuePact info b cont handler env = \case
  [VInteger s] -> go s False Nothing Nothing
  [VInteger s, VBool r] -> go s r Nothing Nothing
  [VInteger s, VBool r, VString pid] -> go s r (Just pid) Nothing
  [VInteger s, VBool r, VString pid, VObject y] -> go s r (Just pid) (Just y)
  args -> argsError info b args
  where
    go step rollback mpid userResume = do
      mpe <- useEvalState esDefPactExec
      (pid, myield) <- case mpe of
        Nothing -> do
          pid <- maybe (throwExecutionError info NoDefPactIdAndExecEnvSupplied) (pure . DefPactId) mpid
          pure (pid, (\r -> Yield r Nothing Nothing) <$> userResume)
        Just pactExec ->
          let
            pid = maybe (_peDefPactId pactExec) DefPactId mpid
            yield = case userResume of
              Nothing -> _peYield pactExec
              Just o -> pure (Yield o Nothing Nothing)
          in pure (pid, yield)
      let pactStep = DefPactStep (fromInteger step) rollback pid myield
      setEvalState esDefPactExec Nothing
      replEvalEnv . eeDefPactStep .= Just pactStep
      s <- tryError $ resumePact info cont handler env Nothing
      replEvalEnv . eeDefPactStep .= Nothing
      liftEither s

pactState :: (IsBuiltin b, CEKEval step b SpanInfo (ReplM b)) => NativeFunction step b SpanInfo (ReplM b)
pactState info b cont handler _env = \case
  [] -> go False
  [VBool clear] -> go clear
  args -> argsError info b args
  where
  go clear = do
    mpe <- useEvalState esDefPactExec
    case mpe of
      Just pe -> do
        when clear $ esDefPactExec .== Nothing
        let yield' = case _peYield pe of
              Nothing ->  PLiteral (LBool False)
              Just (Yield y _ _) -> PObject y
            DefPactId pid = _peDefPactId pe
            ps = [(Field "pactId", PString pid)
                 ,(Field "yield", yield')
                 ,(Field "step", PInteger (fromIntegral (_peStep pe)))]
        returnCEKValue cont handler (VObject (M.fromList ps))
      Nothing -> returnCEK cont handler (VError "pact-state: no pact exec in context" info)

coreplEvalEnvStackFrame :: (IsBuiltin b, CEKEval step b SpanInfo (ReplM b)) => NativeFunction step b SpanInfo (ReplM b)
coreplEvalEnvStackFrame info b cont handler _env = \case
  [] -> do
    capSet <- getAllStackCaps
    returnCEKValue cont handler $ VString $ T.pack (show capSet)
  args -> argsError info b args

envEvents :: (IsBuiltin b, CEKEval step b SpanInfo (ReplM b)) => NativeFunction step b SpanInfo (ReplM b)
envEvents info b cont handler _env = \case
  [VBool clear] -> do
    events <- fmap envToObj <$> useEvalState esEvents
    when clear $ setEvalState esEvents []
    returnCEKValue cont handler (VList (V.fromList events))
    where
    envToObj (PactEvent name args mn mh) =
      PObject
      $ M.fromList
      $ over _1 Field
      <$> [ ("name", PString (renderQualName (QualifiedName name mn)))
        , ("params", PList (V.fromList args))
        , ("module-hash", PString (hashToText (_mhHash mh)))]
  args -> argsError info b args

envHash :: (IsBuiltin b, CEKEval step b SpanInfo (ReplM b)) => NativeFunction step b SpanInfo (ReplM b)
envHash info b cont handler _env = \case
  [VString s] -> do
    case decodeBase64UrlUnpadded (T.encodeUtf8 s) of
      Left e -> returnCEK cont handler (VError (T.pack e) info)
      Right hs -> do
        (replEvalEnv . eeHash) .= Hash (toShort hs)
        returnCEKValue cont handler VUnit
  args -> argsError info b args

envData :: (IsBuiltin b, CEKEval step b SpanInfo (ReplM b)) => NativeFunction step b SpanInfo (ReplM b)
envData info b cont handler _env = \case
  [VObject o] -> do
    let ed = ObjectData o
    (replEvalEnv . eeMsgBody) .= ed
    returnCEKValue cont handler VUnit
  args -> argsError info b args

envChainData :: (IsBuiltin b, CEKEval step b SpanInfo (ReplM b)) => NativeFunction step b SpanInfo (ReplM b)
envChainData info b cont handler _env = \case
  [VObject cdataObj] -> do
    pd <- viewEvalEnv eePublicData
    go pd (M.toList cdataObj)
    where
    go pd [] = do
      replEvalEnv . eePublicData .= pd
      returnCEKValue cont handler (VString "Updated public metadata")
    go pd ((k,v):rest) = case v of
      PInteger i
        | k == cdGasLimit ->
          go (set (pdPublicMeta . pmGasLimit) (Gas (fromIntegral i)) pd) rest
        | k == cdBlockHeight ->
          go (set pdBlockHeight (fromInteger i) pd) rest
      PDecimal i
        | k == cdGasPrice ->
          go (set (pdPublicMeta . pmGasPrice) i pd) rest
      PString s
        | k == cdChainId ->
          go (set (pdPublicMeta . pmChainId) (ChainId s) pd) rest
        | k == cdSender ->
          go (set (pdPublicMeta . pmSender) s pd) rest
        | k == cdPrevBlockHash ->
          go (set pdPrevBlockHash s pd) rest
      PTime time
        | k == cdBlockTime -> go (set pdBlockTime (PactTime.toPosixTimestampMicros time) pd) rest
      _ -> returnCEK cont handler (VError ("envChainData: bad public metadata value for key: " <> _field k) info)
  args -> argsError info b args

envKeys :: (IsBuiltin b, CEKEval step b SpanInfo (ReplM b)) => NativeFunction step b SpanInfo (ReplM b)
envKeys info b cont handler _env = \case
  [VList ks] -> do
    keys <- traverse (asString info b) ks
    replEvalEnv . eeMsgSigs .= M.fromList ((,mempty) . PublicKeyText <$> V.toList keys)
    returnCEKValue cont handler VUnit
  args -> argsError info b args

envSigs :: (IsBuiltin b, CEKEval step b SpanInfo (ReplM b)) => NativeFunction step b SpanInfo (ReplM b)
envSigs info b cont handler _env = \case
  [VList ks] ->
    case traverse keyCapObj ks of
      Just sigs -> do
        (replEvalEnv . eeMsgSigs) .= M.fromList (V.toList sigs)
        returnCEKValue cont handler VUnit
      Nothing -> returnCEK cont handler (VError ("env-sigs format is wrong") info)
    where
    keyCapObj = \case
      PObject o -> do
        keyRaw<- M.lookup (Field "key") o
        kt <- preview (_PLiteral . _LString) keyRaw
        capsRaw <- M.lookup (Field "caps") o
        capsListPV <- preview _PList capsRaw
        caps <- traverse (preview _PCapToken) capsListPV
        let cts = over ctName fqnToQualName <$> caps
        pure (PublicKeyText kt, S.fromList (V.toList cts))
      _ -> Nothing
  args -> argsError info b args

beginTx :: (IsBuiltin b, CEKEval step b SpanInfo (ReplM b)) => NativeFunction step b SpanInfo (ReplM b)
beginTx info b cont handler _env = \case
  [VString s] -> begin' info (Just s) >>= returnCEK cont handler . renderTx info "Begin Tx"
  [] -> begin' info Nothing >>= returnCEK cont handler . renderTx info "Begin Tx"
  args -> argsError info b args

renderTx :: i -> Text -> Maybe (TxId, Maybe Text) -> EvalResult step b i m
renderTx _info start (Just (TxId tid, mt)) =
  EvalValue $ VString $ start <> " " <> T.pack (show tid) <> maybe mempty (" " <>) mt
renderTx info start Nothing = VError ("tx-function failure " <> start) info

begin' :: SpanInfo -> Maybe Text -> ReplM b (Maybe (TxId, Maybe Text))
begin' info mt = do
  pdb <- use (replEvalEnv . eePactDb)
  mode <- viewEvalEnv eeMode
  mTxId <- liftDbFunction info (_pdbBeginTx pdb mode)
  replTx .= ((,mt) <$> mTxId)
  return ((,mt) <$> mTxId)

commitTx :: (IsBuiltin b, CEKEval step b SpanInfo (ReplM b)) => NativeFunction step b SpanInfo (ReplM b)
commitTx info b cont handler _env = \case
  [] -> do
    pdb <- use (replEvalEnv . eePactDb)
    liftDbFunction info (_pdbCommitTx pdb)
    fqdefs <- useEvalState (esLoaded . loAllLoaded)
    cs <- useEvalState esStack
    replEvalState .= set esStack cs (set (esLoaded . loAllLoaded) fqdefs def)
    use replTx >>= \case
      Just tx -> do
        replTx .= Nothing
        returnCEK cont handler (renderTx info "Commit Tx" (Just tx))
      Nothing -> returnCEK cont handler (renderTx info "Commit Tx" Nothing)
  args -> argsError info b args


rollbackTx :: (IsBuiltin b, CEKEval step b SpanInfo (ReplM b)) => NativeFunction step b SpanInfo (ReplM b)
rollbackTx info b cont handler _env = \case
  [] -> do
    pdb <- use (replEvalEnv . eePactDb)
    liftDbFunction info (_pdbRollbackTx pdb)
    fqdefs <- useEvalState (esLoaded . loAllLoaded)
    cs <- useEvalState esStack
    replEvalState .= set esStack cs (set (esLoaded . loAllLoaded) fqdefs def)
    use replTx >>= \case
      Just tx -> do
        replTx .= Nothing
        returnCEK cont handler (renderTx info "Rollback Tx" (Just tx))
      Nothing -> returnCEK cont handler (renderTx info "Rollback Tx" Nothing)
  args -> argsError info b args

sigKeyset :: (IsBuiltin b, CEKEval step b SpanInfo (ReplM b)) => NativeFunction step  b SpanInfo (ReplM b)
sigKeyset info b cont handler _env = \case
  [] -> do
    sigs <- S.fromList . M.keys <$> viewEvalEnv eeMsgSigs
    returnCEKValue cont handler (VGuard (GKeyset (KeySet sigs KeysAll)))
  args -> argsError info b args


testCapability :: (IsBuiltin b, CEKEval step b SpanInfo (ReplM b)) => NativeFunction step  b SpanInfo (ReplM b)
testCapability info b cont handler env = \case
  [VCapToken origToken] -> do
    lookupFqName (_ctName origToken) >>= \case
      Just (DCap d) -> do
        let cBody = Constant LUnit info
            ignoreContBody _env _mct _mev _cb c = c
            cont' = SeqC env cBody cont
        case _dcapMeta d of
          Unmanaged ->
            evalCap info cont' handler env origToken ignoreContBody cBody
          _ -> do
            -- Installed caps emit and event
            -- so we create a fake stack frame
            installCap info env origToken False *> evalCap info cont' handler env origToken ignoreContBody cBody
      _ -> returnCEK cont handler (VError "no such capability" info)
  args -> argsError info b args

envExecConfig :: (IsBuiltin b, CEKEval step b SpanInfo (ReplM b)) => NativeFunction step b SpanInfo (ReplM b)
envExecConfig info b cont handler _env = \case
  [VList s] -> do
    s' <- traverse go (V.toList s)
    replEvalEnv . eeFlags .= S.fromList s'
    let reps = PString . flagRep <$> s'
    returnCEKValue cont handler (VList (V.fromList reps))
    where
    go str = do
      str' <- asString info b str
      case M.lookup str' flagReps of
        Just f -> pure f
        Nothing -> failInvariant info $ "Invalid flag, allowed: " <> T.pack (show (M.keys flagReps))
  args -> argsError info b args

envNamespacePolicy :: (IsBuiltin b, CEKEval step b SpanInfo (ReplM b)) => NativeFunction step b SpanInfo (ReplM b)
envNamespacePolicy info b cont handler _env = \case
  [VBool allowRoot, VClosure (C clo)] -> do
    pdb <- viewEvalEnv eePactDb
    let qn = QualifiedName (_cloFnName clo) (_cloModName clo)
    when (_cloArity clo /= 2) $ failInvariant info "Namespace manager function has invalid argument length"
    getModuleMember info pdb qn >>= \case
      Dfun _ -> do
        let nsp = SmartNamespacePolicy allowRoot qn
        replEvalEnv . eeNamespacePolicy .= nsp
        returnCEKValue cont handler (VString "Installed namespace policy")
      _ -> returnCEK cont handler (VError "invalid namespace manager function type" info)
  args -> argsError info b args

replBuiltinEnv
  :: CEKEval step ReplRawBuiltin SpanInfo (ReplM ReplRawBuiltin)
  => BuiltinEnv step (ReplBuiltin RawBuiltin) SpanInfo (ReplM (ReplBuiltin RawBuiltin))
replBuiltinEnv i b env =
  mkBuiltinFn i b env (replRawBuiltinRuntime b)

replRawBuiltinRuntime
  :: CEKEval step ReplRawBuiltin SpanInfo (ReplM ReplRawBuiltin)
  => ReplBuiltin RawBuiltin
  -> NativeFunction step (ReplBuiltin RawBuiltin) SpanInfo (ReplM (ReplBuiltin RawBuiltin))
replRawBuiltinRuntime = \case
  RBuiltinWrap cb ->
    rawBuiltinRuntime cb
  RBuiltinRepl br -> case br of
    RExpect -> rawExpect
    RExpectFailure -> coreExpectFailure
    RExpectFailureMatch -> coreExpectFailure
    RExpectThat -> coreExpectThat
    RPrint -> corePrint
    REnvStackFrame -> coreplEvalEnvStackFrame
    RPactState -> pactState
    RResetPactState -> pactState
    REnvChainData -> envChainData
    REnvData -> envData
    REnvEvents -> envEvents
    REnvHash -> envHash
    REnvKeys -> envKeys
    REnvSigs -> envSigs
    RBeginTx -> beginTx
    RBeginNamedTx -> beginTx
    RCommitTx -> commitTx
    RRollbackTx -> rollbackTx
    RSigKeyset -> sigKeyset
    RTestCapability -> testCapability
    RContinuePact -> continuePact
    RContinuePactRollback -> continuePact
    RContinuePactRollbackYield -> continuePact
    REnvExecConfig -> envExecConfig
    REnvNamespacePolicy -> envNamespacePolicy
    RContinuePactRollbackYieldObj -> continuePact<|MERGE_RESOLUTION|>--- conflicted
+++ resolved
@@ -38,14 +38,9 @@
 import Pact.Core.Namespace
 
 import Pact.Core.Repl.Utils
-
-<<<<<<< HEAD
+import qualified Pact.Time as PactTime
+
 prettyShowValue :: CEKValue step b i m -> Text
-=======
-import qualified Pact.Time as PactTime
-
-prettyShowValue :: CEKValue b i m -> Text
->>>>>>> d0dfdb99
 prettyShowValue = \case
   VPactValue p -> renderText p
   VTable (TableValue (TableName tn) _ _ _) -> "table{" <> tn <> "}"
