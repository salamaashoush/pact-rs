{-# LANGUAGE FlexibleInstances #-}
{-# LANGUAGE ScopedTypeVariables #-}
{-# LANGUAGE FlexibleContexts #-}
{-# LANGUAGE PartialTypeSignatures #-}
{-# LANGUAGE TypeApplications #-}


module Pact.Core.Repl.Compile
 ( ReplCompileValue(..)
--  , interpretExpr
--  , compileProgram
 , interpretReplProgram
 ) where

import Control.Lens
import Control.Monad
import Control.Monad.Except
import Control.Monad.IO.Class(liftIO)
import Data.Text(Text)
import Data.Proxy
import Data.Default
import qualified Data.Map.Strict as M
import qualified Data.ByteString as B
import qualified Data.Text as T

import Pact.Core.Persistence
import Pact.Core.Builtin
import Pact.Core.Names
import Pact.Core.Repl.Utils
import Pact.Core.IR.Desugar
import Pact.Core.Errors
import Pact.Core.IR.Term
import Pact.Core.Compile
import Pact.Core.Interpreter
import Pact.Core.Environment


import Pact.Core.IR.Eval.Runtime
import Pact.Core.Repl.Runtime
import Pact.Core.Repl.Runtime.ReplBuiltin
import Pact.Core.Hash
import Pact.Core.PactValue (EnvData(..))

import qualified Pact.Core.Syntax.ParseTree as Lisp
import qualified Pact.Core.Syntax.Lexer as Lisp
import qualified Pact.Core.Syntax.Parser as Lisp

-- Small internal debugging function for playing with file loading within
-- this module
data ReplCompileValue
  = RCompileValue (CompileValue ReplRawBuiltin)
  | RLoadedDefun Text
  | RLoadedDefConst Text
  deriving Show

loadFile :: FilePath -> ReplM ReplRawBuiltin [ReplCompileValue]
loadFile loc = do
  source <- SourceCode <$> liftIO (B.readFile loc)
  replCurrSource .= source
  interpretReplProgram source

defaultEvalEnv :: PactDb b i -> EvalEnv b i
defaultEvalEnv pdb =
<<<<<<< HEAD
  EvalEnv mempty pdb (EnvData mempty) (Hash "default") def Nothing Transactional
=======
  EvalEnv mempty pdb (EnvData mempty) (Hash "default") def Transactional mempty
>>>>>>> 8c9bd923

interpretReplProgram
  :: SourceCode
  -> ReplM ReplRawBuiltin [ReplCompileValue]
interpretReplProgram sc@(SourceCode source) = do
  lexx <- liftEither (Lisp.lexer source)
  debugIfFlagSet ReplDebugLexer lexx
  parsed <- liftEither $ Lisp.parseReplProgram lexx
  concat <$> traverse pipe parsed
  where
  debugIfLispExpr = \case
    Lisp.RTLTerm t -> debugIfFlagSet ReplDebugParser t
    _ -> pure ()
  debugIfIRExpr flag = \case
    RTLTerm t -> debugIfFlagSet flag t
    _ -> pure ()
  pipe = \case
    Lisp.RTL rtl ->
      pure <$> pipe' rtl
    Lisp.RTLReplSpecial rsf -> case rsf of
      Lisp.ReplLoad txt b _
        | b -> do
          oldSrc <- use replCurrSource
          evalState .= def
          pactdb <- liftIO mockPactDb
          replPactDb .= pactdb
          replEvalEnv .= defaultEvalEnv pactdb
          out <- loadFile (T.unpack txt)
          replCurrSource .= oldSrc
          pure out
        | otherwise -> do
          oldSrc <- use replCurrSource
          oldEs <- use evalState
          oldEE <- use replEvalEnv
          when b $ evalState .= def
          out <- loadFile (T.unpack txt)
          replEvalEnv .= oldEE
          evalState .= oldEs
          replCurrSource .= oldSrc
          pure out
  pipe' tl = do
    pactdb <- use replPactDb
    debugIfLispExpr tl
    _ <- moduleGov pactdb tl
    lastLoaded <- use loaded
    ds <- runDesugarReplTopLevel (Proxy @ReplRawBuiltin) pactdb lastLoaded tl
    debugIfIRExpr ReplDebugDesugar (_dsOut ds)
    loaded .= _dsLoaded ds
    interpret ds

  moduleGov pactdb (Lisp.RTLTopLevel tl) =
    () <$ evalModuleGovernance pactdb interpreter tl
  moduleGov _ _ = pure ()

  interpreter = Interpreter $ \te -> do
    evalGas <- use replGas
    evalLog <- use replEvalLog
    es <- use replEvalState
    tx <- use replTx
    ee <- use replEvalEnv
    -- todo: cache?
    -- mhashes <- uses (loaded . loModules) (fmap (view mdModuleHash))
    let rEnv = ReplEvalEnv evalGas evalLog replBuiltinEnv
        rState = ReplEvalState ee es sc tx
    (out, st) <- liftIO (runReplCEK rEnv rState te)
    replTx .= view reTx st
    evalState .= view reState st
    replEvalEnv .= view reEnv st
    liftEither out >>= \case
      VError txt _ ->
        throwError (PEExecutionError (EvalError txt) (view termInfo te))
      EvalValue v -> do
        loaded .= view (reState . esLoaded) st
        (replEvalState . esPactExec) .= view (reState . esPactExec) st
        case v of
          VClosure{} -> do
            pure IPClosure
          VTable tv -> pure (IPTable (_tvName tv))
          VPactValue pv -> do
            pure (IPV pv (view termInfo te))
  interpret (DesugarOutput tl _ deps) = do
    pdb <- use replPactDb
    lo <- use loaded
    case tl of
      RTLTopLevel tt -> do
        RCompileValue <$> interpretTopLevel pdb interpreter (DesugarOutput tt lo deps)
        where
      RTLDefun df -> do
        let fqn = FullyQualifiedName replModuleName (_dfunName df) replModuleHash
        loaded . loAllLoaded %= M.insert fqn (Dfun df)
        pure $ RLoadedDefun $ _dfunName df
      RTLDefConst dc -> do
        let fqn = FullyQualifiedName replModuleName (_dcName dc) replModuleHash
        loaded . loAllLoaded %= M.insert fqn (DConst dc)
        pure $ RLoadedDefConst $ _dcName dc<|MERGE_RESOLUTION|>--- conflicted
+++ resolved
@@ -61,11 +61,7 @@
 
 defaultEvalEnv :: PactDb b i -> EvalEnv b i
 defaultEvalEnv pdb =
-<<<<<<< HEAD
-  EvalEnv mempty pdb (EnvData mempty) (Hash "default") def Nothing Transactional
-=======
-  EvalEnv mempty pdb (EnvData mempty) (Hash "default") def Transactional mempty
->>>>>>> 8c9bd923
+  EvalEnv mempty pdb (EnvData mempty) (Hash "default") def Nothing Transactional mempty
 
 interpretReplProgram
   :: SourceCode
