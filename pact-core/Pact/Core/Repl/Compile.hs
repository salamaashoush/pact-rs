--- conflicted
+++ resolved
@@ -1,6 +1,5 @@
 {-# LANGUAGE FlexibleInstances #-}
 {-# LANGUAGE ScopedTypeVariables #-}
-{-# LANGUAGE OverloadedStrings #-}
 {-# LANGUAGE FlexibleContexts #-}
 {-# LANGUAGE PartialTypeSignatures #-}
 {-# LANGUAGE TypeApplications #-}
@@ -98,6 +97,7 @@
   interpret (DesugarOutput tl _ deps) = do
     pdb <- use replPactDb
     lo <- use replLoaded
+    res <- use replEvalState
     case tl of
       RTLTopLevel tt -> do
         let interp = Interpreter interpreter
@@ -108,22 +108,6 @@
           evalGas <- use replGas
           evalLog <- use replEvalLog
           -- todo: cache?
-<<<<<<< HEAD
-          mhashes <- uses (replLoaded . loModules) (fmap (view mdModuleHash))
-          es <- use replEvalState
-          let rEnv = ReplEvalEnv evalGas evalLog
-              cekEnv = EvalEnv
-                    { _eeBuiltins = replRawBuiltinRuntime
-                    , _eeLoaded = _loAllLoaded lo
-                    , _eeGasModel = freeGasEnv
-                    , _eeMHashes = mhashes
-                    , _eeMsgSigs = mempty
-                    , _eePactDb = pdb }
-              rState = ReplEvalState cekEnv es sc
-          (res, st') <- liftIO (runReplCEK rEnv rState te)
-          replEvalState  .= _reState st'
-          liftEither res >>= \case
-=======
           -- mhashes <- uses (replLoaded . loModules) (fmap (view mdModuleHash))
           let rEnv = ReplEvalEnv evalGas evalLog replBuiltinEnv
               evalEnv = EvalEnv
@@ -131,16 +115,8 @@
                     , _eeMsgBody = EnvData mempty
                     , _eePactDb = pdb
                     , _eeHash = Hash mempty}
-              evalState = EvalState
-                       { _esCaps = CapState [] mempty mempty
-                       , _esStack = []
-                       , _esEvents = []
-                       , _esInCap = False
-                       , _esLoaded = lo
-                       }
-              rState = ReplEvalState evalEnv evalState sc
-          liftIO (runReplCEK rEnv rState te) >>= liftEither >>= \case
->>>>>>> a056be82
+              rState = ReplEvalState evalEnv res sc
+          liftIO (runReplCEK rEnv rState te) >>= liftEither . fst >>= \case
             VError txt ->
               throwError (PEExecutionError (EvalError txt) i)
             EvalValue v -> case v of
