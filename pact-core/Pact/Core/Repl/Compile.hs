--- conflicted
+++ resolved
@@ -105,7 +105,7 @@
       interpret ds
   interpretGuard i g = do
     pdb <- viewEvalEnv eePactDb
-    ps <- viewEvalEnv eePactStep
+    ps <- viewEvalEnv eeDefPactStep
     let env = CEKEnv mempty pdb replBuiltinEnv ps False
     ev <- coreEnforceGuard i (RBuiltinWrap RawEnforceGuard) Mt CEKNoHandler env [VGuard g]
     case ev of
@@ -122,17 +122,12 @@
   interpretExpr term = do
     pdb <- use (replEvalEnv . eePactDb)
     let builtins = replBuiltinEnv
-    ps <- viewEvalEnv eePactStep
+    ps <- viewEvalEnv eeDefPactStep
     let cekEnv = CEKEnv mempty pdb builtins ps False
     eval cekEnv term >>= \case
       VError txt _ ->
         throwError (PEExecutionError (EvalError txt) (view termInfo term))
       EvalValue v -> do
-<<<<<<< HEAD
-=======
-        loaded .= view (reState . esLoaded) st
-        (replEvalState . esDefPactExec) .= view (reState . esDefPactExec) st
->>>>>>> a5146ba0
         case v of
           VClosure{} -> do
             pure IPClosure
