{-# LANGUAGE FlexibleInstances #-}
{-# LANGUAGE ScopedTypeVariables #-}
{-# LANGUAGE OverloadedStrings #-}
{-# LANGUAGE FlexibleContexts #-}
{-# LANGUAGE PartialTypeSignatures #-}
{-# LANGUAGE TypeApplications #-}


module Pact.Core.Repl.Compile
 ( ReplCompileValue(..)
--  , interpretExpr
--  , compileProgram
 , interpretReplProgram
 ) where

import Control.Lens
import Control.Monad
import Control.Monad.Except
import Control.Monad.IO.Class(liftIO)
import Data.Text(Text)
import Data.Proxy
-- import Data.Maybe(mapMaybe)
import qualified Data.Map.Strict as M
-- import qualified Data.Set as Set
import qualified Data.ByteString as B
import qualified Data.Text as T

-- import Pact.Core.Info
import Pact.Core.Persistence
import Pact.Core.Builtin
import Pact.Core.Gas
import Pact.Core.Names
import Pact.Core.Repl.Utils
import Pact.Core.IR.Desugar
import Pact.Core.Errors
import Pact.Core.IR.Term
import Pact.Core.Compile
import Pact.Core.Interpreter


import Pact.Core.IR.Eval.Runtime
import Pact.Core.Repl.Runtime
import Pact.Core.Repl.Runtime.ReplBuiltin

import qualified Pact.Core.Syntax.ParseTree as Lisp
import qualified Pact.Core.Syntax.Lexer as Lisp
import qualified Pact.Core.Syntax.Parser as Lisp

-- Small internal debugging function for playing with file loading within
-- this module
data ReplCompileValue
  = RCompileValue (CompileValue ReplRawBuiltin)
  | RLoadedDefun Text
  | RLoadedDefConst Text
  deriving Show

loadFile :: FilePath -> ReplM ReplRawBuiltin [ReplCompileValue]
loadFile loc = do
  source <- SourceCode <$> liftIO (B.readFile loc)
  replCurrSource .= source
  interpretReplProgram source

interpretReplProgram
  :: SourceCode
  -> ReplM ReplRawBuiltin [ReplCompileValue]
interpretReplProgram sc@(SourceCode source) = do
  pactdb <- use replPactDb
  lexx <- liftEither (Lisp.lexer source)
  debugIfFlagSet ReplDebugLexer lexx
  parsed <- liftEither $ Lisp.parseReplProgram lexx
  concat <$> traverse (pipe pactdb) parsed
  where
  debugIfLispExpr = \case
    Lisp.RTLTerm t -> debugIfFlagSet ReplDebugParser t
    _ -> pure ()
  debugIfIRExpr flag = \case
    RTLTerm t -> debugIfFlagSet flag t
    _ -> pure ()
  pipe pactdb = \case
    Lisp.RTL rtl ->
      pure <$> pipe' pactdb rtl
    Lisp.RTLReplSpecial rsf -> case rsf of
      Lisp.ReplLoad txt b _ -> do
        oldLoaded <- use replCurrSource
        when b $ replLoaded .= mempty
        out <- loadFile (T.unpack txt)
        replCurrSource .= oldLoaded
        pure out
  pipe' pactdb tl = do
    debugIfLispExpr tl
    lastLoaded <- use replLoaded
    ds <- runDesugarReplTopLevel (Proxy @ReplRawBuiltin) pactdb lastLoaded tl
    debugIfIRExpr ReplDebugDesugar (_dsOut ds)
    replLoaded .= _dsLoaded ds
    interpret ds
  interpret (DesugarOutput tl _ deps) = do
    pdb <- use replPactDb
    lo <- use replLoaded
    case tl of
      RTLTopLevel tt -> do
        let interp = Interpreter interpreter
        RCompileValue <$> interpretTopLevel pdb interp (DesugarOutput tt lo deps)
        where
        interpreter te = do
          let i = view termInfo te
          evalGas <- use replGas
          evalLog <- use replEvalLog
          -- todo: cache?
          mhashes <- uses (replLoaded . loModules) (fmap (view mdModuleHash))
          let rEnv = ReplEvalEnv evalGas evalLog
              cekEnv = EvalEnv
                    { _eeBuiltins = replRawBuiltinRuntime
                    , _eeLoaded = _loAllLoaded lo
                    , _eeGasModel = freeGasEnv
                    , _eeMHashes = mhashes
                    , _eeMsgSigs = mempty
                    , _eePactDb = pdb }
<<<<<<< HEAD
              rState = ReplEvalState cekEnv (EvalState (CapState [] mempty) [] [] False Nothing)
          -- Todo: Fix this with `returnCEKValue`
=======
              rState = ReplEvalState cekEnv (EvalState (CapState [] mempty) [] [] False) sc
>>>>>>> 7ef21de2
          liftIO (runReplCEK rEnv rState te) >>= liftEither >>= \case
            VError txt ->
              throwError (PEExecutionError (EvalError txt) i)
            EvalValue v -> case v of
              VClosure{} -> do
                replLoaded .= lo
                pure IPClosure
              VTable tn _ _ _ -> pure (IPTable tn)
              VPactValue pv -> do
                replLoaded .= lo
                pure (IPV pv (view termInfo te))
      RTLDefun df -> do
        let fqn = FullyQualifiedName replModuleName (_dfunName df) replModuleHash
        replLoaded . loAllLoaded %= M.insert fqn (Dfun df)
        pure $ RLoadedDefun $ _dfunName df
      RTLDefConst dc -> do
        let fqn = FullyQualifiedName replModuleName (_dcName dc) replModuleHash
        replLoaded . loAllLoaded %= M.insert fqn (DConst dc)
        pure $ RLoadedDefConst $ _dcName dc<|MERGE_RESOLUTION|>--- conflicted
+++ resolved
@@ -107,6 +107,7 @@
           evalLog <- use replEvalLog
           -- todo: cache?
           mhashes <- uses (replLoaded . loModules) (fmap (view mdModuleHash))
+          es <- use replEvalState
           let rEnv = ReplEvalEnv evalGas evalLog
               cekEnv = EvalEnv
                     { _eeBuiltins = replRawBuiltinRuntime
@@ -115,13 +116,10 @@
                     , _eeMHashes = mhashes
                     , _eeMsgSigs = mempty
                     , _eePactDb = pdb }
-<<<<<<< HEAD
-              rState = ReplEvalState cekEnv (EvalState (CapState [] mempty) [] [] False Nothing)
-          -- Todo: Fix this with `returnCEKValue`
-=======
-              rState = ReplEvalState cekEnv (EvalState (CapState [] mempty) [] [] False) sc
->>>>>>> 7ef21de2
-          liftIO (runReplCEK rEnv rState te) >>= liftEither >>= \case
+              rState = ReplEvalState cekEnv es sc
+          (res, st') <- liftIO (runReplCEK rEnv rState te)
+          replEvalState  .= _reState st'
+          liftEither res >>= \case
             VError txt ->
               throwError (PEExecutionError (EvalError txt) i)
             EvalValue v -> case v of
