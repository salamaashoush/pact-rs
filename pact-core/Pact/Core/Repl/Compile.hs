{-# LANGUAGE FlexibleInstances #-}
{-# LANGUAGE ScopedTypeVariables #-}
{-# LANGUAGE FlexibleContexts #-}
{-# LANGUAGE PartialTypeSignatures #-}
{-# LANGUAGE TypeApplications #-}


module Pact.Core.Repl.Compile
 ( ReplCompileValue(..)
--  , interpretExpr
--  , compileProgram
 , interpretReplProgram
 ) where

import Control.Lens
import Control.Monad
import Control.Monad.Except
import Control.Monad.IO.Class(liftIO)
import Data.Text(Text)
import Data.Proxy
import Data.Default
import qualified Data.Map.Strict as M
-- import qualified Data.Set as Set
import qualified Data.ByteString as B
import qualified Data.Text as T

-- import Pact.Core.Info
import Pact.Core.Persistence
import Pact.Core.Builtin
import Pact.Core.Names
import Pact.Core.Repl.Utils
import Pact.Core.IR.Desugar
import Pact.Core.Errors
import Pact.Core.IR.Term
import Pact.Core.Compile
import Pact.Core.Interpreter
import Pact.Core.PactValue
import Pact.Core.Environment
import Pact.Core.Capabilities


import Pact.Core.IR.Eval.Runtime
import Pact.Core.Repl.Runtime
import Pact.Core.Repl.Runtime.ReplBuiltin
import Pact.Core.Hash
import Pact.Core.Info

import qualified Pact.Core.Syntax.ParseTree as Lisp
import qualified Pact.Core.Syntax.Lexer as Lisp
import qualified Pact.Core.Syntax.Parser as Lisp

-- Small internal debugging function for playing with file loading within
-- this module
data ReplCompileValue
  = RCompileValue (CompileValue ReplRawBuiltin)
  | RLoadedDefun Text
  | RLoadedDefConst Text
  deriving Show

loadFile :: FilePath -> ReplM ReplRawBuiltin [ReplCompileValue]
loadFile loc = do
  source <- SourceCode <$> liftIO (B.readFile loc)
  replCurrSource .= source
  interpretReplProgram source

interpretReplProgram
  :: SourceCode
  -> ReplM ReplRawBuiltin [ReplCompileValue]
interpretReplProgram sc@(SourceCode source) = do
  pactdb <- use replPactDb
  lexx <- liftEither (Lisp.lexer source)
  debugIfFlagSet ReplDebugLexer lexx
  parsed <- liftEither $ Lisp.parseReplProgram lexx
  concat <$> traverse (pipe pactdb) parsed
  where
  debugIfLispExpr = \case
    Lisp.RTLTerm t -> debugIfFlagSet ReplDebugParser t
    _ -> pure ()
  debugIfIRExpr flag = \case
    RTLTerm t -> debugIfFlagSet flag t
    _ -> pure ()
  pipe pactdb = \case
    Lisp.RTL rtl ->
      pure <$> pipe' pactdb rtl
    Lisp.RTLReplSpecial rsf -> case rsf of
      Lisp.ReplLoad txt b _ -> do
        oldSrc <- use replCurrSource
        oldEs <- use evalState
        when b $ evalState .= def
        out <- loadFile (T.unpack txt)
        evalState .= oldEs
        replCurrSource .= oldSrc
        pure out
  pipe' pactdb tl = do
    debugIfLispExpr tl
    lastLoaded <- use loaded
    ds <- runDesugarReplTopLevel (Proxy @ReplRawBuiltin) pactdb lastLoaded tl
    debugIfIRExpr ReplDebugDesugar (_dsOut ds)
    loaded .= _dsLoaded ds
    interpret ds
  interpret (DesugarOutput tl _ deps) = do
    pdb <- use replPactDb
<<<<<<< HEAD
    lo <- use replLoaded
    ps <- use (replEvalState . esPactExec)
=======
    lo <- use loaded
    ee <- use replEvalEnv
>>>>>>> ea25849d
    case tl of
      RTLTopLevel tt -> do
        let interp = Interpreter interpreter
        RCompileValue <$> interpretTopLevel pdb interp (DesugarOutput tt lo deps)
        where
        -- interpreter :: EvalTerm (ReplBuiltin RawBuiltin) SpanInfo -> ReplM ReplRawBuiltin InterpretValue
        interpreter te = do
          let i = view termInfo te
          evalGas <- use replGas
          evalLog <- use replEvalLog
          es <- use replEvalState
          -- todo: cache?
          -- mhashes <- uses (loaded . loModules) (fmap (view mdModuleHash))
          let rEnv = ReplEvalEnv evalGas evalLog replBuiltinEnv
<<<<<<< HEAD
              evalEnv = EvalEnv
                    { _eeMsgSigs = mempty
                    , _eeMsgBody = EnvData mempty
                    , _eePactDb = pdb
                    , _eeHash = Hash mempty
                    -- , _eePactStep = Nothing
                    }
              evalState = EvalState
                       { _esCaps = CapState [] mempty mempty
                       , _esStack = []
                       , _esEvents = []
                       , _esInCap = False
                       , _esLoaded = lo
                       , _esPactExec = ps
                       }
              rState = ReplEvalState evalEnv evalState sc
=======
              rState = ReplEvalState ee es sc
>>>>>>> ea25849d
          (out, st) <- liftIO (runReplCEK rEnv rState te)
          evalState .= view reState st
          replEvalEnv .= view reEnv st
          liftEither out >>= \case
            VError txt ->
              throwError (PEExecutionError (EvalError txt) i)
            EvalValue v -> do
              loaded .= view (reState . esLoaded) st
              (replEvalState . esPactExec) .= view (reState . esPactExec) st
              case v of
                VClosure{} -> do
                  pure IPClosure
                VTable tv -> pure (IPTable (_tvName tv))
                VPactValue pv -> do
                  pure (IPV pv (view termInfo te))
      RTLDefun df -> do
        let fqn = FullyQualifiedName replModuleName (_dfunName df) replModuleHash
        loaded . loAllLoaded %= M.insert fqn (Dfun df)
        pure $ RLoadedDefun $ _dfunName df
      RTLDefConst dc -> do
        let fqn = FullyQualifiedName replModuleName (_dcName dc) replModuleHash
        loaded . loAllLoaded %= M.insert fqn (DConst dc)
        pure $ RLoadedDefConst $ _dcName dc<|MERGE_RESOLUTION|>--- conflicted
+++ resolved
@@ -34,16 +34,12 @@
 import Pact.Core.IR.Term
 import Pact.Core.Compile
 import Pact.Core.Interpreter
-import Pact.Core.PactValue
 import Pact.Core.Environment
-import Pact.Core.Capabilities
 
 
 import Pact.Core.IR.Eval.Runtime
 import Pact.Core.Repl.Runtime
 import Pact.Core.Repl.Runtime.ReplBuiltin
-import Pact.Core.Hash
-import Pact.Core.Info
 
 import qualified Pact.Core.Syntax.ParseTree as Lisp
 import qualified Pact.Core.Syntax.Lexer as Lisp
@@ -100,13 +96,8 @@
     interpret ds
   interpret (DesugarOutput tl _ deps) = do
     pdb <- use replPactDb
-<<<<<<< HEAD
-    lo <- use replLoaded
-    ps <- use (replEvalState . esPactExec)
-=======
     lo <- use loaded
     ee <- use replEvalEnv
->>>>>>> ea25849d
     case tl of
       RTLTopLevel tt -> do
         let interp = Interpreter interpreter
@@ -121,26 +112,7 @@
           -- todo: cache?
           -- mhashes <- uses (loaded . loModules) (fmap (view mdModuleHash))
           let rEnv = ReplEvalEnv evalGas evalLog replBuiltinEnv
-<<<<<<< HEAD
-              evalEnv = EvalEnv
-                    { _eeMsgSigs = mempty
-                    , _eeMsgBody = EnvData mempty
-                    , _eePactDb = pdb
-                    , _eeHash = Hash mempty
-                    -- , _eePactStep = Nothing
-                    }
-              evalState = EvalState
-                       { _esCaps = CapState [] mempty mempty
-                       , _esStack = []
-                       , _esEvents = []
-                       , _esInCap = False
-                       , _esLoaded = lo
-                       , _esPactExec = ps
-                       }
-              rState = ReplEvalState evalEnv evalState sc
-=======
               rState = ReplEvalState ee es sc
->>>>>>> ea25849d
           (out, st) <- liftIO (runReplCEK rEnv rState te)
           evalState .= view reState st
           replEvalEnv .= view reEnv st
