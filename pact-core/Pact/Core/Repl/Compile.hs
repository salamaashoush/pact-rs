{-# LANGUAGE FlexibleInstances #-}
{-# LANGUAGE ScopedTypeVariables #-}
{-# LANGUAGE FlexibleContexts #-}
{-# LANGUAGE PartialTypeSignatures #-}
{-# LANGUAGE TypeApplications #-}


module Pact.Core.Repl.Compile
 ( ReplCompileValue(..)
--  , interpretExpr
--  , compileProgram
 , interpretReplProgram
 ) where

import Control.Lens
import Control.Monad
import Control.Monad.Except
import Control.Monad.IO.Class(liftIO)
import Data.Text(Text)
import Data.Proxy
import Data.Default
import qualified Data.Map.Strict as M
import qualified Data.ByteString as B
import qualified Data.Text as T

import Pact.Core.Persistence
import Pact.Core.Builtin
import Pact.Core.Names
import Pact.Core.Repl.Utils
import Pact.Core.IR.Desugar
import Pact.Core.Errors
import Pact.Core.IR.Term
import Pact.Core.Compile
import Pact.Core.Interpreter
import Pact.Core.Environment


import Pact.Core.IR.Eval.Runtime
import Pact.Core.Repl.Runtime
import Pact.Core.Repl.Runtime.ReplBuiltin
<<<<<<< HEAD
=======
import Pact.Core.Hash
>>>>>>> a63a2ff4

import qualified Pact.Core.Syntax.ParseTree as Lisp
import qualified Pact.Core.Syntax.Lexer as Lisp
import qualified Pact.Core.Syntax.Parser as Lisp

-- Small internal debugging function for playing with file loading within
-- this module
data ReplCompileValue
  = RCompileValue (CompileValue ReplRawBuiltin)
  | RLoadedDefun Text
  | RLoadedDefConst Text
  deriving Show

loadFile :: FilePath -> ReplM ReplRawBuiltin [ReplCompileValue]
loadFile loc = do
  source <- SourceCode <$> liftIO (B.readFile loc)
  replCurrSource .= source
  interpretReplProgram source

defaultEvalEnv :: PactDb b i -> EvalEnv b i
defaultEvalEnv pdb =
  EvalEnv mempty pdb (EnvData mempty) (Hash "default") def Transactional

interpretReplProgram
  :: SourceCode
  -> ReplM ReplRawBuiltin [ReplCompileValue]
interpretReplProgram sc@(SourceCode source) = do
  lexx <- liftEither (Lisp.lexer source)
  debugIfFlagSet ReplDebugLexer lexx
  parsed <- liftEither $ Lisp.parseReplProgram lexx
  concat <$> traverse pipe parsed
  where
  debugIfLispExpr = \case
    Lisp.RTLTerm t -> debugIfFlagSet ReplDebugParser t
    _ -> pure ()
  debugIfIRExpr flag = \case
    RTLTerm t -> debugIfFlagSet flag t
    _ -> pure ()
  pipe = \case
    Lisp.RTL rtl ->
      pure <$> pipe' rtl
    Lisp.RTLReplSpecial rsf -> case rsf of
      Lisp.ReplLoad txt b _
        | b -> do
          oldSrc <- use replCurrSource
          evalState .= def
          pactdb <- liftIO mockPactDb
          replPactDb .= pactdb
          replEvalEnv .= defaultEvalEnv pactdb
          out <- loadFile (T.unpack txt)
          replCurrSource .= oldSrc
          pure out
        | otherwise -> do
          oldSrc <- use replCurrSource
          oldEs <- use evalState
          oldEE <- use replEvalEnv
          when b $ evalState .= def
          out <- loadFile (T.unpack txt)
          replEvalEnv .= oldEE
          evalState .= oldEs
          replCurrSource .= oldSrc
          pure out
  pipe' tl = do
    pactdb <- use replPactDb
    debugIfLispExpr tl
    lastLoaded <- use loaded
    ds <- runDesugarReplTopLevel (Proxy @ReplRawBuiltin) pactdb lastLoaded tl
    debugIfIRExpr ReplDebugDesugar (_dsOut ds)
    loaded .= _dsLoaded ds
    interpret ds
  interpret (DesugarOutput tl _ deps) = do
    pdb <- use replPactDb
    lo <- use loaded
    ee <- use replEvalEnv
    case tl of
      RTLTopLevel tt -> do
        let interp = Interpreter interpreter
        RCompileValue <$> interpretTopLevel pdb interp (DesugarOutput tt lo deps)
        where
        -- interpreter :: EvalTerm (ReplBuiltin RawBuiltin) SpanInfo -> ReplM ReplRawBuiltin InterpretValue
        interpreter te = do
          let i = view termInfo te
          evalGas <- use replGas
          evalLog <- use replEvalLog
          es <- use replEvalState
          tx <- use replTx
          -- todo: cache?
          -- mhashes <- uses (loaded . loModules) (fmap (view mdModuleHash))
          let rEnv = ReplEvalEnv evalGas evalLog replBuiltinEnv
              rState = ReplEvalState ee es sc tx
          (out, st) <- liftIO (runReplCEK rEnv rState te)
          replTx .= view reTx st
          evalState .= view reState st
          replEvalEnv .= view reEnv st
          liftEither out >>= \case
            VError txt ->
              throwError (PEExecutionError (EvalError txt) i)
            EvalValue v -> do
              loaded .= view (reState . esLoaded) st
              (replEvalState . esPactExec) .= view (reState . esPactExec) st
              case v of
                VClosure{} -> do
                  pure IPClosure
                VTable tv -> pure (IPTable (_tvName tv))
                VPactValue pv -> do
                  pure (IPV pv (view termInfo te))
      RTLDefun df -> do
        let fqn = FullyQualifiedName replModuleName (_dfunName df) replModuleHash
        loaded . loAllLoaded %= M.insert fqn (Dfun df)
        pure $ RLoadedDefun $ _dfunName df
      RTLDefConst dc -> do
        let fqn = FullyQualifiedName replModuleName (_dcName dc) replModuleHash
        loaded . loAllLoaded %= M.insert fqn (DConst dc)
        pure $ RLoadedDefConst $ _dcName dc<|MERGE_RESOLUTION|>--- conflicted
+++ resolved
@@ -38,10 +38,8 @@
 import Pact.Core.IR.Eval.Runtime
 import Pact.Core.Repl.Runtime
 import Pact.Core.Repl.Runtime.ReplBuiltin
-<<<<<<< HEAD
-=======
 import Pact.Core.Hash
->>>>>>> a63a2ff4
+import Pact.Core.PactValue (EnvData(..))
 
 import qualified Pact.Core.Syntax.ParseTree as Lisp
 import qualified Pact.Core.Syntax.Lexer as Lisp
@@ -63,7 +61,7 @@
 
 defaultEvalEnv :: PactDb b i -> EvalEnv b i
 defaultEvalEnv pdb =
-  EvalEnv mempty pdb (EnvData mempty) (Hash "default") def Transactional
+  EvalEnv mempty pdb (EnvData mempty) (Hash "default") def Nothing Transactional
 
 interpretReplProgram
   :: SourceCode
