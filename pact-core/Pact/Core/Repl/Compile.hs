{-# LANGUAGE FlexibleInstances #-}
{-# LANGUAGE ScopedTypeVariables #-}
{-# LANGUAGE FlexibleContexts #-}
{-# LANGUAGE PartialTypeSignatures #-}
{-# LANGUAGE KindSignatures #-}
{-# LANGUAGE DataKinds #-}
{-# LANGUAGE TypeApplications #-}



module Pact.Core.Repl.Compile
 ( ReplCompileValue(..)
 , interpretReplProgram
 , interpretReplProgramSmallStep
 ) where

import Control.Lens
import Control.Monad
import Control.Monad.Except
import Control.Monad.IO.Class(liftIO)
import Data.Text(Text)
import Data.Default
import System.FilePath(takeFileName)


import qualified Data.Map.Strict as M
import qualified Data.Text as T
import qualified Data.Text.IO as T

import Pact.Core.Persistence
import Pact.Core.Persistence.MockPersistence (mockPactDb)
import Pact.Core.Builtin
import Pact.Core.Names
import Pact.Core.Repl.Utils
import Pact.Core.IR.Desugar
import Pact.Core.IR.Term
import Pact.Core.Compile
import Pact.Core.Environment
import Pact.Core.Info
import Pact.Core.Serialise (serialisePact_repl_spaninfo)
import Pact.Core.Info


import Pact.Core.IR.Eval.Runtime
import Pact.Core.IR.Eval.CEK(CEKEval)
import Pact.Core.Repl.Runtime.ReplBuiltin

import qualified Pact.Core.Syntax.ParseTree as Lisp
import qualified Pact.Core.Syntax.Lexer as Lisp
import qualified Pact.Core.Syntax.Parser as Lisp

type Repl = ReplM ReplRawBuiltin

-- Small internal debugging function for playing with file loading within
-- this module
data ReplCompileValue
  = RCompileValue (CompileValue SpanInfo)
  | RLoadedDefun Text
  | RLoadedDefConst Text
  deriving Show

loadFile
  :: (CEKEval step ReplRawBuiltin SpanInfo Repl)
  => FilePath
  -> BuiltinEnv step ReplRawBuiltin SpanInfo Repl
  -> (ReplCompileValue -> ReplM ReplRawBuiltin ())
  -> ReplM ReplRawBuiltin [ReplCompileValue]
loadFile loc rEnv display = do
  source <- SourceCode (takeFileName loc) <$> liftIO (T.readFile loc)
  replCurrSource .= source
  interpretReplProgram' rEnv source display


interpretReplProgram
  :: SourceCode
  -> (ReplCompileValue -> ReplM ReplRawBuiltin ())
  -> ReplM ReplRawBuiltin [ReplCompileValue]
interpretReplProgram = interpretReplProgram' (replBuiltinEnv @CEKBigStep)

interpretReplProgramSmallStep
  :: SourceCode
  -> (ReplCompileValue -> ReplM ReplRawBuiltin ())
  -> ReplM ReplRawBuiltin [ReplCompileValue]
interpretReplProgramSmallStep = interpretReplProgram' (replBuiltinEnv @CEKSmallStep)


interpretReplProgram'
  :: (CEKEval step ReplRawBuiltin SpanInfo Repl)
  => BuiltinEnv step ReplRawBuiltin SpanInfo Repl
  -> SourceCode
  -> (ReplCompileValue -> ReplM ReplRawBuiltin ())
  -> ReplM ReplRawBuiltin [ReplCompileValue]
interpretReplProgram' replEnv (SourceCode _ source) display = do
  lexx <- liftEither (Lisp.lexer source)
  debugIfFlagSet ReplDebugLexer lexx
  parsed <- liftEither $ Lisp.parseReplProgram lexx
  concat <$> traverse pipe parsed
  where
  displayValue p = p <$ display p
  pipe = \case
    Lisp.RTL rtl ->
      pure <$> pipe' rtl
    Lisp.RTLReplSpecial rsf -> case rsf of
      Lisp.ReplLoad txt b _
        | b -> do
          oldSrc <- use replCurrSource
          evalState .= def
          pactdb <- liftIO (mockPactDb serialisePact_repl_spaninfo)
          replPactDb .= pactdb
          replEvalEnv .= defaultEvalEnv pactdb replRawBuiltinMap
          out <- loadFile (T.unpack txt) replEnv display
          replCurrSource .= oldSrc
          pure out
        | otherwise -> do
          oldSrc <- use replCurrSource
          oldEs <- use evalState
          oldEE <- use replEvalEnv
          when b $ evalState .= def
          out <- loadFile (T.unpack txt) replEnv display
          replEvalEnv .= oldEE
          evalState .= oldEs
          replCurrSource .= oldSrc
          pure out
  pipe' tl = case tl of
    Lisp.RTLTopLevel toplevel -> do
      v <- interpretTopLevel replEnv toplevel
      displayValue (RCompileValue v)
    _ ->  do
      ds <- runDesugarReplTopLevel tl
      interpret ds
<<<<<<< HEAD
  interpretGuard i g = do
    pdb <- viewEvalEnv eePactDb
    ps <- viewEvalEnv eeDefPactStep
    let env = CEKEnv mempty pdb replBuiltinEnv ps False
    ev <- coreEnforceGuard i (RBuiltinWrap RawEnforceGuard) Mt CEKNoHandler env [VGuard g]
    case ev of
      VError txt _ ->
        throwError (PEExecutionError (EvalError txt) i)
      EvalValue v -> do
        case v of
          VClosure{} -> do
            pure IPClosure
          VTable tv -> pure (IPTable (_tvName tv))
          VPactValue pv -> do
            pure (IPV pv i)

  interpretExpr :: Purity -> EvalTerm ReplRawBuiltin SpanInfo  -> ReplM ReplRawBuiltin (InterpretValue SpanInfo)
  interpretExpr purity term = do
    pdb <- use (replEvalEnv . eePactDb)
    let builtins = replBuiltinEnv
    ps <- viewEvalEnv eeDefPactStep
    let cekEnv = fromPurity $ CEKEnv mempty pdb builtins ps False
    eval cekEnv term >>= \case
      VError txt _ ->
        throwError (PEExecutionError (EvalError txt) (view termInfo term))
      EvalValue v -> do
        case v of
          VClosure{} -> do
            pure IPClosure
          VTable tv -> pure (IPTable (_tvName tv))
          VPactValue pv -> do
            pure (IPV pv (view termInfo term))
    where
    fromPurity env = case purity of
      PSysOnly -> sysOnlyEnv env
      PReadOnly -> readOnlyEnv env
      PImpure -> env
=======
>>>>>>> 63ce6488
  interpret (DesugarOutput tl _deps) = do
    case tl of
      RTLDefun df -> do
        let fqn = FullyQualifiedName replModuleName (_dfunName df) replModuleHash
        loaded . loAllLoaded %= M.insert fqn (Dfun df)
        displayValue $ RLoadedDefun $ _dfunName df
      RTLDefConst dc -> do
        let fqn = FullyQualifiedName replModuleName (_dcName dc) replModuleHash
        loaded . loAllLoaded %= M.insert fqn (DConst dc)
        displayValue $ RLoadedDefConst $ _dcName dc<|MERGE_RESOLUTION|>--- conflicted
+++ resolved
@@ -38,7 +38,6 @@
 import Pact.Core.Environment
 import Pact.Core.Info
 import Pact.Core.Serialise (serialisePact_repl_spaninfo)
-import Pact.Core.Info
 
 
 import Pact.Core.IR.Eval.Runtime
@@ -128,46 +127,6 @@
     _ ->  do
       ds <- runDesugarReplTopLevel tl
       interpret ds
-<<<<<<< HEAD
-  interpretGuard i g = do
-    pdb <- viewEvalEnv eePactDb
-    ps <- viewEvalEnv eeDefPactStep
-    let env = CEKEnv mempty pdb replBuiltinEnv ps False
-    ev <- coreEnforceGuard i (RBuiltinWrap RawEnforceGuard) Mt CEKNoHandler env [VGuard g]
-    case ev of
-      VError txt _ ->
-        throwError (PEExecutionError (EvalError txt) i)
-      EvalValue v -> do
-        case v of
-          VClosure{} -> do
-            pure IPClosure
-          VTable tv -> pure (IPTable (_tvName tv))
-          VPactValue pv -> do
-            pure (IPV pv i)
-
-  interpretExpr :: Purity -> EvalTerm ReplRawBuiltin SpanInfo  -> ReplM ReplRawBuiltin (InterpretValue SpanInfo)
-  interpretExpr purity term = do
-    pdb <- use (replEvalEnv . eePactDb)
-    let builtins = replBuiltinEnv
-    ps <- viewEvalEnv eeDefPactStep
-    let cekEnv = fromPurity $ CEKEnv mempty pdb builtins ps False
-    eval cekEnv term >>= \case
-      VError txt _ ->
-        throwError (PEExecutionError (EvalError txt) (view termInfo term))
-      EvalValue v -> do
-        case v of
-          VClosure{} -> do
-            pure IPClosure
-          VTable tv -> pure (IPTable (_tvName tv))
-          VPactValue pv -> do
-            pure (IPV pv (view termInfo term))
-    where
-    fromPurity env = case purity of
-      PSysOnly -> sysOnlyEnv env
-      PReadOnly -> readOnlyEnv env
-      PImpure -> env
-=======
->>>>>>> 63ce6488
   interpret (DesugarOutput tl _deps) = do
     case tl of
       RTLDefun df -> do
