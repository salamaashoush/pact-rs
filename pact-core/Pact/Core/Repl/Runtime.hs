--- conflicted
+++ resolved
@@ -102,8 +102,4 @@
   -> EvalTerm b i
   -> IO (Either (PactError i) (EvalResult b i (ReplEvalM b i)), ReplEvalState b i)
 runReplCEK env st term =
-<<<<<<< HEAD
-  runReplEvalM env st (eval (CEKEnv mempty (view (reEnv . eePactDb) st) (_reBuiltins env) (view (reEnv . eePactStep) st)) term)
-=======
-  runReplEvalM env st (eval (CEKEnv mempty (view (reEnv . eePactDb) st) (_reBuiltins env) False) term)
->>>>>>> 956698f2
+  runReplEvalM env st (eval (CEKEnv mempty (view (reEnv . eePactDb) st) (_reBuiltins env) (view (reEnv . eePactStep) st) False) term)