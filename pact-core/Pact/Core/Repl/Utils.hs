--- conflicted
+++ resolved
@@ -18,10 +18,7 @@
  , replPactDb
  , replGas
  , replEvalLog
-<<<<<<< HEAD
-=======
  , replEvalEnv
->>>>>>> ea25849d
  , replEvalState
  , whenReplFlagSet
  , unlessReplFlagSet
@@ -39,7 +36,7 @@
 import Control.Lens
 import Control.Monad ( when, unless )
 import Control.Monad.Reader
-import Control.Monad.State.Strict(runStateT, MonadState(..))
+import Control.Monad.State.Strict(MonadState(..))
 import Control.Monad.Catch
 import Control.Monad.Except
 
@@ -66,7 +63,6 @@
 import Pact.Core.Debug
 import Pact.Core.Environment
 import qualified Pact.Core.IR.Term as Term
-import Pact.Core.IR.Eval.Runtime.Types
 
 import System.Console.Haskeline.Completion
 
@@ -125,7 +121,6 @@
   , _replGas :: IORef Gas
   , _replEvalLog :: IORef (Maybe [(Text, Gas)])
   , _replCurrSource :: SourceCode
-  , _replEvalState :: EvalState b SpanInfo
   }
 
 
