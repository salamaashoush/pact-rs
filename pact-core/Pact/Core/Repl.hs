{-# LANGUAGE OverloadedStrings #-}
{-# LANGUAGE LambdaCase #-}
{-# LANGUAGE PartialTypeSignatures #-}
{-# LANGUAGE ScopedTypeVariables #-}


-- |
-- Module      :  Pact.Core.IR.Typecheck
-- Copyright   :  (C) 2022 Kadena
-- License     :  BSD-style (see the file LICENSE)
-- Maintainer  :  Jose Cardona <jose@kadena.io>
--
-- Pact core minimal repl
--


module Main where

import Control.Lens
import Control.Monad.Catch
import Control.Monad.Except
import Control.Monad.Trans(lift)
import System.Console.Haskeline
import Data.Default
import Data.IORef
import qualified Data.Text as T
import qualified Data.Set as Set

import Pact.Core.Persistence
import Pact.Core.Pretty
import Pact.Core.Builtin
import Pact.Core.Names
import Pact.Core.Interpreter

import Pact.Core.Compile
import Pact.Core.Repl.Compile
import Pact.Core.Repl.Utils
import Pact.Core.Environment
import Pact.Core.Imports
import Pact.Core.Hash

main :: IO ()
main = do
  pdb <- mockPactDb
  g <- newIORef mempty
  evalLog <- newIORef Nothing
  let ee = defaultEvalEnv pdb replRawBuiltinMap
  ref <- newIORef (ReplState mempty pdb def ee g evalLog defaultSrc Nothing)
  runReplT ref (runInputT replSettings loop) >>= \case
    Left err -> do
      putStrLn "Exited repl session with error:"
      putStrLn $ T.unpack $ replError (ReplSource "(interactive)" "") err
    _ -> pure ()
  where
  replSettings = Settings (replCompletion rawBuiltinNames) (Just ".pc-history") True
  displayOutput = \case
    RCompileValue cv -> case cv of
      LoadedModule mn mh -> outputStrLn $ show $
        "loaded module" <+> pretty mn <> ", hash" <+> pretty (moduleHashToText mh)
      LoadedInterface mn mh -> outputStrLn $ show $
        "loaded interface" <+> pretty mn <> ", hash" <+> pretty (moduleHashToText mh)
      InterpretValue iv -> case iv of
        IPV v _ -> outputStrLn (show (pretty v))
        IPTable (TableName tn) -> outputStrLn $ "table{" <> T.unpack tn <> "}"
        IPClosure -> outputStrLn "<<closure>>"
      LoadedImports i ->
        outputStrLn $ "loaded imports from" <> show (pretty (_impModuleName i))
    RLoadedDefun mn ->
      outputStrLn $ show $
        "loaded defun" <+> pretty mn
    RLoadedDefConst mn ->
      outputStrLn $ show $
        "loaded defconst" <+> pretty mn
  catch' ma = catchAll ma (\e -> outputStrLn (show e) *> loop)
  defaultSrc = SourceCode "(interactive)" mempty
  loop = do
    minput <- fmap T.pack <$> getInputLine "pact>"
    case minput of
      Nothing -> outputStrLn "goodbye"
      Just input | T.null input -> loop
      Just input -> case parseReplAction (T.strip input) of
        Nothing -> do
          outputStrLn "Error: Expected command [:load, :type, :syntax, :debug] or expression"
          loop
        Just ra -> case ra of
          RASetFlag flag -> do
            lift (replFlags %= Set.insert flag)
            outputStrLn $ unwords ["set debug flag for", prettyReplFlag flag]
            loop
          RADebugAll -> do
            lift (replFlags .= Set.fromList [minBound .. maxBound])
            outputStrLn $ unwords ["set all debug flags"]
            loop
          RADebugNone -> do
            lift (replFlags .= Set.empty)
            outputStrLn $ unwords ["Remove all debug flags"]
            loop
          RAExecuteExpr src -> catch' $ do
            let display' rcv = runInputT replSettings (displayOutput rcv)
            lift (replCurrSource .= defaultSrc{_scPayload=src})
            eout <- lift (tryError (interpretReplProgram (SourceCode "(interactive)" src) display'))
            case eout of
              Right _ -> pure ()
              Left err -> do
<<<<<<< HEAD
                SourceCode srcFile currSrc <- lift (use replCurrSource)
                let rs = ReplSource (T.pack srcFile) currSrc
=======
                SourceCode srcFile currSrcText <- lift (use replCurrSource)
                let rs = ReplSource (T.pack srcFile) currSrcText
>>>>>>> d0dfdb99
                lift (replCurrSource .= defaultSrc)
                outputStrLn (T.unpack (replError rs err))
            loop<|MERGE_RESOLUTION|>--- conflicted
+++ resolved
@@ -102,13 +102,8 @@
             case eout of
               Right _ -> pure ()
               Left err -> do
-<<<<<<< HEAD
-                SourceCode srcFile currSrc <- lift (use replCurrSource)
-                let rs = ReplSource (T.pack srcFile) currSrc
-=======
                 SourceCode srcFile currSrcText <- lift (use replCurrSource)
                 let rs = ReplSource (T.pack srcFile) currSrcText
->>>>>>> d0dfdb99
                 lift (replCurrSource .= defaultSrc)
                 outputStrLn (T.unpack (replError rs err))
             loop