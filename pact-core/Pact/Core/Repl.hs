{-# LANGUAGE OverloadedStrings #-}
{-# LANGUAGE TypeApplications #-}
{-# LANGUAGE LambdaCase #-}
{-# LANGUAGE PartialTypeSignatures #-}
{-# LANGUAGE ScopedTypeVariables #-}


-- |
-- Module      :  Pact.Core.IR.Typecheck
-- Copyright   :  (C) 2022 Kadena
-- License     :  BSD-style (see the file LICENSE)
-- Maintainer  :  Jose Cardona <jose@kadena.io>
--
-- Pact core minimal repl
--


module Main where

import Control.Lens
import Control.Monad.Catch
import Control.Monad.Except
import Control.Monad.Trans(lift)
import System.Console.Haskeline
import Data.IORef
import Data.Foldable(traverse_)

import Data.Default
import qualified Data.Text as T
import qualified Data.Text.Encoding as T
import qualified Data.Set as Set

import Pact.Core.Persistence
import Pact.Core.Pretty
import Pact.Core.Builtin
import Pact.Core.Names
import Pact.Core.Interpreter

import Pact.Core.Compile
import Pact.Core.Repl.Compile
import Pact.Core.Repl.Utils
import Pact.Core.Environment
import Pact.Core.PactValue
import Pact.Core.Hash
import Pact.Core.Capabilities
import Pact.Core.Imports

main :: IO ()
main = do
  pdb <- mockPactDb
  g <- newIORef mempty
  evalLog <- newIORef Nothing
<<<<<<< HEAD
  let ee = EvalEnv mempty pdb (EnvData mempty) (Hash "default") def Nothing Transactional
  ref <- newIORef (ReplState mempty pdb def ee g evalLog (SourceCode mempty) Nothing)
=======
  let ee = EvalEnv mempty pdb (EnvData mempty) (Hash "default") def Transactional mempty
      es = EvalState (CapState [] mempty mempty mempty)  [] [] mempty
  ref <- newIORef (ReplState mempty pdb es ee g evalLog (SourceCode mempty) Nothing)
>>>>>>> 8c9bd923
  runReplT ref (runInputT replSettings loop) >>= \case
    Left err -> do
      putStrLn "Exited repl session with error:"
      putStrLn $ T.unpack $ replError (ReplSource "(interactive)" "") err
    _ -> pure ()
  where
  replSettings = Settings (replCompletion rawBuiltinNames) (Just ".pc-history") True
  displayOutput = \case
    RCompileValue cv -> case cv of
      LoadedModule mn -> outputStrLn $ show $
        "loaded module" <+> pretty mn
      LoadedInterface mn -> outputStrLn $ show $
        "Loaded interface" <+> pretty mn
      InterpretValue iv -> case iv of
        IPV v _ -> outputStrLn (show (pretty v))
        IPTable (TableName tn) -> outputStrLn $ "table{" <> T.unpack tn <> "}"
        IPClosure -> outputStrLn "<<closure>>"
      LoadedImports i ->
        outputStrLn $ "loaded imports from" <> show (pretty (_impModuleName i))
    RLoadedDefun mn ->
      outputStrLn $ show $
        "loaded defun" <+> pretty mn
    RLoadedDefConst mn ->
      outputStrLn $ show $
        "loaded defconst" <+> pretty mn
    -- InterpretValue v _ -> outputStrLn (show (pretty v))
    -- InterpretLog t -> outputStrLn (T.unpack t)
  catch' ma = catchAll ma (\e -> outputStrLn (show e) *> loop)
  loop = do
    minput <- fmap T.pack <$> getInputLine "pact>"
    case minput of
      Nothing -> outputStrLn "goodbye"
      Just input | T.null input -> loop
      Just input -> case parseReplAction (T.strip input) of
        Nothing -> do
          outputStrLn "Error: Expected command [:load, :type, :syntax, :debug] or expression"
          loop
        Just ra -> case ra of
          RASetFlag flag -> do
            lift (replFlags %= Set.insert flag)
            outputStrLn $ unwords ["set debug flag for", prettyReplFlag flag]
            loop
          RADebugAll -> do
            lift (replFlags .= Set.fromList [minBound .. maxBound])
            outputStrLn $ unwords ["set all debug flags"]
            loop
          RADebugNone -> do
            lift (replFlags .= Set.empty)
            outputStrLn $ unwords ["Remove all debug flags"]
            loop
          RAExecuteExpr src -> catch' $ do
            eout <- lift (tryError (interpretReplProgram (SourceCode (T.encodeUtf8 src))))
            case eout of
              Right out -> traverse_ displayOutput out
              Left err -> do
                SourceCode currSrc <- lift (use replCurrSource)
                let srcText = T.decodeUtf8 currSrc
                let rs = ReplSource "(interactive)" srcText
                outputStrLn (T.unpack (replError rs err))
            loop<|MERGE_RESOLUTION|>--- conflicted
+++ resolved
@@ -50,14 +50,9 @@
   pdb <- mockPactDb
   g <- newIORef mempty
   evalLog <- newIORef Nothing
-<<<<<<< HEAD
-  let ee = EvalEnv mempty pdb (EnvData mempty) (Hash "default") def Nothing Transactional
-  ref <- newIORef (ReplState mempty pdb def ee g evalLog (SourceCode mempty) Nothing)
-=======
-  let ee = EvalEnv mempty pdb (EnvData mempty) (Hash "default") def Transactional mempty
+  let ee = EvalEnv mempty pdb (EnvData mempty) (Hash "default") def Nothing Transactional mempty
       es = EvalState (CapState [] mempty mempty mempty)  [] [] mempty
   ref <- newIORef (ReplState mempty pdb es ee g evalLog (SourceCode mempty) Nothing)
->>>>>>> 8c9bd923
   runReplT ref (runInputT replSettings loop) >>= \case
     Left err -> do
       putStrLn "Exited repl session with error:"
