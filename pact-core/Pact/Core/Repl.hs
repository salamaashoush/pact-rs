{-# LANGUAGE OverloadedStrings #-}
{-# LANGUAGE TypeApplications #-}
{-# LANGUAGE LambdaCase #-}
{-# LANGUAGE PartialTypeSignatures #-}
{-# LANGUAGE ScopedTypeVariables #-}


-- |
-- Module      :  Pact.Core.IR.Typecheck
-- Copyright   :  (C) 2022 Kadena
-- License     :  BSD-style (see the file LICENSE)
-- Maintainer  :  Jose Cardona <jose@kadena.io>
--
-- Pact core minimal repl
--


module Main where

import Control.Lens
import Control.Monad.Catch
import Control.Monad.Except
import Control.Monad.Trans(lift)
import Control.Monad.IO.Class(liftIO)
import System.Console.Haskeline
import Data.IORef
import Data.Foldable(traverse_)

import Data.Default
import qualified Data.ByteString as B
import qualified Data.Text as T
import qualified Data.Text.Encoding as T
import qualified Data.Set as Set

import Pact.Core.Persistence
import Pact.Core.Pretty
import Pact.Core.Builtin
import Pact.Core.Names
import Pact.Core.Interpreter

import Pact.Core.Compile
import Pact.Core.Repl.Compile
import Pact.Core.Repl.Utils
import Pact.Core.Environment
import Pact.Core.PactValue
import Pact.Core.Hash
import Pact.Core.Capabilities

main :: IO ()
main = do
  pdb <- mockPactDb
  g <- newIORef mempty
  evalLog <- newIORef Nothing
<<<<<<< HEAD
  let ee = EvalEnv mempty pdb (EnvData mempty) (Hash "default") def Nothing
      es = EvalState (CapState [] mempty mempty mempty)  [] [] False mempty Nothing
  ref <- newIORef (ReplState mempty pdb es ee g evalLog (SourceCode mempty))
=======
  let ee = EvalEnv mempty pdb (EnvData mempty) (Hash "default") def Transactional
      es = EvalState (CapState [] mempty mempty mempty)  [] [] False mempty
  ref <- newIORef (ReplState mempty pdb es ee g evalLog (SourceCode mempty) Nothing)
>>>>>>> a63a2ff4
  runReplT ref (runInputT replSettings loop) >>= \case
    Left err -> do
      putStrLn "Exited repl session with error:"
      putStrLn $ T.unpack $ replError (ReplSource "(interactive)" "") err
    _ -> pure ()
  where
  replSettings = Settings (replCompletion rawBuiltinNames) (Just ".pc-history") True
  displayOutput = \case
    RCompileValue cv -> case cv of
      LoadedModule mn -> outputStrLn $ show $
        "loaded module" <+> pretty mn
      LoadedInterface mn -> outputStrLn $ show $
        "Loaded interface" <+> pretty mn
      InterpretValue iv -> case iv of
        IPV v _ -> outputStrLn (show (pretty v))
        IPTable (TableName tn) -> outputStrLn $ "table{" <> T.unpack tn <> "}"
        IPClosure -> outputStrLn "<<closure>>"
    RLoadedDefun mn ->
      outputStrLn $ show $
        "loaded defun" <+> pretty mn
    RLoadedDefConst mn ->
      outputStrLn $ show $
        "loaded defconst" <+> pretty mn
    -- InterpretValue v _ -> outputStrLn (show (pretty v))
    -- InterpretLog t -> outputStrLn (T.unpack t)
  catch' ma = catchAll ma (\e -> outputStrLn (show e) *> loop)
  loop = do
    minput <- fmap T.pack <$> getInputLine "pact>"
    case minput of
      Nothing -> outputStrLn "goodbye"
      Just input | T.null input -> loop
      Just input -> case parseReplAction (T.strip input) of
        Nothing -> do
          outputStrLn "Error: Expected command [:load, :type, :syntax, :debug] or expression"
          loop
        Just ra -> case ra of
          RALoad txt -> let
            file = T.unpack txt
            in catch' $ do
              source <- liftIO (B.readFile file)
              eout <- lift $ tryError $ interpretReplProgram (SourceCode source)
              case eout of
                Right vs -> traverse_ displayOutput vs
                Left err -> let
                  rs = ReplSource (T.pack file) (T.decodeUtf8 source)
                  in outputStrLn (T.unpack (replError rs err))
              loop
          RASetLispSyntax -> loop
          RASetNewSyntax -> loop
          RASetFlag flag -> do
            lift (replFlags %= Set.insert flag)
            outputStrLn $ unwords ["set debug flag for", prettyReplFlag flag]
            loop
          RADebugAll -> do
            lift (replFlags .= Set.fromList [minBound .. maxBound])
            outputStrLn $ unwords ["set all debug flags"]
            loop
          RADebugNone -> do
            lift (replFlags .= Set.empty)
            outputStrLn $ unwords ["Remove all debug flags"]
            loop
          RAExecuteExpr src -> catch' $ do
            eout <- lift (tryError (interpretReplProgram (SourceCode (T.encodeUtf8 src))))
            case eout of
              Right out -> traverse_ displayOutput out
              Left err -> do
                SourceCode currSrc <- lift (use replCurrSource)
                let srcText = T.decodeUtf8 currSrc
                let rs = ReplSource "(interactive)" srcText
                outputStrLn (T.unpack (replError rs err))
            loop

-- tryError :: MonadError a m => m b -> m (Either a b)
-- tryError ma =
--   catchError (Right <$> ma) (pure . Left)<|MERGE_RESOLUTION|>--- conflicted
+++ resolved
@@ -51,15 +51,9 @@
   pdb <- mockPactDb
   g <- newIORef mempty
   evalLog <- newIORef Nothing
-<<<<<<< HEAD
-  let ee = EvalEnv mempty pdb (EnvData mempty) (Hash "default") def Nothing
+  let ee = EvalEnv mempty pdb (EnvData mempty) (Hash "default") def Nothing Transactional
       es = EvalState (CapState [] mempty mempty mempty)  [] [] False mempty Nothing
-  ref <- newIORef (ReplState mempty pdb es ee g evalLog (SourceCode mempty))
-=======
-  let ee = EvalEnv mempty pdb (EnvData mempty) (Hash "default") def Transactional
-      es = EvalState (CapState [] mempty mempty mempty)  [] [] False mempty
   ref <- newIORef (ReplState mempty pdb es ee g evalLog (SourceCode mempty) Nothing)
->>>>>>> a63a2ff4
   runReplT ref (runInputT replSettings loop) >>= \case
     Left err -> do
       putStrLn "Exited repl session with error:"
