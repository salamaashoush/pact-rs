{-# LANGUAGE LambdaCase #-}
{-# LANGUAGE TemplateHaskell #-}
{-# LANGUAGE DerivingVia #-}
{-# LANGUAGE BangPatterns #-}
{-# LANGUAGE OverloadedStrings #-}
{-# LANGUAGE InstanceSigs #-}
{-# LANGUAGE GADTs #-}

module Pact.Core.Names
 ( ModuleName(..)
 , NamespaceName(..)
 , Field(..)
 , ParsedName(..)
 , ParsedTyName(..)
 , DynamicName(..)
 , DynamicRef(..)
 , Name(..)
 , NameKind(..)
 , BareName(..)
 , QualifiedName(..)
 , renderQualName
 , renderModuleName
 , TypeVar(..)
 , Unique
 , tyVarName
 , tyVarUnique
 , tyname
 , tynameUnique
 , Supply
 , NamedDeBruijn(..)
 , ndIndex
 , ndName
 , DeBruijn
 , TypeName(..)
 , rawParsedName
 , ONameKind(..)
 , OverloadedName(..)
 , FullyQualifiedName(..)
 , TableName(..)
 , replRawModuleName
 , replModuleName
 , replModuleHash
 , fqnToName
 , fqnToQualName
 , NativeName(..)
 , RowKey(..)
 , renderFullyQualName
 , FQNameRef(..)
 , fqName
 , fqModule
 , fqHash
 , userTable
<<<<<<< HEAD
 , PactId(..)
 , renderPactId
=======
 , DefPactId(..)
>>>>>>> f37bc9ad
 ) where

import Control.Lens
import Data.Text(Text)
import Data.Word(Word64)

import Pact.Core.Hash
import Pact.Core.Pretty(Pretty(..))

-- | Newtype wrapper over bare namespaces
newtype NamespaceName = NamespaceName { _namespaceName :: Text }
  deriving (Eq, Ord, Show)

instance Pretty NamespaceName where
  pretty (NamespaceName n) = pretty n

-- Module names, which consist of a raw module name
-- and maybe a namespace qualifier
data ModuleName = ModuleName
  { _mnName      :: Text
  , _mnNamespace :: Maybe NamespaceName
  } deriving (Eq, Ord, Show)

instance Pretty ModuleName where
  pretty (ModuleName m mn) =
    maybe mempty (\b -> pretty b <> ".") mn <> pretty m

newtype BareName
  = BareName
  { _bnName :: Text }
  deriving (Show, Eq, Ord)

instance Pretty BareName where
  pretty (BareName b) = pretty b

-- | Qualified module members.
data QualifiedName =
  QualifiedName
  { _qnName :: Text
  , _qnModName :: ModuleName
  } deriving (Show, Eq)

instance Ord QualifiedName where
  compare (QualifiedName qn1 m1) (QualifiedName qn2 m2) =
    case compare m1 m2 of
      EQ -> compare qn1 qn2
      t -> t

renderQualName :: QualifiedName -> Text
renderQualName (QualifiedName n (ModuleName m ns)) =
  maybe "" ((<> ".") . _namespaceName) ns <> m <> "." <> n

renderModuleName :: ModuleName -> Text
renderModuleName (ModuleName m ns) =
  maybe "" ((<> ".") . _namespaceName) ns <> m

instance Pretty QualifiedName where
  pretty (QualifiedName n m) =
    pretty m <> "." <> pretty n

data DynamicName
  = DynamicName
  { _dnName :: Text
  , _dnCall :: Text
  } deriving (Show, Eq)

data ParsedTyName
  = TQN QualifiedName
  | TBN BareName
  deriving (Show, Eq)

instance Pretty ParsedTyName where
  pretty = \case
    TQN qn -> pretty qn
    TBN n -> pretty n

data ParsedName
  = QN QualifiedName
  | BN BareName
  | DN DynamicName
  deriving (Show, Eq)

-- | The member name of the ParsedName
-- that is either an atom "f"
-- or "f" in <qualifier>."f"
rawParsedName :: ParsedName -> Text
rawParsedName (BN (BareName n)) = n
rawParsedName (QN qn) = _qnName qn
rawParsedName (DN dn) = _dnName dn

instance Pretty ParsedName where
  pretty = \case
    QN qn -> pretty qn
    BN n -> pretty n
    DN dn -> pretty (_dnName dn) <> "::" <> pretty (_dnCall dn)

-- | Object and Schema row labels.
-- So in Field "a" in {"a":v},
newtype Field = Field { _field :: Text }
  deriving (Eq, Ord, Show)

instance Pretty Field where
  pretty (Field f) = pretty f

-- Uniques
type Unique = Int
type Supply = Int

-- A name paired with a debruijn index
data NamedDeBruijn
  = NamedDeBruijn
  { _ndIndex :: !DeBruijn
  , _ndName :: Text }
  deriving (Show, Eq)

type DeBruijn = Word64

-- | Names used in dictionary overloading that handle
-- injected typeclass dictionaries. For use in pact-core-typed
data ONameKind b
  = OBound Unique
  | OTopLevel ModuleName ModuleHash
  | OBuiltinDict b
  deriving (Show, Eq)

-- | Name with overloaded dictionary definitions
-- For use in pact-core-typed
data OverloadedName b
  = OverloadedName
  { _olName :: !Text
  , _olNameKind :: ONameKind b }
  deriving (Show, Eq)

-- | Name type representing all local and free
-- variable binders and dynamic invokes
data Name
  = Name
  { _nName :: !Text
  , _nKind :: NameKind }
  deriving (Show, Eq, Ord)

-- Dynamic references.
data DynamicRef
  = DynamicRef
  { _drNameArg :: !Text
  , _drBindType :: DeBruijn
  } deriving (Show, Eq, Ord)

-- | NameKind distinguishes the identifier
-- from the binding type, whether it is a free or bound variable,
-- and whether the free variable is simply a module reference,
-- a top-level function, or a dynamic reference
data NameKind
  = NBound DeBruijn
  -- ^ Locally bound names, via defuns or lambdas
  | NTopLevel ModuleName ModuleHash
  -- ^ top level names, referring to only
  -- defuns, defconsts, deftables and defcaps
  | NModRef ModuleName [ModuleName]
  -- ^ module reference, pointing to the module name +
  -- the implemented interfaces
  | NDynRef DynamicRef
  deriving (Show, Eq, Ord)

data FullyQualifiedName
  = FullyQualifiedName
  { _fqModule :: ModuleName
  , _fqName :: !Text
  , _fqHash :: ModuleHash
  } deriving (Eq, Show, Ord)

fqnToName :: FullyQualifiedName -> Name
fqnToName (FullyQualifiedName mn name mh) =
  Name name (NTopLevel mn mh)

fqnToQualName :: FullyQualifiedName -> QualifiedName
fqnToQualName (FullyQualifiedName mn name _) =
  QualifiedName name mn

instance Pretty FullyQualifiedName where
  pretty fq = pretty $ fqnToQualName fq

data TypeVar
  = TypeVar
  { _tyVarName :: !Text
  , _tyVarUnique :: !Unique }
  | UnificationVar
  { _tyVarName :: !Text
  , _tyVarUnique :: !Unique }
  deriving (Show)

instance Eq TypeVar where
  l == r = _tyVarUnique l == _tyVarUnique r

instance Ord TypeVar where
  l <= r = _tyVarUnique l <= _tyVarUnique r

instance Pretty TypeVar where
  pretty t = pretty (_tyVarName t)

data TypeName
  = TypeName
  { _tyname :: !Text
  , _tynameUnique :: !Unique }
  deriving (Show, Eq)

newtype NativeName
  = NativeName
  { _natName :: Text }
  deriving (Show, Eq)

makeLenses ''TypeVar
makeLenses ''TypeName
makeLenses ''NamedDeBruijn
makeClassy ''NativeName

instance (Pretty b) => Pretty (OverloadedName b) where
  pretty (OverloadedName n nk) = case nk of
    OBound _ -> pretty n
    OBuiltinDict b -> "DICT<" <> pretty b <> ">"
    OTopLevel mn _ -> pretty mn <> "." <> pretty n

instance Pretty Name where
  pretty (Name n nk) = case nk of
    NBound dix -> pretty n <> "<" <> pretty dix <> ">"
    NTopLevel mn _mh -> pretty mn <> "." <> pretty n
    NModRef m _ -> pretty m
    NDynRef dr -> pretty n <> "::" <> pretty (_drNameArg dr)

instance Pretty NamedDeBruijn where
  pretty (NamedDeBruijn _i _n) =
    pretty _n

newtype TableName = TableName { _tableName :: Text }
  deriving (Eq, Ord, Show)

instance Pretty TableName where
  pretty (TableName tn) = pretty tn

-- | Constants for resolving repl things
replRawModuleName :: Text
replRawModuleName = "#repl"

-- | Repl module
replModuleName :: ModuleName
replModuleName = ModuleName replRawModuleName Nothing

replModuleHash :: ModuleHash
replModuleHash = ModuleHash (Hash "#repl")

renderFullyQualName :: FullyQualifiedName -> Text
renderFullyQualName (FullyQualifiedName mn n _) =
  renderQualName (QualifiedName n mn)

-- | Newtype over text user keys
newtype RowKey
  = RowKey { _rowKey :: Text }
  deriving (Eq, Ord, Show)

-- | A Name reference which
-- is always fully qualified after name resolution
data FQNameRef name where
  FQParsed :: ParsedName -> FQNameRef ParsedName
  FQName :: FullyQualifiedName -> FQNameRef Name

instance Show (FQNameRef name) where
  show = \case
    FQParsed pn -> show pn
    FQName fqn -> show fqn

instance Eq (FQNameRef name) where
  (FQParsed pn) == (FQParsed pn') = pn == pn'
  (FQName fqn) == (FQName fqn') = fqn == fqn'

makeLenses ''FullyQualifiedName

userTable :: TableName -> TableName
userTable (TableName tn) = TableName ("USER_" <> tn)

-- | The identifier that indexes defpacts in the db,
--   generally computed from the continuation, or
--   in the case of nested defpacts, the hash of the
--   parent + the nested continuation
newtype DefPactId
  = DefPactId Text
  deriving (Eq,Ord,Show)

<<<<<<< HEAD
instance Pretty PactId where
  pretty (PactId p) = pretty p

renderPactId :: PactId -> Text
renderPactId (PactId t) = t
=======
instance Pretty DefPactId where
  pretty (DefPactId p) = pretty p
>>>>>>> f37bc9ad
<|MERGE_RESOLUTION|>--- conflicted
+++ resolved
@@ -50,12 +50,8 @@
  , fqModule
  , fqHash
  , userTable
-<<<<<<< HEAD
- , PactId(..)
+ , DefPactId(..)
  , renderPactId
-=======
- , DefPactId(..)
->>>>>>> f37bc9ad
  ) where
 
 import Control.Lens
@@ -343,13 +339,8 @@
   = DefPactId Text
   deriving (Eq,Ord,Show)
 
-<<<<<<< HEAD
-instance Pretty PactId where
-  pretty (PactId p) = pretty p
-
-renderPactId :: PactId -> Text
-renderPactId (PactId t) = t
-=======
 instance Pretty DefPactId where
   pretty (DefPactId p) = pretty p
->>>>>>> f37bc9ad
+
+renderPactId :: DefPactId -> Text
+renderPactId (DefPactId t) = t