{-# LANGUAGE LambdaCase #-}
{-# LANGUAGE TemplateHaskell #-}
{-# LANGUAGE DerivingVia #-}
{-# LANGUAGE BangPatterns #-}
{-# LANGUAGE OverloadedStrings #-}
{-# LANGUAGE InstanceSigs #-}
{-# LANGUAGE GeneralizedNewtypeDeriving #-}
{-# LANGUAGE GADTs #-}

module Pact.Core.Names
 ( ModuleName(..)
 , NamespaceName(..)
 , Field(..)
 , ParsedName(..)
 , ParsedTyName(..)
 , DynamicName(..)
 , DynamicRef(..)
 , Name(..)
 , NameKind(..)
 , BareName(..)
 , QualifiedName(..)
 , qnName
 , qnModName
 , renderQualName
 , renderModuleName
 , TypeVar(..)
 , Unique
 , tyVarName
 , tyVarUnique
 , tyname
 , tynameUnique
 , Supply
 , NamedDeBruijn(..)
 , ndIndex
 , ndName
 , DeBruijn
 , TypeName(..)
 , rawParsedName
 , ONameKind(..)
 , OverloadedName(..)
 , FullyQualifiedName(..)
 , TableName(..)
 , tableName
 , tableModuleName
 , replRawModuleName
 , replModuleName
 , replModuleHash
 , fqnToName
 , fqnToQualName
 , NativeName(..)
 , RowKey(..)
 , rowKey
 , renderFullyQualName
 , FQNameRef(..)
 , fqName
 , fqModule
 , fqHash
 , DefPactId(..)
 , parseModuleName
 , renderDefPactId
 ) where

import Control.Lens
import Data.Text(Text)
import qualified Data.Text as T
import Data.Word(Word64)
import Control.Applicative((<|>))
<<<<<<< HEAD
import Control.DeepSeq
import GHC.Generics
import qualified Data.Text as T
=======
>>>>>>> dab49e4b
import qualified Data.Char as Char
import qualified Text.Megaparsec as MP
import qualified Text.Megaparsec.Char as MP

import Pact.Core.Hash
import Pact.Core.Pretty(Pretty(..))

-- | Newtype wrapper over bare namespaces
newtype NamespaceName = NamespaceName { _namespaceName :: Text }
  deriving (Eq, Ord, Show, Generic)

instance NFData NamespaceName

instance Pretty NamespaceName where
  pretty (NamespaceName n) = pretty n

-- Module names, which consist of a raw module name
-- and maybe a namespace qualifier
data ModuleName = ModuleName
  { _mnName      :: Text
  , _mnNamespace :: Maybe NamespaceName
  } deriving (Eq, Ord, Show, Generic)

instance NFData ModuleName

instance Pretty ModuleName where
  pretty (ModuleName m mn) =
    maybe mempty (\b -> pretty b <> ".") mn <> pretty m

newtype BareName
  = BareName
  { _bnName :: Text }
  deriving (Show, Eq, Ord)

instance Pretty BareName where
  pretty (BareName b) = pretty b

-- | Qualified module members.
data QualifiedName =
  QualifiedName
  { _qnName :: Text
  , _qnModName :: ModuleName
  } deriving (Show, Eq, Generic)

instance NFData QualifiedName

instance Ord QualifiedName where
  compare (QualifiedName qn1 m1) (QualifiedName qn2 m2) =
    case compare m1 m2 of
      EQ -> compare qn1 qn2
      t -> t

renderQualName :: QualifiedName -> Text
renderQualName (QualifiedName n (ModuleName m ns)) =
  maybe "" ((<> ".") . _namespaceName) ns <> m <> "." <> n

renderModuleName :: ModuleName -> Text
renderModuleName (ModuleName m ns) =
  maybe "" ((<> ".") . _namespaceName) ns <> m

instance Pretty QualifiedName where
  pretty (QualifiedName n m) =
    pretty m <> "." <> pretty n

data DynamicName
  = DynamicName
  { _dnName :: Text
  , _dnCall :: Text
  } deriving (Show, Eq)

data ParsedTyName
  = TQN QualifiedName
  | TBN BareName
  deriving (Show, Eq)

instance Pretty ParsedTyName where
  pretty = \case
    TQN qn -> pretty qn
    TBN n -> pretty n

data ParsedName
  = QN QualifiedName
  | BN BareName
  | DN DynamicName
  deriving (Show, Eq)

-- | The member name of the ParsedName
-- that is either an atom "f"
-- or "f" in <qualifier>."f"
rawParsedName :: ParsedName -> Text
rawParsedName (BN (BareName n)) = n
rawParsedName (QN qn) = _qnName qn
rawParsedName (DN dn) = _dnName dn

instance Pretty ParsedName where
  pretty = \case
    QN qn -> pretty qn
    BN n -> pretty n
    DN dn -> pretty (_dnName dn) <> "::" <> pretty (_dnCall dn)

-- | Object and Schema row labels.
-- So in Field "a" in {"a":v},
newtype Field = Field { _field :: Text }
  deriving (Eq, Ord, Show, Generic)
  deriving newtype NFData

instance Pretty Field where
  pretty (Field f) = pretty f

-- Uniques
type Unique = Int
type Supply = Int

-- A name paired with a debruijn index
data NamedDeBruijn
  = NamedDeBruijn
  { _ndIndex :: !DeBruijn
  , _ndName :: Text }
  deriving (Show, Eq)

type DeBruijn = Word64

-- | Names used in dictionary overloading that handle
-- injected typeclass dictionaries. For use in pact-core-typed
data ONameKind b
  = OBound Unique
  | OTopLevel ModuleName ModuleHash
  | OBuiltinDict b
  deriving (Show, Eq)

-- | Name with overloaded dictionary definitions
-- For use in pact-core-typed
data OverloadedName b
  = OverloadedName
  { _olName :: !Text
  , _olNameKind :: ONameKind b }
  deriving (Show, Eq)

-- | Name type representing all local and free
-- variable binders and dynamic invokes
data Name
  = Name
  { _nName :: !Text
  , _nKind :: NameKind }
  deriving (Show, Eq, Ord)

-- Dynamic references.
data DynamicRef
  = DynamicRef
  { _drNameArg :: !Text
  , _drBindType :: DeBruijn
  } deriving (Show, Eq, Ord)

-- | NameKind distinguishes the identifier
-- from the binding type, whether it is a free or bound variable,
-- and whether the free variable is simply a module reference,
-- a top-level function, or a dynamic reference
data NameKind
  = NBound DeBruijn
  -- ^ Locally bound names, via defuns or lambdas
  | NTopLevel ModuleName ModuleHash
  -- ^ top level names, referring to only
  -- defuns, defconsts, deftables and defcaps
  | NModRef ModuleName [ModuleName]
  -- ^ module reference, pointing to the module name +
  -- the implemented interfaces
  | NDynRef DynamicRef
  deriving (Show, Eq, Ord)

data FullyQualifiedName
  = FullyQualifiedName
  { _fqModule :: ModuleName
  , _fqName :: !Text
  , _fqHash :: ModuleHash
  } deriving (Eq, Show, Ord, Generic)

instance NFData FullyQualifiedName

fqnToName :: FullyQualifiedName -> Name
fqnToName (FullyQualifiedName mn name mh) =
  Name name (NTopLevel mn mh)

fqnToQualName :: FullyQualifiedName -> QualifiedName
fqnToQualName (FullyQualifiedName mn name _) =
  QualifiedName name mn

instance Pretty FullyQualifiedName where
  pretty fq = pretty $ fqnToQualName fq

data TypeVar
  = TypeVar
  { _tyVarName :: !Text
  , _tyVarUnique :: !Unique }
  | UnificationVar
  { _tyVarName :: !Text
  , _tyVarUnique :: !Unique }
  deriving (Show)

instance Eq TypeVar where
  l == r = _tyVarUnique l == _tyVarUnique r

instance Ord TypeVar where
  l <= r = _tyVarUnique l <= _tyVarUnique r

instance Pretty TypeVar where
  pretty t = pretty (_tyVarName t)

data TypeName
  = TypeName
  { _tyname :: !Text
  , _tynameUnique :: !Unique }
  deriving (Show, Eq)

newtype NativeName
  = NativeName
  { _natName :: Text }
  deriving (Show, Eq)

makeLenses ''TypeVar
makeLenses ''TypeName
makeLenses ''NamedDeBruijn
makeClassy ''NativeName

instance (Pretty b) => Pretty (OverloadedName b) where
  pretty (OverloadedName n nk) = case nk of
    OBound _ -> pretty n
    OBuiltinDict b -> "DICT<" <> pretty b <> ">"
    OTopLevel mn _ -> pretty mn <> "." <> pretty n

instance Pretty Name where
  pretty (Name n nk) = case nk of
    NBound dix -> pretty n <> "<" <> pretty dix <> ">"
    NTopLevel mn _mh -> pretty mn <> "." <> pretty n
    NModRef m _ -> pretty m
    NDynRef dr -> pretty n <> "::" <> pretty (_drNameArg dr)

instance Pretty NamedDeBruijn where
  pretty (NamedDeBruijn _i _n) =
    pretty _n

data TableName
  = TableName
  { _tableName :: Text
  , _tableModuleName :: ModuleName
  } deriving (Eq, Ord, Show)

makeLenses ''TableName

instance Pretty TableName where
  pretty (TableName tn ns) = pretty ns <> pretty ':' <> pretty tn

-- | Constants for resolving repl things
replRawModuleName :: Text
replRawModuleName = "#repl"

-- | Repl module
replModuleName :: ModuleName
replModuleName = ModuleName replRawModuleName Nothing

replModuleHash :: ModuleHash
replModuleHash = ModuleHash (Hash "#repl")

renderFullyQualName :: FullyQualifiedName -> Text
renderFullyQualName (FullyQualifiedName mn n mh) =
  renderQualName (QualifiedName n mn) <> ".{" <> hashToText (_mhHash mh) <> "}"

-- | Newtype over text user keys
newtype RowKey
  = RowKey { _rowKey :: Text }
  deriving (Eq, Ord, Show)

makeLenses ''RowKey

-- | A Name reference which
-- is always fully qualified after name resolution
data FQNameRef name where
  FQParsed :: ParsedName -> FQNameRef ParsedName
  FQName :: FullyQualifiedName -> FQNameRef Name

instance Show (FQNameRef name) where
  show = \case
    FQParsed pn -> show pn
    FQName fqn -> show fqn

instance Eq (FQNameRef name) where
  (FQParsed pn) == (FQParsed pn') = pn == pn'
  (FQName fqn) == (FQName fqn') = fqn == fqn'

makeLenses ''FullyQualifiedName
makeLenses ''QualifiedName

-- | The identifier that indexes defpacts in the db,
--   generally computed from the continuation, or
--   in the case of nested defpacts, the hash of the
--   parent + the nested continuation
newtype DefPactId
  = DefPactId { _defpactId :: Text }
  deriving (Eq,Ord,Show)

instance Pretty DefPactId where
  pretty (DefPactId p) = pretty p

type Parser = MP.Parsec () Text

identParser :: Parser Text
identParser = do
  c1 <- MP.letterChar <|> MP.oneOf specials
  rest <- MP.takeWhileP Nothing (\c -> Char.isLetter c || Char.isDigit c || elem c specials)
  pure (T.cons c1 rest)
  where
  specials :: String
  specials = "%#+-_&$@<>=^?*!|/~"

moduleNameParser :: Parser ModuleName
moduleNameParser = do
  p <- identParser
  MP.try (go p <|> pure (ModuleName p Nothing))
  where
  go ns = do
    _ <- MP.single '.'
    p1 <- identParser
    pure (ModuleName p1 (Just (NamespaceName ns)))

parseModuleName :: Text -> Maybe ModuleName
parseModuleName = MP.parseMaybe moduleNameParser

renderDefPactId :: DefPactId -> Text
renderDefPactId (DefPactId t) = t<|MERGE_RESOLUTION|>--- conflicted
+++ resolved
@@ -65,12 +65,9 @@
 import qualified Data.Text as T
 import Data.Word(Word64)
 import Control.Applicative((<|>))
-<<<<<<< HEAD
 import Control.DeepSeq
 import GHC.Generics
 import qualified Data.Text as T
-=======
->>>>>>> dab49e4b
 import qualified Data.Char as Char
 import qualified Text.Megaparsec as MP
 import qualified Text.Megaparsec.Char as MP
