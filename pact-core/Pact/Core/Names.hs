{-# LANGUAGE LambdaCase #-}
{-# LANGUAGE TemplateHaskell #-}
{-# LANGUAGE DerivingVia #-}
{-# LANGUAGE BangPatterns #-}
{-# LANGUAGE OverloadedStrings #-}
{-# LANGUAGE InstanceSigs #-}
{-# LANGUAGE GADTs #-}

module Pact.Core.Names
 ( ModuleName(..)
 , NamespaceName(..)
 , Field(..)
 , IRNameKind(..)
 , ParsedName(..)
 , ParsedTyName(..)
 , DynamicName(..)
 , DynamicRef(..)
 , Name(..)
 , NameKind(..)
 , BareName(..)
 , IRName(..)
 , irName
 , irNameKind
 , irUnique
 , QualifiedName(..)
 , renderQualName
 , renderModuleName
 , TypeVar(..)
 , Unique
 , tyVarName
 , tyVarUnique
 , tyname
 , tynameUnique
 , Supply
 , NamedDeBruijn(..)
 , ndIndex
 , ndName
 , DeBruijn
 , TypeName(..)
 , rawParsedName
 , ONameKind(..)
 , OverloadedName(..)
 , FullyQualifiedName(..)
 , TableName(..)
 , replRawModuleName
 , replModuleName
 , replModuleHash
--  , DefKind(..)
 , fqnToName
 , fqnToQualName
 , NativeName(..)
 , RowKey(..)
 , renderFullyQualName
 , FQNameRef(..)
<<<<<<< HEAD
 , fqName
 , fqModule
 , fqHash
=======
 , userTable
>>>>>>> 8c9bd923
 ) where

import Control.Lens
import Data.Text(Text)
import Data.Word(Word64)

import Pact.Core.Hash
import Pact.Core.Pretty(Pretty(..))

newtype NamespaceName = NamespaceName { _namespaceName :: Text }
  deriving (Eq, Ord, Show)

instance Pretty NamespaceName where
  pretty (NamespaceName n) = pretty n

data ModuleName = ModuleName
  { _mnName      :: Text
  , _mnNamespace :: Maybe NamespaceName
  } deriving (Eq, Ord, Show)

instance Pretty ModuleName where
  pretty (ModuleName m mn) =
    maybe mempty (\b -> pretty b <> ".") mn <> pretty m

newtype BareName
  = BareName
  { _bnName :: Text }
  deriving (Show, Eq, Ord)

instance Pretty BareName where
  pretty (BareName b) = pretty b

data QualifiedName =
  QualifiedName
  { _qnName :: Text
  , _qnModName :: ModuleName
  } deriving (Show, Eq)

instance Ord QualifiedName where
  compare :: QualifiedName -> QualifiedName -> Ordering
  compare (QualifiedName qn1 m1) (QualifiedName qn2 m2) =
    case compare m1 m2 of
      EQ -> compare qn1 qn2
      t -> t

renderQualName :: QualifiedName -> Text
renderQualName (QualifiedName n (ModuleName m ns)) =
  maybe "" ((<> ".") . _namespaceName) ns <> m <> "." <> n

renderModuleName :: ModuleName -> Text
renderModuleName (ModuleName m ns) =
  maybe "" ((<> ".") . _namespaceName) ns <> m

instance Pretty QualifiedName where
  pretty (QualifiedName n m) =
    pretty m <> "." <> pretty n

data DynamicName
  = DynamicName
  { _dnName :: Text
  , _dnCall :: Text
  } deriving (Show, Eq)

data ParsedTyName
  = TQN QualifiedName
  | TBN BareName
  deriving (Show, Eq)

instance Pretty ParsedTyName where
  pretty = \case
    TQN qn -> pretty qn
    TBN n -> pretty n

data ParsedName
  = QN QualifiedName
  | BN BareName
  | DN DynamicName
  deriving (Show, Eq)

rawParsedName :: ParsedName -> Text
rawParsedName (BN (BareName n)) = n
rawParsedName (QN qn) = _qnName qn
rawParsedName (DN dn) = _dnName dn

instance Pretty ParsedName where
  pretty = \case
    QN qn -> pretty qn
    BN n -> pretty n
    DN dn -> pretty (_dnName dn) <> "::" <> pretty (_dnCall dn)

newtype Field = Field { _field :: Text }
  deriving (Eq, Ord, Show)

instance Pretty Field where
  pretty (Field f) = pretty f

-- Uniques
type Unique = Int
type Supply = Int

data IRNameKind
  = IRBound
  | IRTopLevel ModuleName ModuleHash
  | IRModuleRef ModuleName
  deriving (Show, Eq, Ord)

data IRName
  = IRName
  { _irName :: !Text
  , _irNameKind :: IRNameKind
  , _irUnique :: Unique
  } deriving (Show, Eq, Ord)

makeLenses ''IRName

data NamedDeBruijn
  = NamedDeBruijn
  { _ndIndex :: !DeBruijn
  , _ndName :: Text }
  deriving (Show, Eq)

type DeBruijn = Word64

data ONameKind b
  = OBound Unique
  | OTopLevel ModuleName ModuleHash
  | OBuiltinDict b
  deriving (Show, Eq)

data OverloadedName b
  = OverloadedName
  { _olName :: !Text
  , _olNameKind :: ONameKind b }
  deriving (Show, Eq)

-- | Name type representing all local and free
-- variable binders
data Name
  = Name
  { _nName :: !Text
  , _nKind :: NameKind }
  deriving (Show, Eq, Ord)

data DynamicRef
  = DynamicRef
  { _drNameArg :: !Text
  , _drBindType :: DeBruijn
  } deriving (Show, Eq, Ord)

-- | NameKind distinguishes the identifier
-- from the binding type, whether it is a free or bound variable,
-- and whether the free variable is simply a module reference,
-- a top-level function, or a dynamic reference
data NameKind
  = NBound DeBruijn
  -- ^ Locally bound names, via defuns or lambdas
  | NTopLevel ModuleName ModuleHash
  -- ^ top level names, referring to only
  -- defuns, defconsts, deftables and defcaps
  | NModRef ModuleName [ModuleName]
  -- ^ module reference, pointing to the module name +
  -- the implemented interfaces
  | NDynRef DynamicRef
  deriving (Show, Eq, Ord)

data FullyQualifiedName
  = FullyQualifiedName
  { _fqModule :: ModuleName
  , _fqName :: !Text
  , _fqHash :: ModuleHash
  } deriving (Eq, Show, Ord)

fqnToName :: FullyQualifiedName -> Name
fqnToName (FullyQualifiedName mn name mh) =
  Name name (NTopLevel mn mh)

fqnToQualName :: FullyQualifiedName -> QualifiedName
fqnToQualName (FullyQualifiedName mn name _) =
  QualifiedName name mn

instance Pretty FullyQualifiedName where
  pretty fq = pretty $ fqnToQualName fq

data TypeVar
  = TypeVar
  { _tyVarName :: !Text
  , _tyVarUnique :: !Unique }
  | UnificationVar
  { _tyVarName :: !Text
  , _tyVarUnique :: !Unique }
  deriving (Show)

instance Eq TypeVar where
  l == r = _tyVarUnique l == _tyVarUnique r

instance Ord TypeVar where
  l <= r = _tyVarUnique l <= _tyVarUnique r

instance Pretty TypeVar where
  pretty t = pretty (_tyVarName t)

data TypeName
  = TypeName
  { _tyname :: !Text
  , _tynameUnique :: !Unique }
  deriving (Show, Eq)

newtype NativeName
  = NativeName
  { _natName :: Text }
  deriving (Show, Eq)

makeLenses ''TypeVar
makeLenses ''TypeName
makeLenses ''NamedDeBruijn
makeClassy ''NativeName

instance (Pretty b) => Pretty (OverloadedName b) where
  pretty (OverloadedName n nk) = case nk of
    OBound _ -> pretty n
    OBuiltinDict b -> "DICT<" <> pretty b <> ">"
    OTopLevel mn _ -> pretty mn <> "." <> pretty n

instance Pretty IRName where
  pretty r = pretty (_irName r)

instance Pretty Name where
  pretty (Name n nk) = case nk of
    NBound dix -> pretty n <> "<" <> pretty dix <> ">"
    NTopLevel mn _mh -> pretty mn <> "." <> pretty n
    NModRef m _ -> pretty m
    NDynRef dr -> pretty n <> "::" <> pretty (_drNameArg dr)

instance Pretty NamedDeBruijn where
  pretty (NamedDeBruijn _i _n) =
    pretty _n

newtype TableName = TableName { _tableName :: Text }
  deriving (Eq, Ord, Show)

instance Pretty TableName where
  pretty (TableName tn) = pretty tn

-- | Constants for resolving repl things
replRawModuleName :: Text
replRawModuleName = "#repl"

-- | Repl module
replModuleName :: ModuleName
replModuleName = ModuleName replRawModuleName Nothing

replModuleHash :: ModuleHash
replModuleHash = ModuleHash (Hash "#repl")

renderFullyQualName :: FullyQualifiedName -> Text
renderFullyQualName (FullyQualifiedName mn n _) =
  renderQualName (QualifiedName n mn)

newtype RowKey
  = RowKey { _rowKey :: Text }
  deriving (Eq, Ord, Show)

data FQNameRef name where
  FQParsed :: ParsedName -> FQNameRef ParsedName
  FQName :: FullyQualifiedName -> FQNameRef Name

instance Show (FQNameRef name) where
  show = \case
    FQParsed pn -> show pn
    FQName fqn -> show fqn

instance Eq (FQNameRef name) where
  (FQParsed pn) == (FQParsed pn') = pn == pn'
  (FQName fqn) == (FQName fqn') = fqn == fqn'

<<<<<<< HEAD
makeLenses ''FullyQualifiedName
=======
userTable :: TableName -> TableName
userTable (TableName tn) = TableName ("USER_" <> tn)
>>>>>>> 8c9bd923
<|MERGE_RESOLUTION|>--- conflicted
+++ resolved
@@ -52,13 +52,10 @@
  , RowKey(..)
  , renderFullyQualName
  , FQNameRef(..)
-<<<<<<< HEAD
  , fqName
  , fqModule
  , fqHash
-=======
  , userTable
->>>>>>> 8c9bd923
  ) where
 
 import Control.Lens
@@ -334,9 +331,7 @@
   (FQParsed pn) == (FQParsed pn') = pn == pn'
   (FQName fqn) == (FQName fqn') = fqn == fqn'
 
-<<<<<<< HEAD
 makeLenses ''FullyQualifiedName
-=======
+
 userTable :: TableName -> TableName
-userTable (TableName tn) = TableName ("USER_" <> tn)
->>>>>>> 8c9bd923
+userTable (TableName tn) = TableName ("USER_" <> tn)