--- conflicted
+++ resolved
@@ -36,14 +36,10 @@
 instance Pretty PublicKeyText where
   pretty (PublicKeyText t) = pretty t
 
-<<<<<<< HEAD
-newtype KeySetName = KeySetName { _keySetName :: Text }
-=======
 renderPublicKeyText :: PublicKeyText -> Text
 renderPublicKeyText = _pubKey
 
 newtype KeySetName = KeySetName { _keysetName :: Text }
->>>>>>> f274e5a7
     deriving (Eq,Ord,Show)
 
 instance Pretty KeySetName where
