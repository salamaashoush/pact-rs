{-# LANGUAGE LambdaCase #-}
{-# LANGUAGE GADTs #-}
{-# LANGUAGE PatternSynonyms #-}
{-# LANGUAGE OverloadedStrings #-}
{-# LANGUAGE DeriveTraversable #-}
{-# LANGUAGE InstanceSigs #-}
{-# LANGUAGE TemplateHaskell #-}


module Pact.Core.Type
 ( PrimType(..)
 , Type(..)
--  , TypeScheme(..)
 , pattern TyInt
 , pattern TyDecimal
--  , pattern TyTime
 , pattern TyBool
 , pattern TyString
 , pattern TyUnit
 , pattern TyGuard
 , typeOfLit
<<<<<<< HEAD
 , BuiltinTC(..)
 , Pred(..)
=======
 , literalPrim
--  , BuiltinTC(..)
--  , Pred(..)
>>>>>>> a63a2ff4
--  , renderType
--  , renderPred
--  , TypeOfDef(..)
 , Arg(..)
 , argName
 , argType
 , TypedArg(..)
 , targName
 , targType
 , Schema(..)
 , DefKind(..)
 ) where

import Control.Lens
import Data.Text(Text)
import Data.Map.Strict(Map)

import Pact.Core.Literal
import Pact.Core.Names
import Pact.Core.Pretty(Pretty(..), (<+>))

import qualified Pact.Core.Pretty as Pretty

data PrimType =
  PrimInt |
  PrimDecimal |
  -- PrimTime |
  PrimBool |
  PrimString |
  PrimGuard |
  PrimUnit
  deriving (Eq,Ord,Show, Enum, Bounded)

instance Pretty PrimType where
  pretty = \case
    PrimInt -> "integer"
    PrimDecimal -> "decimal"
    -- PrimTime -> "time"
    PrimBool -> "bool"
    PrimString -> "string"
    PrimGuard -> "guard"
    PrimUnit -> "unit"

-- Todo: caps are a bit strange here
-- same with defpacts. Not entirely sure how to type those yet.
-- | Our internal core type language
--   Tables, rows and and interfaces are quite similar,
--    t ::= B
--      |   v
--      |   t -> t
--      |   row
--      |   list<t>
--      |   interface name row
--
--    row  ::= {name:t, row*}
--    row* ::= name:t | ϵ
data Type
  = TyPrim PrimType
  -- ^ Built-in types
  | TyList Type
  -- ^ List aka [a]
  | TyModRef ModuleName
  -- ^ Module references
  | TyObject Schema
  -- ^ Objects
  | TyTable Schema
  -- ^ Tables
  deriving (Eq, Show, Ord)

newtype Schema
  = Schema { _schema :: Map Field Type }
  deriving (Eq, Show, Ord)

pattern TyInt :: Type
pattern TyInt = TyPrim PrimInt

pattern TyDecimal :: Type
pattern TyDecimal = TyPrim PrimDecimal

-- pattern TyTime :: Type n
-- pattern TyTime = TyPrim PrimTime

pattern TyBool :: Type
pattern TyBool = TyPrim PrimBool

pattern TyString :: Type
pattern TyString = TyPrim PrimString

pattern TyUnit :: Type
pattern TyUnit = TyPrim PrimUnit

pattern TyGuard :: Type
pattern TyGuard = TyPrim PrimGuard


-- Built in typeclasses
data BuiltinTC
  = Eq
  | Ord
  | Show
  | Add
  | Num
  | ListLike
  | Fractional
  deriving (Show, Eq, Ord)

instance Pretty BuiltinTC where
  pretty = \case
    Eq -> "Eq"
    Ord -> "Ord"
    Show -> "Show"
    Add -> "Add"
    Num -> "Num"
    ListLike -> "ListLike"
    Fractional -> "Fractional"

-- -- Note, no superclasses, for now
data Pred
  = Pred BuiltinTC Type
  deriving (Show, Eq)

-- data TypeScheme tv =
--   TypeScheme [tv] [Pred tv]  (Type tv)
--   deriving Show

-- data TypeOfDef tv
--   = DefunType (Type tv)
--   | DefcapType [Type tv] (Type tv)
--   deriving (Show, Functor, Foldable, Traversable)

typeOfLit :: Literal -> Type
typeOfLit = TyPrim . literalPrim

literalPrim :: Literal -> PrimType
literalPrim = \case
  LString{} -> PrimString
  LInteger{} -> PrimInt
  LDecimal{} -> PrimDecimal
  LBool{} -> PrimBool
  LUnit -> PrimUnit

-- renderType :: Type -> Text
-- renderType = T.pack . show . pretty

-- renderPred :: (Pretty n) => Pred n -> Text
-- renderPred = T.pack . show . pretty

data Arg ty
  = Arg
  { _argName :: !Text
  , _argType :: Maybe ty
  } deriving (Show, Eq, Functor, Foldable, Traversable)

instance Pretty ty => Pretty (Arg ty) where
  pretty (Arg n ty) =
    pretty n <> maybe mempty ((":" <>) . pretty) ty

data TypedArg ty
  = TypedArg
  { _targName :: !Text
  , _targType :: ty
  } deriving (Show, Eq, Functor, Foldable, Traversable)

data DefKind
  = DKDefun
  | DKDefConst
  | DKDefCap
  | DKDefSchema Schema
  | DKDefTable
  deriving (Show, Eq)

-- instance Pretty n => Pretty (Pred n) where
--   pretty (Pred tc ty) = pretty tc <>  Pretty.angles (pretty ty)

instance Pretty Type where
  pretty = \case
    TyPrim p -> pretty p
    TyGuard -> "guard"
    TyList l -> "list" <+> liParens l
      where
      liParens t@TyPrim{} = pretty t
      liParens t = Pretty.parens (pretty t)
    TyModRef mr ->
      "module" <> Pretty.braces (pretty mr)
    TyObject _o -> "todo: <object>"
    TyTable _o -> "todo: table"

-- instance Pretty tv => Pretty (TypeScheme tv) where
--   pretty (TypeScheme tvs preds ty) =
--     quant tvs <> qual preds <> pretty ty
--     where
--     renderTvs xs suffix =
--       Pretty.hsep $ fmap (\n -> Pretty.parens (pretty n <> ":" <+> suffix)) xs
--     quant [] = mempty
--     quant as =
--       "∀" <> renderTvs as "*" <> ". "
--     qual [] = mempty
--     qual as =
--       Pretty.parens (Pretty.commaSep as) <+> "=> "

makeLenses ''Arg
makeLenses ''TypedArg<|MERGE_RESOLUTION|>--- conflicted
+++ resolved
@@ -19,14 +19,9 @@
  , pattern TyUnit
  , pattern TyGuard
  , typeOfLit
-<<<<<<< HEAD
  , BuiltinTC(..)
  , Pred(..)
-=======
  , literalPrim
---  , BuiltinTC(..)
---  , Pred(..)
->>>>>>> a63a2ff4
 --  , renderType
 --  , renderPred
 --  , TypeOfDef(..)
