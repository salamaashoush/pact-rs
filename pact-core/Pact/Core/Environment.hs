{-# LANGUAGE TypeSynonymInstances #-}
{-# LANGUAGE RankNTypes #-}
{-# LANGUAGE ScopedTypeVariables #-}
{-# LANGUAGE OverloadedStrings #-}
{-# LANGUAGE FlexibleContexts #-}
{-# LANGUAGE TypeFamilies #-}
{-# LANGUAGE DerivingVia #-}
{-# LANGUAGE ImplicitParams #-}
{-# LANGUAGE ConstraintKinds #-}
{-# LANGUAGE TemplateHaskell #-}
{-# LANGUAGE FunctionalDependencies #-}
{-# LANGUAGE PatternSynonyms #-}
{-# LANGUAGE InstanceSigs #-}


module Pact.Core.Environment
 ( EvalEnv(..)
 , eeMsgSigs, eePactDb
 , eeHash, eeMsgBody
 , eePublicData
 , PactState(..)
 , psLoaded
 , TxCreationTime(..)
 , PublicData(..)
 , pdPublicMeta, pdBlockHeight
 , pdBlockTime, pdPrevBlockHash
 , PublicMeta(..)
 , pmChainId, pmSender, pmGasLimit
 , pmGasPrice, pmTTL, pmCreationTime
 , TTLSeconds(..)
 , ChainId(..)
 , cdChainId, cdBlockHeight
 , cdBlockTime, cdPrevBlockHash
 , cdSender, cdGasLimit, cdGasPrice
 , EvalState(..)
 , HasEvalState(..)
 , esCaps, esEvents, esInCap
 , esStack, esLoaded
 , StackFrame(..)
 ) where

import Data.Int(Int64)
import Data.Word(Word64)
import Control.Lens
import Data.Set(Set)
import Data.Text(Text)
import Data.Map.Strict(Map)
import Data.Default

import Pact.Core.Gas
import Pact.Core.Persistence
import Pact.Core.Capabilities
import Pact.Core.Guards
import Pact.Core.PactValue ( PactValue, EnvData )
import Pact.Core.Hash
import Pact.Core.Names
import Pact.Core.IR.Term

-- | Wrapper for 'PublicMeta' ttl field in seconds since offset
--
newtype TTLSeconds
  = TTLSeconds Integer
  deriving (Eq, Show)

-- | Wrapper for 'PublicMeta' creation time field in seconds since POSIX epoch
--
newtype TxCreationTime
  = TxCreationTime Integer
  deriving (Eq, Show)

newtype ChainId
  = ChainId { _chainId :: Text }
  deriving (Eq, Show)

-- | Allows user to specify execution parameters specific to public-chain
-- execution, namely gas parameters, TTL, creation time, chain identifier.
data PublicMeta
  = PublicMeta
  { _pmChainId :: !ChainId
    -- ^ platform-specific chain identifier, e.g. "0"
  , _pmSender :: !Text
    -- ^ sender gas account key
  , _pmGasLimit :: !GasLimit
    -- ^ gas limit (maximum acceptable gas units for tx)
  , _pmGasPrice :: !GasPrice
    -- ^ per-unit gas price
  , _pmTTL :: !TTLSeconds
    -- ^ TTL in seconds
  , _pmCreationTime :: !TxCreationTime
    -- ^ Creation time in seconds since UNIX epoch
  } deriving (Eq, Show)
makeLenses ''PublicMeta

instance Default PublicMeta where
  def =
    PublicMeta
    { _pmChainId = ChainId ""
    , _pmSender = ""
    , _pmGasLimit = Gas 0
    , _pmGasPrice = 0
    , _pmTTL = TTLSeconds 0
    , _pmCreationTime = TxCreationTime 0
    }

-- | "Public chain" data with immutable block data
-- height, hash, creation time
data PublicData = PublicData
  { _pdPublicMeta :: !PublicMeta
    -- ^ 'PublicMeta' data from request
  , _pdBlockHeight :: !Word64
    -- ^ block height as specified by platform.
  , _pdBlockTime :: !Int64
    -- ^ block creation time, micros since UNIX epoch
  , _pdPrevBlockHash :: !Text
    -- ^ block hash of preceding block
  }
  deriving (Show)
makeLenses ''PublicData

instance Default PublicData where
  def =
    PublicData
    { _pdPublicMeta = def
    , _pdBlockHeight = 0
    , _pdBlockTime = 0
    , _pdPrevBlockHash = ""}

-- From pact
-- | All of the types included in our evaluation environment.
data EvalEnv b i
  = EvalEnv
  { _eeMsgSigs :: Map PublicKeyText (Set (CapToken QualifiedName PactValue))
  , _eePactDb :: PactDb b i
  , _eeMsgBody :: EnvData PactValue
  , _eeHash :: Hash
  , _eePublicData :: PublicData
  -- Todo: `PactWarning`
  -- , _eeWarning :: IORef (Set Text)
<<<<<<< HEAD
  , _eeHash :: Hash
--  , _eePactStep :: !(Maybe PactStep)
=======
>>>>>>> ea25849d
  --   _cekGas :: IORef Gas
  -- , _cekEvalLog :: IORef (Maybe [(Text, Gas)])
  -- , _ckeData :: EnvData PactValue
  }

makeLenses ''EvalEnv

newtype PactState b i
  = PactState
  { _psLoaded :: Loaded b i
  }

makeLenses ''PactState

data StackFrame
  = StackFrame
  { _sfFunction :: Text
  , _sfModule :: ModuleName }
  deriving Show

data EvalState b i
  = EvalState
  { _esCaps :: CapState QualifiedName PactValue
  , _esStack :: [StackFrame]
  , _esEvents :: [PactEvent FullyQualifiedName PactValue]
  , _esInCap :: Bool
  , _esLoaded :: Loaded b i
  } deriving Show

instance Default (EvalState b i) where
  def = EvalState def [] [] False mempty

makeClassy ''EvalState

instance HasLoaded (EvalState b i) b i where
  loaded = esLoaded

cdChainId :: Field
cdChainId = Field "chain-id"
cdBlockHeight :: Field
cdBlockHeight = Field "block-height"
cdBlockTime :: Field
cdBlockTime = Field "block-time"
cdPrevBlockHash :: Field
cdPrevBlockHash = Field "prev-block-hash"
cdSender :: Field
cdSender = Field "sender"
cdGasLimit :: Field
cdGasLimit = Field "gas-limit"
cdGasPrice :: Field
cdGasPrice = Field "gas-price"<|MERGE_RESOLUTION|>--- conflicted
+++ resolved
@@ -17,7 +17,7 @@
  ( EvalEnv(..)
  , eeMsgSigs, eePactDb
  , eeHash, eeMsgBody
- , eePublicData
+ , eePublicData, eePactStep
  , PactState(..)
  , psLoaded
  , TxCreationTime(..)
@@ -34,8 +34,6 @@
  , cdSender, cdGasLimit, cdGasPrice
  , EvalState(..)
  , HasEvalState(..)
- , esCaps, esEvents, esInCap
- , esStack, esLoaded
  , StackFrame(..)
  ) where
 
@@ -54,7 +52,7 @@
 import Pact.Core.PactValue ( PactValue, EnvData )
 import Pact.Core.Hash
 import Pact.Core.Names
-import Pact.Core.IR.Term
+import Pact.Core.Pacts.Types (PactExec, PactStep)
 
 -- | Wrapper for 'PublicMeta' ttl field in seconds since offset
 --
@@ -134,13 +132,10 @@
   , _eeMsgBody :: EnvData PactValue
   , _eeHash :: Hash
   , _eePublicData :: PublicData
+  , _eePactStep :: Maybe PactStep
   -- Todo: `PactWarning`
   -- , _eeWarning :: IORef (Set Text)
-<<<<<<< HEAD
-  , _eeHash :: Hash
---  , _eePactStep :: !(Maybe PactStep)
-=======
->>>>>>> ea25849d
+  -- , _eePactStep :: !(Maybe PactStep)
   --   _cekGas :: IORef Gas
   -- , _cekEvalLog :: IORef (Maybe [(Text, Gas)])
   -- , _ckeData :: EnvData PactValue
@@ -158,7 +153,8 @@
 data StackFrame
   = StackFrame
   { _sfFunction :: Text
-  , _sfModule :: ModuleName }
+  , _sfModule :: ModuleName
+  }
   deriving Show
 
 data EvalState b i
@@ -168,10 +164,11 @@
   , _esEvents :: [PactEvent FullyQualifiedName PactValue]
   , _esInCap :: Bool
   , _esLoaded :: Loaded b i
+  , _esPactExec :: Maybe PactExec
   } deriving Show
 
 instance Default (EvalState b i) where
-  def = EvalState def [] [] False mempty
+  def = EvalState def [] [] False mempty Nothing
 
 makeClassy ''EvalState
 
