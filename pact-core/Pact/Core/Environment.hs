{-# LANGUAGE TypeSynonymInstances #-}
{-# LANGUAGE RankNTypes #-}
{-# LANGUAGE ScopedTypeVariables #-}
{-# LANGUAGE OverloadedStrings #-}
{-# LANGUAGE FlexibleContexts #-}
{-# LANGUAGE TypeFamilies #-}
{-# LANGUAGE DerivingVia #-}
{-# LANGUAGE ImplicitParams #-}
{-# LANGUAGE ConstraintKinds #-}
{-# LANGUAGE TemplateHaskell #-}
{-# LANGUAGE FunctionalDependencies #-}
{-# LANGUAGE PatternSynonyms #-}
{-# LANGUAGE InstanceSigs #-}


module Pact.Core.Environment
 ( EvalEnv(..)
 , eeMsgSigs, eePactDb
 , eeHash, eeMsgBody
<<<<<<< HEAD
 , eePublicData, eePactStep
=======
 , eePublicData, eeMode
>>>>>>> a63a2ff4
 , PactState(..)
 , psLoaded
 , TxCreationTime(..)
 , PublicData(..)
 , pdPublicMeta, pdBlockHeight
 , pdBlockTime, pdPrevBlockHash
 , PublicMeta(..)
 , pmChainId, pmSender, pmGasLimit
 , pmGasPrice, pmTTL, pmCreationTime
 , TTLSeconds(..)
 , ChainId(..)
 , cdChainId, cdBlockHeight
 , cdBlockTime, cdPrevBlockHash
 , cdSender, cdGasLimit, cdGasPrice
 , EvalState(..)
 , HasEvalState(..)
<<<<<<< HEAD
=======
--  , esCaps, esEvents, esInCap
--  , esStack, esLoaded
>>>>>>> a63a2ff4
 , StackFrame(..)
 ) where

import Data.Int(Int64)
import Data.Word(Word64)
import Control.Lens
import Data.Set(Set)
import Data.Text(Text)
import Data.Map.Strict(Map)
import Data.Default

import Pact.Core.Gas
import Pact.Core.Persistence
import Pact.Core.Capabilities
import Pact.Core.Guards
import Pact.Core.PactValue ( PactValue, EnvData )
import Pact.Core.Hash
import Pact.Core.Names
<<<<<<< HEAD
import Pact.Core.Pacts.Types (PactExec, PactStep)
=======
>>>>>>> a63a2ff4

-- | Wrapper for 'PublicMeta' ttl field in seconds since offset
--
newtype TTLSeconds
  = TTLSeconds Integer
  deriving (Eq, Show)

-- | Wrapper for 'PublicMeta' creation time field in seconds since POSIX epoch
--
newtype TxCreationTime
  = TxCreationTime Integer
  deriving (Eq, Show)

newtype ChainId
  = ChainId { _chainId :: Text }
  deriving (Eq, Show)

-- | Allows user to specify execution parameters specific to public-chain
-- execution, namely gas parameters, TTL, creation time, chain identifier.
data PublicMeta
  = PublicMeta
  { _pmChainId :: !ChainId
    -- ^ platform-specific chain identifier, e.g. "0"
  , _pmSender :: !Text
    -- ^ sender gas account key
  , _pmGasLimit :: !GasLimit
    -- ^ gas limit (maximum acceptable gas units for tx)
  , _pmGasPrice :: !GasPrice
    -- ^ per-unit gas price
  , _pmTTL :: !TTLSeconds
    -- ^ TTL in seconds
  , _pmCreationTime :: !TxCreationTime
    -- ^ Creation time in seconds since UNIX epoch
  } deriving (Eq, Show)
makeLenses ''PublicMeta

instance Default PublicMeta where
  def =
    PublicMeta
    { _pmChainId = ChainId ""
    , _pmSender = ""
    , _pmGasLimit = Gas 0
    , _pmGasPrice = 0
    , _pmTTL = TTLSeconds 0
    , _pmCreationTime = TxCreationTime 0
    }

-- | "Public chain" data with immutable block data
-- height, hash, creation time
data PublicData = PublicData
  { _pdPublicMeta :: !PublicMeta
    -- ^ 'PublicMeta' data from request
  , _pdBlockHeight :: !Word64
    -- ^ block height as specified by platform.
  , _pdBlockTime :: !Int64
    -- ^ block creation time, micros since UNIX epoch
  , _pdPrevBlockHash :: !Text
    -- ^ block hash of preceding block
  }
  deriving (Show)
makeLenses ''PublicData

instance Default PublicData where
  def =
    PublicData
    { _pdPublicMeta = def
    , _pdBlockHeight = 0
    , _pdBlockTime = 0
    , _pdPrevBlockHash = ""}

-- From pact
-- | All of the types included in our evaluation environment.
data EvalEnv b i
  = EvalEnv
  { _eeMsgSigs :: Map PublicKeyText (Set (CapToken QualifiedName PactValue))
  , _eePactDb :: PactDb b i
  , _eeMsgBody :: EnvData PactValue
  , _eeHash :: Hash
  , _eePublicData :: PublicData
<<<<<<< HEAD
  , _eePactStep :: Maybe PactStep
  -- Todo: `PactWarning`
  -- , _eeWarning :: IORef (Set Text)
  -- , _eePactStep :: !(Maybe PactStep)
  --   _cekGas :: IORef Gas
  -- , _cekEvalLog :: IORef (Maybe [(Text, Gas)])
  -- , _ckeData :: EnvData PactValue
=======
  -- ^ 
  , _eeMode :: ExecutionMode
  -- ^ The pact execution mode: local or transactional
>>>>>>> a63a2ff4
  }

makeLenses ''EvalEnv

newtype PactState b i
  = PactState
  { _psLoaded :: Loaded b i
  }

makeLenses ''PactState

data StackFrame
  = StackFrame
  { _sfFunction :: Text
  , _sfModule :: ModuleName
  }
  deriving Show

data EvalState b i
  = EvalState
  { _esCaps :: CapState QualifiedName PactValue
  , _esStack :: [StackFrame]
  , _esEvents :: [PactEvent FullyQualifiedName PactValue]
  , _esInCap :: Bool
  , _esLoaded :: Loaded b i
  , _esPactExec :: Maybe PactExec
  } deriving Show

instance Default (EvalState b i) where
  def = EvalState def [] [] False mempty Nothing

makeClassy ''EvalState

instance HasLoaded (EvalState b i) b i where
  loaded = esLoaded

cdChainId :: Field
cdChainId = Field "chain-id"
cdBlockHeight :: Field
cdBlockHeight = Field "block-height"
cdBlockTime :: Field
cdBlockTime = Field "block-time"
cdPrevBlockHash :: Field
cdPrevBlockHash = Field "prev-block-hash"
cdSender :: Field
cdSender = Field "sender"
cdGasLimit :: Field
cdGasLimit = Field "gas-limit"
cdGasPrice :: Field
cdGasPrice = Field "gas-price"<|MERGE_RESOLUTION|>--- conflicted
+++ resolved
@@ -17,11 +17,8 @@
  ( EvalEnv(..)
  , eeMsgSigs, eePactDb
  , eeHash, eeMsgBody
-<<<<<<< HEAD
- , eePublicData, eePactStep
-=======
+ , eePactStep
  , eePublicData, eeMode
->>>>>>> a63a2ff4
  , PactState(..)
  , psLoaded
  , TxCreationTime(..)
@@ -38,11 +35,6 @@
  , cdSender, cdGasLimit, cdGasPrice
  , EvalState(..)
  , HasEvalState(..)
-<<<<<<< HEAD
-=======
---  , esCaps, esEvents, esInCap
---  , esStack, esLoaded
->>>>>>> a63a2ff4
  , StackFrame(..)
  ) where
 
@@ -61,10 +53,7 @@
 import Pact.Core.PactValue ( PactValue, EnvData )
 import Pact.Core.Hash
 import Pact.Core.Names
-<<<<<<< HEAD
-import Pact.Core.Pacts.Types (PactExec, PactStep)
-=======
->>>>>>> a63a2ff4
+import Pact.Core.Pacts.Types
 
 -- | Wrapper for 'PublicMeta' ttl field in seconds since offset
 --
@@ -144,19 +133,9 @@
   , _eeMsgBody :: EnvData PactValue
   , _eeHash :: Hash
   , _eePublicData :: PublicData
-<<<<<<< HEAD
   , _eePactStep :: Maybe PactStep
-  -- Todo: `PactWarning`
-  -- , _eeWarning :: IORef (Set Text)
-  -- , _eePactStep :: !(Maybe PactStep)
-  --   _cekGas :: IORef Gas
-  -- , _cekEvalLog :: IORef (Maybe [(Text, Gas)])
-  -- , _ckeData :: EnvData PactValue
-=======
-  -- ^ 
   , _eeMode :: ExecutionMode
   -- ^ The pact execution mode: local or transactional
->>>>>>> a63a2ff4
   }
 
 makeLenses ''EvalEnv
