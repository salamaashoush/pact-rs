{-# LANGUAGE TypeSynonymInstances #-}
{-# LANGUAGE RankNTypes #-}
{-# LANGUAGE ScopedTypeVariables #-}
{-# LANGUAGE OverloadedStrings #-}
{-# LANGUAGE FlexibleContexts #-}
{-# LANGUAGE TypeFamilies #-}
{-# LANGUAGE DerivingVia #-}
{-# LANGUAGE ImplicitParams #-}
{-# LANGUAGE ConstraintKinds #-}
{-# LANGUAGE TemplateHaskell #-}
{-# LANGUAGE FunctionalDependencies #-}
{-# LANGUAGE PatternSynonyms #-}
{-# LANGUAGE InstanceSigs #-}


module Pact.Core.Environment
 ( EvalEnv(..)
 , eeMsgSigs, eePactDb
 , eeHash, eeMsgBody
<<<<<<< HEAD
 , eePactStep
 , eePublicData, eeMode
=======
 , eePublicData, eeMode, eeFlags
>>>>>>> 8c9bd923
 , PactState(..)
 , psLoaded
 , TxCreationTime(..)
 , PublicData(..)
 , pdPublicMeta, pdBlockHeight
 , pdBlockTime, pdPrevBlockHash
 , PublicMeta(..)
 , pmChainId, pmSender, pmGasLimit
 , pmGasPrice, pmTTL, pmCreationTime
 , TTLSeconds(..)
 , ChainId(..)
 , cdChainId, cdBlockHeight
 , cdBlockTime, cdPrevBlockHash
 , cdSender, cdGasLimit, cdGasPrice
 , EvalState(..)
 , HasEvalState(..)
 , StackFrame(..)
 , StackFunctionType(..)
 , flagRep
 , flagReps
 , ExecutionFlag(..)
 ) where

import Data.Int(Int64)
import Data.Word(Word64)
import Control.Lens
import Data.Set(Set)
import Data.Text(Text)
import Data.Map.Strict(Map)
import Data.Default

import qualified Data.Text as T
import qualified Data.Map.Strict as M

import Pact.Core.Gas
import Pact.Core.Persistence
import Pact.Core.Capabilities
import Pact.Core.Guards
import Pact.Core.PactValue ( PactValue, EnvData )
import Pact.Core.Hash
import Pact.Core.Names
import Pact.Core.Pacts.Types

-- | Wrapper for 'PublicMeta' ttl field in seconds since offset
--
newtype TTLSeconds
  = TTLSeconds Integer
  deriving (Eq, Show)

-- | Wrapper for 'PublicMeta' creation time field in seconds since POSIX epoch
--
newtype TxCreationTime
  = TxCreationTime Integer
  deriving (Eq, Show)

newtype ChainId
  = ChainId { _chainId :: Text }
  deriving (Eq, Show)

-- | Allows user to specify execution parameters specific to public-chain
-- execution, namely gas parameters, TTL, creation time, chain identifier.
data PublicMeta
  = PublicMeta
  { _pmChainId :: !ChainId
    -- ^ platform-specific chain identifier, e.g. "0"
  , _pmSender :: !Text
    -- ^ sender gas account key
  , _pmGasLimit :: !GasLimit
    -- ^ gas limit (maximum acceptable gas units for tx)
  , _pmGasPrice :: !GasPrice
    -- ^ per-unit gas price
  , _pmTTL :: !TTLSeconds
    -- ^ TTL in seconds
  , _pmCreationTime :: !TxCreationTime
    -- ^ Creation time in seconds since UNIX epoch
  } deriving (Eq, Show)
makeLenses ''PublicMeta

instance Default PublicMeta where
  def =
    PublicMeta
    { _pmChainId = ChainId ""
    , _pmSender = ""
    , _pmGasLimit = Gas 0
    , _pmGasPrice = 0
    , _pmTTL = TTLSeconds 0
    , _pmCreationTime = TxCreationTime 0
    }

-- | "Public chain" data with immutable block data
-- height, hash, creation time
data PublicData = PublicData
  { _pdPublicMeta :: !PublicMeta
    -- ^ 'PublicMeta' data from request
  , _pdBlockHeight :: !Word64
    -- ^ block height as specified by platform.
  , _pdBlockTime :: !Int64
    -- ^ block creation time, micros since UNIX epoch
  , _pdPrevBlockHash :: !Text
    -- ^ block hash of preceding block
  }
  deriving (Show)
makeLenses ''PublicData

instance Default PublicData where
  def =
    PublicData
    { _pdPublicMeta = def
    , _pdBlockHeight = 0
    , _pdBlockTime = 0
    , _pdPrevBlockHash = ""}

-- | Execution flags specify behavior of the runtime environment,
-- with an orientation towards some alteration of a default behavior.
-- Thus, a flag should _not_ describe "normal behavior" (the default),
-- but instead should enable some "unusual" option.
data ExecutionFlag
  -- | Disable user module install
  = FlagDisableModuleInstall
  -- | Disable database history queries in transactional mode (local-only)
  | FlagDisableHistoryInTransactionalMode
  -- | Disable table module guard for read operations in local
  | FlagAllowReadInLocal
  -- | Disable emission of pact events
  | FlagDisablePactEvents
  -- -- | Enforce key formats. "Positive" polarity to not break legacy repl tests.
  -- | FlagEnforceKeyFormats
  deriving (Eq,Ord,Show,Enum,Bounded)

-- | Flag string representation
flagRep :: ExecutionFlag -> Text
flagRep = T.pack . drop 4 . show

-- | Flag string representations
flagReps :: Map Text ExecutionFlag
flagReps = M.fromList $ map go [minBound .. maxBound]
  where go f = (flagRep f,f)

-- From pact
-- | All of the types included in our evaluation environment.
data EvalEnv b i
  = EvalEnv
  { _eeMsgSigs :: Map PublicKeyText (Set (CapToken QualifiedName PactValue))
  , _eePactDb :: PactDb b i
  , _eeMsgBody :: EnvData PactValue
  , _eeHash :: Hash
  , _eePublicData :: PublicData
<<<<<<< HEAD
  , _eePactStep :: Maybe PactStep
=======
>>>>>>> 8c9bd923
  , _eeMode :: ExecutionMode
  -- ^ The pact execution mode: local or transactional
  , _eeFlags :: Set ExecutionFlag
  }

makeLenses ''EvalEnv

newtype PactState b i
  = PactState
  { _psLoaded :: Loaded b i
  }

makeLenses ''PactState

data StackFunctionType
  = SFDefun
  | SFDefcap
  | SFDefPact
  deriving (Eq, Show, Enum, Bounded)

data StackFrame
  = StackFrame
  { _sfFunction :: Text
  , _sfModule :: ModuleName
  , _sfFnType :: StackFunctionType }
  deriving Show

data EvalState b i
  = EvalState
  { _esCaps :: CapState QualifiedName PactValue
  , _esStack :: [StackFrame]
  , _esEvents :: [PactEvent PactValue]
  , _esLoaded :: Loaded b i
  , _esPactExec :: Maybe PactExec
  } deriving Show

instance Default (EvalState b i) where
  def = EvalState def [] [] mempty Nothing

makeClassy ''EvalState

instance HasLoaded (EvalState b i) b i where
  loaded = esLoaded

cdChainId :: Field
cdChainId = Field "chain-id"
cdBlockHeight :: Field
cdBlockHeight = Field "block-height"
cdBlockTime :: Field
cdBlockTime = Field "block-time"
cdPrevBlockHash :: Field
cdPrevBlockHash = Field "prev-block-hash"
cdSender :: Field
cdSender = Field "sender"
cdGasLimit :: Field
cdGasLimit = Field "gas-limit"
cdGasPrice :: Field
cdGasPrice = Field "gas-price"<|MERGE_RESOLUTION|>--- conflicted
+++ resolved
@@ -17,12 +17,8 @@
  ( EvalEnv(..)
  , eeMsgSigs, eePactDb
  , eeHash, eeMsgBody
-<<<<<<< HEAD
  , eePactStep
- , eePublicData, eeMode
-=======
  , eePublicData, eeMode, eeFlags
->>>>>>> 8c9bd923
  , PactState(..)
  , psLoaded
  , TxCreationTime(..)
@@ -170,10 +166,7 @@
   , _eeMsgBody :: EnvData PactValue
   , _eeHash :: Hash
   , _eePublicData :: PublicData
-<<<<<<< HEAD
   , _eePactStep :: Maybe PactStep
-=======
->>>>>>> 8c9bd923
   , _eeMode :: ExecutionMode
   -- ^ The pact execution mode: local or transactional
   , _eeFlags :: Set ExecutionFlag
