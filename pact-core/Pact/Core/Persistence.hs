{-# LANGUAGE RankNTypes #-}
{-# LANGUAGE ScopedTypeVariables #-}
{-# LANGUAGE GADTs #-}
{-# LANGUAGE ImplicitParams #-}
{-# LANGUAGE ConstraintKinds #-}
{-# LANGUAGE TemplateHaskell #-}
{-# LANGUAGE FunctionalDependencies #-}
{-# LANGUAGE DeriveTraversable #-}
{-# LANGUAGE PartialTypeSignatures #-}
{-# LANGUAGE TypeFamilies #-}


module Pact.Core.Persistence
 ( ModuleData(..)
 , PactDb(..)
 , Loaded(..)
 , HasLoaded(..)
 , HasPactDb(..)
 , Domain(..)
 , WriteType(..)
 , Purity(..)
 , RowData(..)
 , ExecutionMode(..)
 , mockPactDb
 , mdModuleName
 , mdModuleHash
 , readModule, writeModule
 , readKeyset, writeKeySet
 , GuardTableOp(..)
 , DbOpException(..)
 , TxId(..)
 , TxLog(..)
 ) where

import Control.Lens
import Control.Monad(unless)
import Control.Exception(throwIO, Exception)
import Data.Maybe(isJust)
import Data.Text(Text)
import Data.Word(Word64)
import Data.IORef
import Data.Map.Strict(Map)

import Pact.Core.Type
import Pact.Core.Names
import Pact.Core.IR.Term
import Pact.Core.Guards
import Pact.Core.Hash
import Pact.Core.PactValue
-- import Pact.Core.Errors

import qualified Data.Map.Strict as M
import Data.Dynamic (Typeable)

-- | Modules as they are stored
-- in our backend.
-- That is: All module definitions, as well as their dependencies
-- Todo: bikeshed this name? This contains interface data
data ModuleData b i
  = ModuleData (EvalModule b i) (Map FullyQualifiedName (EvalDef b i))
  -- { _mdModule :: EvalModule b i
  -- , _mdDependencies :: Map FullyQualifiedName (EvalDef b i)
  -- }
  | InterfaceData (EvalInterface b i) (Map FullyQualifiedName (EvalDef b i))
  deriving Show
  -- { _ifInterface :: EvalInterface b i
  -- , _ifDependencies :: Map FullyQualifiedName (EvalDefConst b i)
  -- } deriving Show

mdModuleName :: Lens' (ModuleData b i) ModuleName
mdModuleName f = \case
  ModuleData ev deps ->
    mName f ev <&> \ev' -> ModuleData ev' deps
  InterfaceData iface deps ->
    ifName f iface <&> \ev' -> InterfaceData ev' deps

mdModuleHash :: Lens' (ModuleData b i) ModuleHash
mdModuleHash f = \case
  ModuleData ev deps ->
    mHash f ev <&> \ev' -> ModuleData ev' deps
  InterfaceData iface deps ->
    ifHash f iface <&> \ev' -> InterfaceData ev' deps

type FQKS = KeySet FullyQualifiedName

newtype RowData
  = RowData (Map Field PactValue)
  deriving (Eq, Show)

-- -------------------------------------------------------------------------- --
-- ExecutionMode

data ExecutionMode
  = Transactional
  | Local
  deriving (Eq,Show)

newtype TxId = TxId { _txId :: Word64 }
    deriving (Eq,Ord, Show)

-- | Transaction record.
data TxLog v
  = TxLog
  { _txDomain :: !Text
  , _txKey :: !Text
  , _txValue :: !v
  }
  deriving (Eq,Show,Functor, Foldable, Traversable)
-- makeLenses ''TxLog

-- -------------------------------------------------------------------------- --
-- WriteType

-- | Instruction for '_writeRow'.
data WriteType =
  -- | Insert a new row, fail if key already found.
  --   Requires complete row value, enforced by pact runtime.
  Insert |
  -- | Update an existing row, fail if key not found.
  --   Allows incomplete row values.
  Update |
  -- | Update an existing row, or insert a new row if not found.
  --   Requires complete row value, enforced by pact runtime.
  Write
  deriving (Eq,Ord,Show,Enum,Bounded)

-- | Specify key and value types for database domains.
data Domain k v b i where
  -- | User tables accept a TableName and map to an 'ObjectMap PactValue'
  DUserTables :: !TableName -> Domain RowKey RowData b i
  -- | Keysets
  DKeySets :: Domain KeySetName (KeySet FullyQualifiedName) b i
  -- | Modules
  DModules :: Domain ModuleName (ModuleData b i) b i
  -- | Namespaces
  -- Namespaces :: Domain NamespaceName (Namespace PactValue)
  -- | Pacts map to 'Maybe PactExec' where Nothing indicates
  -- a terminated pact.
  -- Pacts :: Domain PactId (Maybe PactExec)

data Purity
  -- | Read-only access to systables.
  = PSysOnly
  -- | Read-only access to systables and module tables.
  | PReadOnly
  -- | All database access allowed (normal).
  | PImpure
  deriving (Eq,Show,Ord,Bounded,Enum)

-- | Fun-record type for Pact back-ends.
data PactDb b i
  = PactDb
  { _pdbPurity :: !Purity
  , _pdbRead :: forall k v. Domain k v b i -> k -> IO (Maybe v)
  , _pdbWrite :: forall k v. WriteType -> Domain k v b i -> k -> v -> IO ()
  , _pdbKeys :: forall k v. Domain k v b i -> IO [k]
  , _pdbCreateUserTable :: TableName -> ModuleName -> IO ()
<<<<<<< HEAD
--  , _pdbBeginTx ::
=======
  , _pdbBeginTx :: ExecutionMode -> IO (Maybe TxId)
  , _pdbCommitTx :: IO ()
  , _pdbRollbackTx :: IO ()
  , _pdbTxIds :: TableName -> TxId -> IO [TxId]
  , _pdbGetTxLog :: TableName -> TxId -> IO [TxLog RowData]
>>>>>>> a63a2ff4
  }

makeClassy ''PactDb

-- Potentially new Pactdb abstraction
-- That said: changes in `Purity` that restrict read/write
-- have to be done for all read functions.
readModule :: PactDb b i -> ModuleName -> IO (Maybe (ModuleData b i))
readModule pdb = _pdbRead pdb DModules

writeModule :: PactDb b i -> WriteType -> ModuleName -> ModuleData b i -> IO ()
writeModule pdb wt = _pdbWrite pdb wt DModules

readKeyset :: PactDb b i -> KeySetName -> IO (Maybe FQKS)
readKeyset pdb = _pdbRead pdb DKeySets

writeKeySet :: PactDb b i -> WriteType -> KeySetName -> FQKS -> IO ()
writeKeySet pdb wt = _pdbWrite pdb wt DKeySets

data DbOpException
  = WriteException
  | NoSuchTable TableName
  | TableAlreadyExists TableName
  | TxAlreadyBegun TxId
  | NoTxToCommit
  | NoTxLog TableName TxId
  deriving (Show, Eq, Typeable)

instance Exception DbOpException

data GuardTableOp
  = GtRead
  | GtSelect
  | GtWithRead
  | GtWithDefaultRead
  | GtKeys
  | GtTxIds
  | GtTxLog
  | GtKeyLog
  | GtWrite
  | GtCreateTable
  deriving Show

data Loaded b i
  = Loaded
  { _loModules :: Map ModuleName (ModuleData b i)
  , _loToplevel :: Map Text (FullyQualifiedName, DefKind)
  , _loAllLoaded :: Map FullyQualifiedName (Def Name Type b i)
  } deriving Show

makeClassy ''Loaded

instance Semigroup (Loaded b i) where
  (Loaded ms tl al) <> (Loaded ms' tl' al') =
    Loaded (ms <> ms') (tl <> tl') (al <> al')

instance Monoid (Loaded b i) where
  mempty = Loaded mempty mempty mempty

mockPactDb :: forall b i. IO (PactDb b i)
mockPactDb = do
  refMod <- newIORef M.empty
  refKs <- newIORef M.empty
  refUsrTbl <- newIORef M.empty
<<<<<<< HEAD
--  ref <- newIORef
=======
  refRb <- newIORef Nothing
  refTxLog <- newIORef mempty
  refTxId <- newIORef 0
>>>>>>> a63a2ff4
  pure $ PactDb
    { _pdbPurity = PImpure
    , _pdbRead = read' refKs refMod refUsrTbl
    , _pdbWrite = write refKs refMod refUsrTbl refTxId refTxLog
    , _pdbKeys = keys refKs refMod refUsrTbl
    , _pdbCreateUserTable = createUsrTable refUsrTbl refTxLog
    , _pdbBeginTx = beginTx refRb refTxId refTxLog refMod refKs refUsrTbl
    , _pdbCommitTx = commitTx refRb refTxId refTxLog refMod refKs refUsrTbl
    , _pdbRollbackTx = rollbackTx refRb refTxLog refMod refKs refUsrTbl
    , _pdbTxIds = txIds refTxLog
    , _pdbGetTxLog = txLog refTxLog
    }
  where
  beginTx refRb refTxId refTxLog refMod refKs refUsrTbl em = do
    readIORef refRb >>= \case
      Just (_, _, _, _, _) -> pure Nothing
      Nothing -> do
        mods <- readIORef refMod
        ks <- readIORef refKs
        usrTbl <- readIORef refUsrTbl
        txl <- readIORef refTxLog
        writeIORef refRb (Just (em, txl, mods, ks, usrTbl))
        tid <- readIORef refTxId
        pure (Just (TxId tid))

  commitTx refRb refTxId refTxLog refMod refKs refUsrTbl = readIORef refRb >>= \case
    Just (em, txl, mods, ks, usr) -> case em of
      Transactional -> do
        writeIORef refRb Nothing
        modifyIORef' refTxId (+ 1)
      Local -> do
        writeIORef refRb Nothing
        writeIORef refMod mods
        writeIORef refKs ks
        writeIORef refUsrTbl usr
        writeIORef refTxLog txl
    Nothing ->
      throwIO NoTxToCommit

  rollbackTx refRb refTxLog refMod refKs refUsrTbl = readIORef refRb >>= \case
    Just (_, txl, mods, ks, usr) -> do
      writeIORef refRb Nothing
      writeIORef refTxLog txl
      writeIORef refMod mods
      writeIORef refKs ks
      writeIORef refUsrTbl usr
    Nothing -> throwIO NoTxToCommit

  txLog refTxLog tn tid = do
    m <- readIORef refTxLog
    case M.lookup tn m of
      Just txids -> case M.lookup tid txids of
        Just n -> pure n
        Nothing -> throwIO (NoTxLog tn tid)
      Nothing -> throwIO (NoTxLog tn tid)

  txIds refTxLog tn txId = do
    txl <- readIORef refTxLog
    case M.lookup tn txl of
      Just mtxl -> pure [ x | x <- M.keys mtxl, x > txId ]
      Nothing -> throwIO (NoSuchTable tn)

  keys
    :: forall k v
    .  IORef (Map KeySetName FQKS)
    -> IORef (Map ModuleName (ModuleData b i))
    -> IORef (Map TableName (Map RowKey RowData))
    -> Domain k v b i
    -> IO [k]
  keys refKs refMod refUsrTbl d = case d of
    DKeySets -> do
      r <- readIORef refKs
      return (M.keys r)
    DModules -> do
      r <- readIORef refMod
      return (M.keys r)
    DUserTables tbl -> do
      r <- readIORef refUsrTbl
      case M.lookup tbl r of
        Just t -> return (M.keys t)
        Nothing -> throwIO (NoSuchTable tbl)

  createUsrTable
    :: IORef (Map TableName (Map RowKey RowData))
    -> _
    -> TableName
    -> ModuleName
    -> IO ()
  createUsrTable refUsrTbl refTxLog tbl _ = do
    ref <- readIORef refUsrTbl
    case M.lookup tbl ref of
      Nothing -> do
        modifyIORef refTxLog (M.insert tbl mempty)
        modifyIORef refUsrTbl (M.insert tbl mempty)
        pure ()
      Just _ -> throwIO (TableAlreadyExists tbl)

  read'
    :: forall k v
    .  IORef (Map KeySetName FQKS)
    -> IORef (Map ModuleName (ModuleData b i))
    -> IORef (Map TableName (Map RowKey RowData))
    -> Domain k v b i
    -> k
    -> IO (Maybe v)
  read' refKs refMod refUsrTbl domain k = case domain of
    DKeySets -> readKS refKs k
    DModules -> readMod refMod k
    DUserTables tbl ->
      readRowData refUsrTbl tbl k

  checkTable tbl ref = do
    r <- readIORef ref
    unless (isJust (M.lookup tbl r)) $ throwIO (NoSuchTable tbl)

  write
    :: forall k v
    .  IORef (Map KeySetName FQKS)
    -> IORef (Map ModuleName (ModuleData b i))
    -> IORef (Map TableName (Map RowKey RowData))
    -> IORef Word64
    -> IORef (Map TableName (Map TxId [TxLog RowData]))
    -> WriteType
    -> Domain k v b i
    -> k
    -> v
    -> IO ()
  write refKs refMod refUsrTbl refTxId refTxLog wt domain k v = case domain of
    DKeySets -> writeKS refKs k v
    DModules -> writeMod refMod v
    DUserTables tbl -> writeRowData refUsrTbl refTxId refTxLog tbl wt k v

  readRowData ref tbl k = do
    checkTable tbl ref
    r <- readIORef ref
    pure (r ^? ix tbl . ix k)

  writeToTxLog
    :: IORef Word64
    -> IORef (Map TableName (Map TxId [TxLog RowData]))
    -> TableName
    -> RowKey
    -> RowData
    -> IO ()
  writeToTxLog refTxId refTxLog tbl k rdata = do
    tid <- readIORef refTxId
    let entry = M.singleton (TxId tid) [TxLog (_tableName tbl) (_rowKey k) rdata]
    modifyIORef' refTxLog (M.insertWith (M.unionWith (<>)) tbl entry)

  writeRowData
    :: IORef (Map TableName (Map RowKey RowData))
    -> IORef Word64
    -> IORef (Map TableName (Map TxId [TxLog RowData]))
    -> TableName
    -> WriteType
    -> RowKey
    -> RowData
    -> IO ()
  writeRowData ref refTxId refTxLog tbl wt k v = checkTable tbl ref *> case wt of
    Write -> do
      writeToTxLog refTxId refTxLog tbl k v
      modifyIORef' ref (M.insertWith M.union tbl (M.singleton k v))
    Insert -> do
      r <- readIORef ref
      case M.lookup tbl r >>= M.lookup k of
        Just _ -> throwIO WriteException
        Nothing -> do
          writeToTxLog refTxId refTxLog tbl k v
          modifyIORef' ref (M.insertWith M.union tbl (M.singleton k v))
    Update -> do
      r <- readIORef ref
      case M.lookup tbl r >>= M.lookup k of
        Just (RowData m) -> do
          let (RowData v') = v
              nrd = RowData (M.union v' m)
          writeToTxLog refTxId refTxLog tbl k nrd
          modifyIORef' ref (M.insertWith M.union tbl (M.singleton k nrd))
        Nothing -> throwIO WriteException


  readKS ref ksn = do
    m <- readIORef ref
    pure (M.lookup ksn m)

  writeKS ref ksn ks = modifyIORef' ref (M.insert ksn ks)

  readMod ref mn = do
    m <- readIORef ref
    pure (M.lookup mn m)

  writeMod ref md = let
    mname = view mdModuleName md
    in modifyIORef' ref (M.insert mname md)<|MERGE_RESOLUTION|>--- conflicted
+++ resolved
@@ -155,15 +155,11 @@
   , _pdbWrite :: forall k v. WriteType -> Domain k v b i -> k -> v -> IO ()
   , _pdbKeys :: forall k v. Domain k v b i -> IO [k]
   , _pdbCreateUserTable :: TableName -> ModuleName -> IO ()
-<<<<<<< HEAD
---  , _pdbBeginTx ::
-=======
   , _pdbBeginTx :: ExecutionMode -> IO (Maybe TxId)
   , _pdbCommitTx :: IO ()
   , _pdbRollbackTx :: IO ()
   , _pdbTxIds :: TableName -> TxId -> IO [TxId]
   , _pdbGetTxLog :: TableName -> TxId -> IO [TxLog RowData]
->>>>>>> a63a2ff4
   }
 
 makeClassy ''PactDb
@@ -228,13 +224,9 @@
   refMod <- newIORef M.empty
   refKs <- newIORef M.empty
   refUsrTbl <- newIORef M.empty
-<<<<<<< HEAD
---  ref <- newIORef
-=======
   refRb <- newIORef Nothing
   refTxLog <- newIORef mempty
   refTxId <- newIORef 0
->>>>>>> a63a2ff4
   pure $ PactDb
     { _pdbPurity = PImpure
     , _pdbRead = read' refKs refMod refUsrTbl
@@ -319,7 +311,7 @@
 
   createUsrTable
     :: IORef (Map TableName (Map RowKey RowData))
-    -> _
+    -> IORef (Map TableName (Map TxId [TxLog RowData]))
     -> TableName
     -> ModuleName
     -> IO ()
